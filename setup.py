"""
Copyright (c) 2023 by FlashInfer team.

Licensed under the Apache License, Version 2.0 (the "License");
you may not use this file except in compliance with the License.
You may obtain a copy of the License at

  http://www.apache.org/licenses/LICENSE-2.0

Unless required by applicable law or agreed to in writing, software
distributed under the License is distributed on an "AS IS" BASIS,
WITHOUT WARRANTIES OR CONDITIONS OF ANY KIND, either express or implied.
See the License for the specific language governing permissions and
limitations under the License.
"""

import os
import platform
import re
import shutil
import subprocess
import tempfile
from functools import wraps
from pathlib import Path

import pybind11
import setuptools

root = Path(__file__).parent.resolve()
aot_ops_package_dir = root / "build" / "aot-ops-package-dir"
enable_aot = aot_ops_package_dir.is_symlink()


def write_if_different(path: Path, content: str) -> None:
    if path.exists() and path.read_text() == content:
        return
    path.parent.mkdir(parents=True, exist_ok=True)
    path.write_text(content)


def get_version():
    package_version = (root / "version.txt").read_text().strip()
    local_version = os.environ.get("FLASHINFER_LOCAL_VERSION")
    if local_version is None:
        return package_version
    return f"{package_version}+{local_version}"


def generate_build_meta(aot_build_meta: dict) -> None:
    build_meta_str = f"__version__ = {get_version()!r}\n"
    if len(aot_build_meta) != 0:
        build_meta_str += f"build_meta = {aot_build_meta!r}\n"
    write_if_different(root / "flashinfer" / "_build_meta.py", build_meta_str)


ext_modules = []
cmdclass = {}
<<<<<<< HEAD
install_requires = ["numpy", "torch", "ninja", "pybind11"]
=======
install_requires = ["numpy", "torch", "ninja", "requests"]
>>>>>>> c60ea365
generate_build_meta({})

cubin_utils_sources = [
    "csrc/cubin_loader.cc",
]

ext_modules.append(
    setuptools.Extension(
        name="flashinfer.cubin_utils",
        sources=cubin_utils_sources,
        language="c++",
        include_dirs=[pybind11.get_include()],
        # py_limited_api=True,
    )
)


if enable_aot:
    import torch
    import torch.utils.cpp_extension as torch_cpp_ext
    from packaging.version import Version

    def get_cuda_version() -> Version:
        if torch_cpp_ext.CUDA_HOME is None:
            nvcc = "nvcc"
        else:
            nvcc = os.path.join(torch_cpp_ext.CUDA_HOME, "bin/nvcc")
        txt = subprocess.check_output([nvcc, "--version"], text=True)
        return Version(re.findall(r"release (\d+\.\d+),", txt)[0])

    cuda_version = get_cuda_version()
    torch_full_version = Version(torch.__version__)
    torch_version = f"{torch_full_version.major}.{torch_full_version.minor}"
    install_requires = [req for req in install_requires if not req.startswith("torch ")]
    install_requires.append(f"torch == {torch_version}.*")

    aot_build_meta = {}
    aot_build_meta["cuda_major"] = cuda_version.major
    aot_build_meta["cuda_minor"] = cuda_version.minor
    aot_build_meta["torch"] = torch_version
    aot_build_meta["python"] = platform.python_version()
    aot_build_meta["TORCH_CUDA_ARCH_LIST"] = os.environ.get("TORCH_CUDA_ARCH_LIST")
    generate_build_meta(aot_build_meta)

setuptools.setup(
    version=get_version(),
    ext_modules=ext_modules,
    cmdclass=cmdclass,
    install_requires=install_requires,
    options={"bdist_wheel": {"py_limited_api": "cp39"}},
)<|MERGE_RESOLUTION|>--- conflicted
+++ resolved
@@ -55,11 +55,7 @@
 
 ext_modules = []
 cmdclass = {}
-<<<<<<< HEAD
-install_requires = ["numpy", "torch", "ninja", "pybind11"]
-=======
 install_requires = ["numpy", "torch", "ninja", "requests"]
->>>>>>> c60ea365
 generate_build_meta({})
 
 cubin_utils_sources = [
