--- conflicted
+++ resolved
@@ -15,15 +15,7 @@
 """
 
 import os
-<<<<<<< HEAD
-=======
-import platform
-import sysconfig
-import subprocess
-import re
->>>>>>> 4d26e4b8
 from pathlib import Path
-from packaging.version import Version
 from typing import List, Mapping
 
 import setuptools
@@ -46,37 +38,7 @@
     return f"{package_version}+{local_version}"
 
 
-<<<<<<< HEAD
 def generate_build_meta() -> None:
-=======
-def get_cuda_path() -> str:
-    cuda_home = os.environ.get("CUDA_HOME") or os.environ.get("CUDA_PATH")
-    if cuda_home is not None:
-        return cuda_home
-    # get output of "which nvcc"
-    nvcc_path = subprocess.run(["which", "nvcc"], capture_output=True)
-    if nvcc_path.returncode != 0:
-        raise RuntimeError("Could not find nvcc")
-    cuda_home = os.path.dirname(
-        os.path.dirname(nvcc_path.stdout.decode("utf-8").strip())
-    )
-    return cuda_home
-
-
-def get_cuda_version() -> Version:
-    cuda_home = get_cuda_path()
-    nvcc = os.path.join(cuda_home, "bin/nvcc")
-    txt = subprocess.check_output([nvcc, "--version"], text=True)
-    matches = re.findall(r"release (\d+\.\d+),", txt)
-    if not matches:
-        raise RuntimeError(
-            f"Could not parse CUDA version from nvcc --version output: {txt}"
-        )
-    return Version(matches[0])
-
-
-def generate_build_meta(aot_build_meta: dict) -> None:
->>>>>>> 4d26e4b8
     build_meta_str = f"__version__ = {get_version()!r}\n"
     write_if_different(root / "flashinfer" / "_build_meta.py", build_meta_str)
 
@@ -97,42 +59,8 @@
     "packaging>=24.2",
     "nvidia-cudnn-frontend>=1.13.0",
 ]
-<<<<<<< HEAD
 generate_build_meta()
-=======
-generate_build_meta({})
 
-if enable_aot:
-    import torch
-
-    cuda_version = get_cuda_version()
-    torch_full_version = Version(torch.__version__)
-    torch_version = f"{torch_full_version.major}.{torch_full_version.minor}"
-    install_requires = [req for req in install_requires if not req.startswith("torch ")]
-    install_requires.append(f"torch == {torch_version}.*")
-
-    aot_build_meta = {}
-    aot_build_meta["cuda_major"] = cuda_version.major
-    aot_build_meta["cuda_minor"] = cuda_version.minor
-    aot_build_meta["torch"] = torch_version
-    aot_build_meta["python"] = platform.python_version()
-    aot_build_meta["FLASHINFER_CUDA_ARCH_LIST"] = os.environ.get(
-        "FLASHINFER_CUDA_ARCH_LIST"
-    )
-    generate_build_meta(aot_build_meta)
-
-
-class AotDistribution(Distribution):
-    def has_ext_modules(self) -> bool:
-        return enable_aot
-
-
-bdist_wheel_options = {}
-use_limited_api = strtobool(os.getenv("FLASHINFER_AOT_USE_PY_LIMITED_API", "1"))
-
-if use_limited_api and not sysconfig.get_config_var("Py_GIL_DISABLED"):
-    bdist_wheel_options["py_limited_api"] = "cp39"
->>>>>>> 4d26e4b8
 
 setuptools.setup(
     version=get_version(),
