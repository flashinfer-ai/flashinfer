--- conflicted
+++ resolved
@@ -5,20 +5,6 @@
 
 _root = Path(__file__).parent.resolve()
 _data_dir = _root / "flashinfer" / "data"
-<<<<<<< HEAD
-=======
-_aot_ops_dir = _root / "aot-ops"
-_aot_ops_package_dir = _root / "build" / "aot-ops-package-dir"
-
-_requires_for_aot = ["torch", "ninja", "numpy", "requests", "apache-tvm-ffi"]
-
-
-def _rm_aot_ops_package_dir():
-    if _aot_ops_package_dir.is_symlink():
-        _aot_ops_package_dir.unlink()
-    elif _aot_ops_package_dir.exists():
-        shutil.rmtree(_aot_ops_package_dir)
->>>>>>> 4d26e4b8
 
 
 def _create_data_dir():
