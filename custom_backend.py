import shutil
from pathlib import Path

from setuptools import build_meta as orig
from setuptools.build_meta import *  # noqa: F403

_root = Path(__file__).parent.resolve()
_data_dir = _root / "flashinfer" / "data"
_aot_ops_dir = _root / "aot-ops"
_aot_ops_package_dir = _root / "build" / "aot-ops-package-dir"

<<<<<<< HEAD
def _get_requires_for_build():
    requires = ["pybind11"]
    if os.environ.get("FLASHINFER_ENABLE_AOT", "0") == "1":
        requires += ["torch", "ninja", "numpy"]
    return requires
=======
_requires_for_aot = ["torch", "ninja", "numpy", "pybind11"]
>>>>>>> 481cc4e8


def _rm_aot_ops_package_dir():
    if _aot_ops_package_dir.is_symlink():
        _aot_ops_package_dir.unlink()
    elif _aot_ops_package_dir.exists():
        shutil.rmtree(_aot_ops_package_dir)


def _create_data_dir():
    _data_dir.mkdir(parents=True, exist_ok=True)

    def ln(source: str, target: str) -> None:
        src = _root / source
        dst = _data_dir / target
        if dst.exists():
            if dst.is_symlink():
                dst.unlink()
            elif dst.is_dir():
                dst.rmdir()
        dst.symlink_to(src, target_is_directory=True)

    ln("3rdparty/cutlass", "cutlass")
    ln("csrc", "csrc")
    ln("include", "include")
    ln("tvm_binding", "tvm_binding")

<<<<<<< HEAD
    # Create cudnn package directory if it doesn't exist
    cudnn_dir = root / "flashinfer" / "cudnn"
    cudnn_dir.mkdir(parents=True, exist_ok=True)

    return orig.build_editable(wheel_directory, config_settings, metadata_directory)
=======

def _prepare_for_wheel():
    # Remove data directory
    if _data_dir.exists():
        shutil.rmtree(_data_dir)

    # Link AOT ops directory to "aot-ops"
    _rm_aot_ops_package_dir()
    if not _aot_ops_dir.exists():
        _aot_ops_dir.mkdir()
    num_ops = len(list(_aot_ops_dir.glob("*/*.so")))
    print(f"{num_ops} AOT ops found in {_aot_ops_dir}")
    _aot_ops_package_dir.parent.mkdir(parents=True, exist_ok=True)
    _aot_ops_package_dir.symlink_to(_aot_ops_dir)


def _prepare_for_editable():
    _create_data_dir()

    _rm_aot_ops_package_dir()
    _aot_ops_dir.mkdir(parents=True, exist_ok=True)
    _aot_ops_package_dir.parent.mkdir(parents=True, exist_ok=True)
    _aot_ops_package_dir.symlink_to(_aot_ops_dir)


def get_requires_for_build_wheel(config_settings=None):
    _prepare_for_wheel()
    return _requires_for_aot


def get_requires_for_build_sdist(config_settings=None):
    # Remove data directory
    if _data_dir.exists():
        shutil.rmtree(_data_dir)

    # Create an empty directory for AOT ops
    _rm_aot_ops_package_dir()
    _aot_ops_package_dir.parent.mkdir(parents=True, exist_ok=True)
    _aot_ops_package_dir.mkdir(parents=True)

    return []


def get_requires_for_build_editable(config_settings=None):
    _prepare_for_editable()
    return _requires_for_aot


def prepare_metadata_for_build_wheel(metadata_directory, config_settings=None):
    _prepare_for_wheel()
    return orig.prepare_metadata_for_build_wheel(metadata_directory, config_settings)


def prepare_metadata_for_build_editable(metadata_directory, config_settings=None):
    _prepare_for_editable()
    return orig.prepare_metadata_for_build_editable(metadata_directory, config_settings)
>>>>>>> 481cc4e8
<|MERGE_RESOLUTION|>--- conflicted
+++ resolved
@@ -9,15 +9,7 @@
 _aot_ops_dir = _root / "aot-ops"
 _aot_ops_package_dir = _root / "build" / "aot-ops-package-dir"
 
-<<<<<<< HEAD
-def _get_requires_for_build():
-    requires = ["pybind11"]
-    if os.environ.get("FLASHINFER_ENABLE_AOT", "0") == "1":
-        requires += ["torch", "ninja", "numpy"]
-    return requires
-=======
 _requires_for_aot = ["torch", "ninja", "numpy", "pybind11"]
->>>>>>> 481cc4e8
 
 
 def _rm_aot_ops_package_dir():
@@ -44,14 +36,8 @@
     ln("csrc", "csrc")
     ln("include", "include")
     ln("tvm_binding", "tvm_binding")
+    ln("cudnn", "cudnn")
 
-<<<<<<< HEAD
-    # Create cudnn package directory if it doesn't exist
-    cudnn_dir = root / "flashinfer" / "cudnn"
-    cudnn_dir.mkdir(parents=True, exist_ok=True)
-
-    return orig.build_editable(wheel_directory, config_settings, metadata_directory)
-=======
 
 def _prepare_for_wheel():
     # Remove data directory
@@ -107,5 +93,4 @@
 
 def prepare_metadata_for_build_editable(metadata_directory, config_settings=None):
     _prepare_for_editable()
-    return orig.prepare_metadata_for_build_editable(metadata_directory, config_settings)
->>>>>>> 481cc4e8
+    return orig.prepare_metadata_for_build_editable(metadata_directory, config_settings)