/*
 * Copyright (c) 2024 by FlashInfer team.
 *
 * Licensed under the Apache License, Version 2.0 (the "License");
 * you may not use this file except in compliance with the License.
 * You may obtain a copy of the License at
 *
 *   http://www.apache.org/licenses/LICENSE-2.0
 *
 * Unless required by applicable law or agreed to in writing, software
 * distributed under the License is distributed on an "AS IS" BASIS,
 * WITHOUT WARRANTIES OR CONDITIONS OF ANY KIND, either express or implied.
 * See the License for the specific language governing permissions and
 * limitations under the License.
 */
#ifndef FLASHINFER_DECODE_ATTENTION_DECL_CUH_
#define FLASHINFER_DECODE_ATTENTION_DECL_CUH_

#include <cuda_runtime.h>

#include <optional>

#include "attention/handler.cuh"
#include "layout.cuh"
#include "page.cuh"
#include "pos_enc.cuh"
#include "utils.cuh"

namespace flashinfer {

template <uint32_t GROUP_SIZE, uint32_t HEAD_DIM, QKVLayout KV_LAYOUT,
          PosEncodingMode pos_encoding_mode, typename DTypeQ, typename DTypeKV, typename DTypeOut>
cudaError_t SingleDecodeWithKVCacheDispatched(DTypeQ* q, DTypeKV* k, DTypeKV* v, DTypeOut* o,
                                              DTypeOut* tmp, uint32_t num_kv_heads,
                                              uint32_t seq_len, float sm_scale, float rope_scale,
                                              float rope_theta, cudaStream_t stream);

template <uint32_t GROUP_SIZE, uint32_t HEAD_DIM, PageStorage page_storage, QKVLayout kv_layout,
          PosEncodingMode POS_ENCODING_MODE, typename DTypeQ, typename DTypeKV, typename DTypeOut, typename IdType>
cudaError_t BatchDecodeWithPagedKVCacheDispatched(
<<<<<<< HEAD
    DTypeQ* q, IdType* q_offset, paged_kv_t<page_storage, kv_layout, DTypeKV, IdType> paged_kv,
    kv_partition_info_t<IdType> kv_partition_info, DTypeOut* o, DTypeOut* tmp, float* lse,
    float sm_scale, float rope_scale, float rope_theta, cudaStream_t stream);
=======
    DTypeIn* q, IdType* q_offset, paged_kv_t<page_storage, kv_layout, DTypeIn, IdType> paged_kv,
    kv_partition_info_t<IdType> kv_partition_info, DTypeOut* o, DTypeOut* tmp_v, float* tmp_s,
    float* lse, bool* block_valid_mask, uint32_t padded_batch_size, float sm_scale,
    float rope_scale, float rope_theta, cudaStream_t stream);
>>>>>>> 1250b686

template <uint32_t GROUP_SIZE, uint32_t HEAD_DIM, QKVLayout KV_LAYOUT,
          PosEncodingMode POS_ENCODING_MODE, typename DTypeQ, typename DTypeKV, typename DTypeOut>
cudaError_t BatchDecodeWithPaddedKVCacheDispatched(DTypeQ* q, DTypeKV* k, DTypeKV* v, DTypeOut* o,
                                                   DTypeOut* tmp, float* lse, uint32_t batch_size,
                                                   uint32_t padded_kv_len, uint32_t num_qo_heads,
                                                   float sm_scale, float rope_scale,
                                                   float rope_theta, cudaStream_t stream);

template <PageStorage page_storage, QKVLayout KV_LAYOUT, uint32_t GROUP_SIZE, uint32_t HEAD_DIM,
          PosEncodingMode POS_ENCODING_MODE, typename DTypeQ, typename DTypeKV, typename DTypeOut, typename IdType>
cudaError_t BatchDecodeWithPagedKVCacheWrapperDispatched(
    BatchDecodeHandler* handler, DTypeQ* q, IdType* q_offset,
    paged_kv_t<page_storage, KV_LAYOUT, DTypeKV, IdType> paged_kv, DTypeOut* o, float* lse,
    float sm_scale, float rope_scale, float rope_theta, cudaStream_t stream) {
  static_assert(!std::is_same_v<DTypeOut, int>);
  paged_kv_t<page_storage, KV_LAYOUT, DTypeKV, IdType> new_paged_kv = paged_kv;
  kv_partition_info_t<IdType> kv_partition_info;
  DTypeOut* tmp_v = handler->GetTempV<DTypeOut>();
  float* tmp_s = handler->GetTempS<float>();

  if (handler->IsForwardStarted()) {
    if (tmp_v != nullptr) {
      // create auxiliary information for cooperative kernels
      new_paged_kv.batch_size = handler->GetBatchSizeAfterPartition();
      new_paged_kv.indptr = handler->GetNewIndPtr<IdType>();
      new_paged_kv.last_page_len = handler->GetNewLastPageLen<IdType>();
      kv_partition_info.batch_size_before_partition = handler->GetBatchSizeBeforePartition();
      kv_partition_info.chunk_indptr = handler->GetChunkIndPtr<IdType>();
      kv_partition_info.batch_idx_map = handler->GetBatchIdxMap<IdType>();
      kv_partition_info.chunk_start_pos = handler->GetChunkStartPos<IdType>();
      kv_partition_info.seq_lens_before_partition = handler->GetSeqLengthsBeforePartition<IdType>();
    }
  } else {
    std::ostringstream err_msg;
    err_msg << "Please call BatchDecodeHandler's BeginForward() before calling "
               "BatchDecodeWithPagedKVCacheWrapper()";
    throw std::runtime_error(err_msg.str());
  }

  return BatchDecodeWithPagedKVCacheDispatched<GROUP_SIZE, HEAD_DIM, page_storage, KV_LAYOUT,
<<<<<<< HEAD
                                               POS_ENCODING_MODE, DTypeQ, DTypeKV, DTypeOut, IdType>(
      q, q_offset, new_paged_kv, kv_partition_info, o, tmp, lse, sm_scale, rope_scale, rope_theta,
=======
                                               POS_ENCODING_MODE, DTypeIn, DTypeOut, IdType>(
      q, q_offset, new_paged_kv, kv_partition_info, o, tmp_v, tmp_s, lse,
      handler->GetBlockValidMask(), handler->GetPaddedBatchSize(), sm_scale, rope_scale, rope_theta,
>>>>>>> 1250b686
      stream);
}

}  // namespace flashinfer

#endif  // FLASHINFER_DECODE_ATTENTION_DECL_CUH_<|MERGE_RESOLUTION|>--- conflicted
+++ resolved
@@ -38,16 +38,10 @@
 template <uint32_t GROUP_SIZE, uint32_t HEAD_DIM, PageStorage page_storage, QKVLayout kv_layout,
           PosEncodingMode POS_ENCODING_MODE, typename DTypeQ, typename DTypeKV, typename DTypeOut, typename IdType>
 cudaError_t BatchDecodeWithPagedKVCacheDispatched(
-<<<<<<< HEAD
     DTypeQ* q, IdType* q_offset, paged_kv_t<page_storage, kv_layout, DTypeKV, IdType> paged_kv,
-    kv_partition_info_t<IdType> kv_partition_info, DTypeOut* o, DTypeOut* tmp, float* lse,
-    float sm_scale, float rope_scale, float rope_theta, cudaStream_t stream);
-=======
-    DTypeIn* q, IdType* q_offset, paged_kv_t<page_storage, kv_layout, DTypeIn, IdType> paged_kv,
     kv_partition_info_t<IdType> kv_partition_info, DTypeOut* o, DTypeOut* tmp_v, float* tmp_s,
     float* lse, bool* block_valid_mask, uint32_t padded_batch_size, float sm_scale,
     float rope_scale, float rope_theta, cudaStream_t stream);
->>>>>>> 1250b686
 
 template <uint32_t GROUP_SIZE, uint32_t HEAD_DIM, QKVLayout KV_LAYOUT,
           PosEncodingMode POS_ENCODING_MODE, typename DTypeQ, typename DTypeKV, typename DTypeOut>
@@ -89,14 +83,9 @@
   }
 
   return BatchDecodeWithPagedKVCacheDispatched<GROUP_SIZE, HEAD_DIM, page_storage, KV_LAYOUT,
-<<<<<<< HEAD
                                                POS_ENCODING_MODE, DTypeQ, DTypeKV, DTypeOut, IdType>(
-      q, q_offset, new_paged_kv, kv_partition_info, o, tmp, lse, sm_scale, rope_scale, rope_theta,
-=======
-                                               POS_ENCODING_MODE, DTypeIn, DTypeOut, IdType>(
       q, q_offset, new_paged_kv, kv_partition_info, o, tmp_v, tmp_s, lse,
       handler->GetBlockValidMask(), handler->GetPaddedBatchSize(), sm_scale, rope_scale, rope_theta,
->>>>>>> 1250b686
       stream);
 }
 
