--- conflicted
+++ resolved
@@ -301,11 +301,7 @@
     }
     max_val = max(
         max_val, BlockReduce<float, BLOCK_THREADS, REDUCE_ALGORITHM>(temp_storage.block_prim.reduce)
-<<<<<<< HEAD
-                     .template Reduce<VEC_SIZE>(in_data_, cub::Max()));
-=======
-                     .Reduce<VEC_SIZE>(in_data_, MaxReduceOp{}));
->>>>>>> e4629975
+                     .template Reduce<VEC_SIZE>(in_data_, MaxReduceOp{}));
     __syncthreads();
   }
   if (tx == 0) {
