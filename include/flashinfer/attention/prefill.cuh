--- conflicted
+++ resolved
@@ -2105,21 +2105,6 @@
                    window_left = variant.window_left;
 
     const uint32_t kv_len_safe = kv_len > 0 ? kv_len : 1;
-<<<<<<< HEAD
-    const uint32_t max_chunk_size = partition_kv ? kv_chunk_size : kv_len;
-    const uint32_t chunk_start = partition_kv ? min(kv_tile_idx * max_chunk_size, kv_len) : 0;
-    const uint32_t chunk_end =
-        partition_kv ? min((kv_tile_idx + 1) * max_chunk_size, kv_len) : kv_len;
-    if (chunk_end < chunk_start) {
-      FLASHINFER_RUNTIME_ASSERT("chunk_end must >= chunk_start. Check your paged kv indices.");
-    }
-    const uint32_t chunk_size = chunk_end - chunk_start;
-    if (chunk_size == 0) {
-      return;  // no kv data
-    }
-
-=======
->>>>>>> b9287c91
     const uint32_t qo_upper_bound =
         min(qo_len, ceil_div((qo_tile_idx + 1) * CTA_TILE_Q, group_size));
 
@@ -2130,7 +2115,13 @@
         partition_kv ? min(kv_tile_idx * max_chunk_size + kv_start_idx, kv_len) : kv_start_idx;
     const uint32_t chunk_end =
         partition_kv ? min((kv_tile_idx + 1) * max_chunk_size + kv_start_idx, kv_len) : kv_len;
+    if (chunk_end < chunk_start) {
+      FLASHINFER_RUNTIME_ASSERT("chunk_end must >= chunk_start. Check your paged kv indices.");
+    }
     const uint32_t chunk_size = chunk_end - chunk_start;
+    if (chunk_size == 0) {
+      return;  // no kv data
+    }
     DTypeQKAccum s_frag[NUM_MMA_Q][NUM_MMA_KV][8];
     alignas(16) float o_frag[NUM_MMA_Q][NUM_MMA_D_VO][8];
     DTypeQKAccum m[NUM_MMA_Q][2];
