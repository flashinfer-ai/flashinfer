/*
 * Copyright (c) 2023 by FlashInfer team.
 *
 * Licensed under the Apache License, Version 2.0 (the "License");
 * you may not use this file except in compliance with the License.
 * You may obtain a copy of the License at
 *
 *   http://www.apache.org/licenses/LICENSE-2.0
 *
 * Unless required by applicable law or agreed to in writing, software
 * distributed under the License is distributed on an "AS IS" BASIS,
 * WITHOUT WARRANTIES OR CONDITIONS OF ANY KIND, either express or implied.
 * See the License for the specific language governing permissions and
 * limitations under the License.
 */
#ifndef FLASHINFER_ATTENTION_SCHEDULER_CUH_
#define FLASHINFER_ATTENTION_SCHEDULER_CUH_

#include <cuda_runtime_api.h>
#include <driver_types.h>

#include <algorithm>
#include <cstddef>
#include <cstdint>
#include <sstream>
#include <vector>

#include "../allocator.h"
#include "../exception.h"
#include "../pos_enc.cuh"
#include "../utils.cuh"
#include "heap.h"

namespace flashinfer {

template <PosEncodingMode POS_ENCODING_MODE, uint32_t num_stages_smem, uint32_t tile_size_per_bdx,
          uint32_t vec_size, uint32_t bdx, uint32_t bdy, uint32_t bdz, typename AttentionVariant,
          typename Params>
__global__ void BatchDecodeWithPagedKVCacheKernel(const __grid_constant__ Params params);

template <uint32_t num_stages_smem, uint32_t vec_size_ckv, uint32_t vec_size_kpe, uint32_t bdx,
          uint32_t bdy, uint32_t bdz, uint32_t tile_size_qo_heads, typename AttentionVariant,
          typename Params>
__global__ void BatchDecodeWithPagedKVCacheKernelMLA(Params params);

template <uint32_t HEAD_DIM_CKV, uint32_t HEAD_DIM_KPE, uint32_t QO_TILE_LEN, typename DTypeKV>
std::tuple<uint32_t, uint32_t, uint32_t> LaunchSpecForDecodeKernelMlaCuteSM80(
    const uint32_t num_qo_heads);

template <uint32_t HEAD_DIM_CKV, uint32_t HEAD_DIM_KPE, uint32_t QO_TILE_LEN, typename Params>
__global__ void BatchDecodeWithPagedKVCacheKernelMlaCuteSM80(Params params);

template <typename DType>
inline void CopyToPageLockedBuffer(void* page_locked_int_buffer, int64_t offset,
                                   const std::vector<DType>& vec) {
  DType* ptr = GetPtrFromBaseOffset<DType>(page_locked_int_buffer, offset);
  std::copy(vec.begin(), vec.end(), ptr);
}

/*!
 * \brief Compute the maximum number of pages per batch and the new batch size (grid dim x)
 *   after we partition Paged KV-Cache into multiple chunks on KV sequence length
 *   dimension.
 * \tparam IdType A template type indicates the index data type
 * \param max_grid_size The maximum grid size of the kernel
 * \param gdy gridDim.y
 * \param num_pages The number of pages per request in the batch
 * \param max_num_pages_per_batch_lb The pre-set lower bound of maximum number of
 *   pages per batch, default to 1
 * \return (max_num_pages_per_batch, real_batch_size) The number of pages per batch and
 *   the new batch size after the partition.
 */
template <typename IdType>
inline auto PartitionPagedKVCacheBinarySearchMinNumPagePerBatch(
    const uint32_t max_grid_size, const uint32_t gdy, const std::vector<IdType>& num_pages,
    const uint32_t min_num_pages_per_batch = 1) {
  uint32_t low = min_num_pages_per_batch, high = 0;
  for (const IdType& elem : num_pages) {
    high = max(high, elem);
  }
  uint32_t real_batch_size;
  while (low < high) {
    uint32_t mid = (low + high) / 2;
    real_batch_size = 0;
    for (const IdType& elem : num_pages) {
      real_batch_size += ceil_div(elem, mid);
    }
    if (real_batch_size * gdy > max_grid_size) {
      low = mid + 1;
    } else {
      high = mid;
    }
  }
  real_batch_size = 0;
  for (const IdType& elem : num_pages) {
    real_batch_size += ceil_div(std::max(elem, 1), low);
  }
  return std::make_tuple(low, real_batch_size);
}

inline auto PrefillBinarySearchKVChunkSize(const bool enable_cuda_graph,
                                           const uint32_t max_batch_size_if_split,
                                           const std::vector<int32_t>& packed_qo_len_arr,
                                           const std::vector<int32_t>& kv_len_arr,
                                           const uint32_t qo_chunk_size,
                                           const uint32_t min_kv_chunk_size = 1) {
  const int32_t batch_size = packed_qo_len_arr.size();
  int32_t max_kv_len = 1;
  for (const int32_t& kv_len : kv_len_arr) {
    max_kv_len = std::max(max_kv_len, kv_len);
  }

  int32_t low = min_kv_chunk_size;
  int32_t high = max_kv_len;
  constexpr int32_t min_kv_len = 1;
  while (low < high) {
    const int32_t mid = (low + high) / 2;
    int32_t real_batch_size = 0;
    for (int32_t i = 0; i < batch_size; ++i) {
      real_batch_size += ceil_div(packed_qo_len_arr[i], qo_chunk_size) *
                         ceil_div(std::max(kv_len_arr[i], min_kv_len), mid);
    }
    if (real_batch_size > max_batch_size_if_split) {
      low = mid + 1;
    } else {
      high = mid;
    }
  }
  return std::make_tuple(enable_cuda_graph || low < max_kv_len, low);
}

/*!
 * \brief Estimate the temporary buffer size and the maximum grid size for the
 *   partition-kv BatchDecodeWithPagedKVCache kernel
 * \tparam DTypeKV A template type indicates the key-value data type
 * \tparam DTypeO A template type indicates the output data type
 * \tparam IdType A template type indicates the index data type
 * \param split_kv Whether to split the KV cache into multiple chunks
 * \param max_grid_size The maximum grid size that can be used in a partiton-kv kernel
 * \param max_num_pages_per_batch The maximum number of pages per batch
 * \param real_batch_size The new batch size after the partition
 * \param paged_kv The paged kv cache data structure
 * \param num_qo_heads A integer indicates the number of heads of query and output
 * \param pos_encoding_mode The positional encoding mode
 * \param stream The cuda stream to launch the kernel
 * \return status Indicates whether CUDA calls are successful
 */
template <uint32_t GROUP_SIZE, uint32_t HEAD_DIM, PosEncodingMode POS_ENCODING_MODE,
          typename AttentionVariant, typename Params>
inline cudaError_t BatchDecodeWithPagedKVCacheWorkEstimationDispatched(
    bool& split_kv, uint32_t& max_grid_size, uint32_t& max_num_pages_per_batch,
    uint32_t& real_batch_size, uint32_t& gdy, uint32_t batch_size,
    typename Params::IdType* kv_indptr_h, const uint32_t num_qo_heads, const uint32_t page_size,
    bool enable_cuda_graph, cudaStream_t stream) {
  using DTypeKV = typename Params::DTypeKV;
  using IdType = typename Params::IdType;
  constexpr uint32_t vec_size = std::max(16UL / sizeof(DTypeKV), HEAD_DIM / 32UL);
  auto compute_capacity = GetCudaComputeCapability();
  DISPATCH_COMPUTE_CAP_DECODE_NUM_STAGES_SMEM(compute_capacity, NUM_STAGES_SMEM, {
    constexpr uint32_t bdx = HEAD_DIM / vec_size;
    static_assert(bdx <= 32);
    constexpr uint32_t bdy = GROUP_SIZE;
    constexpr uint32_t num_threads = std::max(128U, bdx * bdy);
    constexpr uint32_t bdz = num_threads / (bdx * bdy);
    constexpr uint32_t tile_size_per_bdx = GROUP_SIZE == 1 ? (sizeof(DTypeKV) == 1 ? 2U : 4U) : 1U;
    const uint32_t num_kv_heads = num_qo_heads / GROUP_SIZE;
    gdy = num_kv_heads;
    const uint32_t smem_size =  // kv + max + denominator
        2 * NUM_STAGES_SMEM * tile_size_per_bdx * bdy * bdz * HEAD_DIM * sizeof(DTypeKV) +
        std::max(tile_size_per_bdx * num_threads * sizeof(DTypeKV*), 2 * bdy * bdz * sizeof(float));

    auto kernel =
        BatchDecodeWithPagedKVCacheKernel<POS_ENCODING_MODE, NUM_STAGES_SMEM, tile_size_per_bdx,
                                          vec_size, bdx, bdy, bdz, AttentionVariant, Params>;
    int num_blocks_per_sm = 0;
    int num_sm = 0;
    int dev_id = 0;
    FLASHINFER_CUDA_CALL(cudaGetDevice(&dev_id));
    FLASHINFER_CUDA_CALL(cudaDeviceGetAttribute(&num_sm, cudaDevAttrMultiProcessorCount, dev_id));
    FLASHINFER_CUDA_CALL(cudaOccupancyMaxActiveBlocksPerMultiprocessor(&num_blocks_per_sm, kernel,
                                                                       num_threads, smem_size));
    max_grid_size = num_blocks_per_sm * num_sm;
    if (batch_size * gdy >= max_grid_size) {
      split_kv = false;
      max_num_pages_per_batch = 1;
      for (uint32_t batch_idx = 0; batch_idx < batch_size; ++batch_idx) {
        max_num_pages_per_batch = std::max<uint32_t>(
            max_num_pages_per_batch, kv_indptr_h[batch_idx + 1] - kv_indptr_h[batch_idx]);
      }
      real_batch_size = batch_size;
    } else {
      // compute max_num_pages_per_batch and real_batch_size
      std::vector<IdType> num_pages(batch_size);
      for (uint32_t batch_idx = 0; batch_idx < batch_size; ++batch_idx) {
        num_pages[batch_idx] = kv_indptr_h[batch_idx + 1] - kv_indptr_h[batch_idx];
      }
      std::tie(max_num_pages_per_batch, real_batch_size) =
          PartitionPagedKVCacheBinarySearchMinNumPagePerBatch(max_grid_size, gdy, num_pages,
                                                              std::max(128 / page_size, 1U));
      if (real_batch_size == batch_size && !enable_cuda_graph) {
        // do not use partition-kv kernel for short sequence, when not using CUDAGraph
        split_kv = false;
      } else {
        // when using CUDAGraph, we always use partition-kv kernel
        split_kv = true;
      }
    }
    return cudaSuccess;
  })
}

template <uint32_t HEAD_DIM_CKV, uint32_t HEAD_DIM_KPE, typename AttentionVariant, typename Params>
inline cudaError_t BatchDecodeWithPagedKVCacheWorkEstimationDispatchedMLA(
    bool& split_kv, uint32_t& max_grid_size, uint32_t& max_num_pages_per_batch,
    uint32_t& real_batch_size, uint32_t& gdy, uint32_t batch_size,
    typename Params::IdType* kv_indptr_h, const uint32_t num_qo_heads, const uint32_t page_size,
    bool enable_cuda_graph, cudaStream_t stream) {
  using DTypeKV = typename Params::DTypeKV;
  using IdType = typename Params::IdType;

  auto compute_capacity = GetCudaComputeCapability();
  DISPATCH_COMPUTE_CAP_DECODE_NUM_STAGES_SMEM(compute_capacity, NUM_STAGES_SMEM, {
    constexpr uint32_t vec_size_ckv = std::max(16UL / sizeof(DTypeKV), HEAD_DIM_CKV / 32UL);
    constexpr uint32_t bdx = HEAD_DIM_CKV / vec_size_ckv;
    constexpr uint32_t vec_size_kpe = HEAD_DIM_KPE / bdx;

    constexpr uint32_t bdy = 8;
    constexpr uint32_t tile_size_qo_heads = 2;
    constexpr uint32_t qo_heads_per_block = bdy * tile_size_qo_heads;
    constexpr uint32_t num_threads = std::max(128U, bdx * bdy);
    constexpr uint32_t bdz = num_threads / (bdx * bdy);
    gdy = ceil_div(num_qo_heads, qo_heads_per_block);

    const uint32_t smem_size =
        NUM_STAGES_SMEM * bdy * bdz * (HEAD_DIM_CKV + HEAD_DIM_KPE) * sizeof(DTypeKV) +
        std::max(num_threads * sizeof(size_t) * 2, 2 * bdy * bdz * sizeof(float));

    auto kernel =
        BatchDecodeWithPagedKVCacheKernelMLA<NUM_STAGES_SMEM, vec_size_ckv, vec_size_kpe, bdx, bdy,
                                             bdz, tile_size_qo_heads, AttentionVariant, Params>;
    int num_blocks_per_sm = 0;
    int num_sm = 0;
    int dev_id = 0;
    FLASHINFER_CUDA_CALL(cudaGetDevice(&dev_id));
    FLASHINFER_CUDA_CALL(cudaDeviceGetAttribute(&num_sm, cudaDevAttrMultiProcessorCount, dev_id));
    FLASHINFER_CUDA_CALL(cudaOccupancyMaxActiveBlocksPerMultiprocessor(&num_blocks_per_sm, kernel,
                                                                       num_threads, smem_size));
    max_grid_size = num_blocks_per_sm * num_sm;
    if (batch_size * gdy >= max_grid_size) {
      split_kv = false;
      max_num_pages_per_batch = 1;
      for (uint32_t batch_idx = 0; batch_idx < batch_size; ++batch_idx) {
        max_num_pages_per_batch = std::max<uint32_t>(
            max_num_pages_per_batch, kv_indptr_h[batch_idx + 1] - kv_indptr_h[batch_idx]);
      }
      real_batch_size = batch_size;
    } else {
      // compute max_num_pages_per_batch and real_batch_size
      std::vector<IdType> num_pages(batch_size);
      for (uint32_t batch_idx = 0; batch_idx < batch_size; ++batch_idx) {
        num_pages[batch_idx] = kv_indptr_h[batch_idx + 1] - kv_indptr_h[batch_idx];
      }
      std::tie(max_num_pages_per_batch, real_batch_size) =
          PartitionPagedKVCacheBinarySearchMinNumPagePerBatch(max_grid_size, gdy, num_pages,
                                                              std::max(128 / page_size, 1U));
      if (real_batch_size == batch_size && !enable_cuda_graph) {
        // do not use partition-kv kernel for short sequence, when not using CUDAGraph
        split_kv = false;
      } else {
        // when using CUDAGraph, we always use partition-kv kernel
        split_kv = true;
      }
    }

    return cudaSuccess;
  });
}

template <uint32_t HEAD_DIM_CKV, uint32_t HEAD_DIM_KPE, uint32_t QO_TILE_LEN,
          typename AttentionVariant, typename Params>
inline cudaError_t BatchDecodeWithPagedKVCacheWorkEstimationDispatchedMlaCuteSM80(
    bool& split_kv, uint32_t& max_grid_size, uint32_t& max_num_pages_per_batch,
    uint32_t& real_batch_size, uint32_t& gdy_, uint32_t batch_size,
    typename Params::IdType* kv_indptr_h, const uint32_t num_qo_heads, const uint32_t page_size,
    bool enable_cuda_graph, cudaStream_t stream) {
  using DTypeKV = typename Params::DTypeKV;
  using IdType = typename Params::IdType;

  auto [smem_size, gdy, k_warps] =
      LaunchSpecForDecodeKernelMlaCuteSM80<HEAD_DIM_CKV, HEAD_DIM_KPE, QO_TILE_LEN, DTypeKV>(
          num_qo_heads);
  gdy_ = gdy;
  const uint32_t num_threads = k_warps * 32;
  auto kernel =
      BatchDecodeWithPagedKVCacheKernelMlaCuteSM80<HEAD_DIM_CKV, HEAD_DIM_KPE, QO_TILE_LEN, Params>;
  int num_blocks_per_sm;
  int num_sm = 0;
  int dev_id = 0;
  FLASHINFER_CUDA_CALL(cudaGetDevice(&dev_id));
  FLASHINFER_CUDA_CALL(cudaDeviceGetAttribute(&num_sm, cudaDevAttrMultiProcessorCount, dev_id));

  // FLASHINFER_CUDA_CALL(cudaOccupancyMaxActiveBlocksPerMultiprocessor(&num_blocks_per_sm, kernel,
  //                                   num_threads, smem_size));
  // fixme: num_blocks_per_sm is 0 derived from cudaOccupancyMaxActiveBlocksPerMultiprocessor at
  // times, and we fill smem with q-heads as many as possible, so num_blocks_per_sm should be 1
  num_blocks_per_sm = 1;

  max_grid_size = num_blocks_per_sm * num_sm;
  if (batch_size * gdy >= max_grid_size) {
    split_kv = false;
    max_num_pages_per_batch = 1;
    for (uint32_t batch_idx = 0; batch_idx < batch_size; ++batch_idx) {
      max_num_pages_per_batch = std::max<uint32_t>(
          max_num_pages_per_batch, kv_indptr_h[batch_idx + 1] - kv_indptr_h[batch_idx]);
    }
    real_batch_size = batch_size;
  } else {
    // compute max_num_pages_per_batch and real_batch_size
    std::vector<IdType> num_pages(batch_size);
    for (uint32_t batch_idx = 0; batch_idx < batch_size; ++batch_idx) {
      num_pages[batch_idx] = kv_indptr_h[batch_idx + 1] - kv_indptr_h[batch_idx];
    }
    std::tie(max_num_pages_per_batch, real_batch_size) =
        PartitionPagedKVCacheBinarySearchMinNumPagePerBatch(max_grid_size, gdy, num_pages,
                                                            std::max(128 / page_size, 1U));
    if (real_batch_size == batch_size && !enable_cuda_graph) {
      // do not use partition-kv kernel for short sequence, when not using CUDAGraph
      split_kv = false;
    } else {
      // when using CUDAGraph, we always use partition-kv kernel
      split_kv = true;
    }
  }

  return cudaSuccess;
}

/*!
 * \brief Partition Paged KV-Cache into multiple chunks on KV sequence length
 * \tparam IdType A template type indicates the index data type
 * \param old_batch_size The batch size of the old Paged KV-Cache
 * \param old_page_indptr_h The host-side page indptr of the old Paged KV-Cache
 * \param max_num_pages_per_batch The maximum number of pages per batch
 * \param new_paged_kv_d The device-side new Paged KV-Cache
 * \param stream The cuda stream to launch the kernel
 * \return status Indicates whether CUDA calls are successful
 */
template <typename IdType>
inline auto DecodeSplitKVIndptr(IdType* indptr_h, uint32_t batch_size, uint32_t kv_chunk_size) {
  std::vector<IdType> request_indices, kv_tile_indices, o_indptr;
  o_indptr.push_back(0);

  for (uint32_t batch_idx = 0; batch_idx < batch_size; batch_idx++) {
    uint32_t num_chunks_kv = ceil_div(
        std::max<uint32_t>(indptr_h[batch_idx + 1] - indptr_h[batch_idx], 1U), kv_chunk_size);
    for (uint32_t kv_tile_idx = 0; kv_tile_idx < num_chunks_kv; ++kv_tile_idx) {
      request_indices.push_back(batch_idx);
      kv_tile_indices.push_back(kv_tile_idx);
    }
    o_indptr.push_back(o_indptr.back() + num_chunks_kv);
  }

  return std::make_tuple(request_indices, kv_tile_indices, o_indptr);
}

struct DecodePlanInfo {
  int64_t padded_batch_size;
  int64_t v_offset;
  int64_t s_offset;
  int64_t request_indices_offset;
  int64_t kv_tile_indices_offset;
  int64_t o_indptr_offset;
  int64_t block_valid_mask_offset;
  int64_t kv_chunk_size_ptr_offset;
  bool enable_cuda_graph;
  bool split_kv;

  DecodePlanInfo()
      : padded_batch_size(0),
        v_offset(0),
        s_offset(0),
        request_indices_offset(0),
        kv_tile_indices_offset(0),
        o_indptr_offset(0),
        block_valid_mask_offset(0),
        kv_chunk_size_ptr_offset(0),
        enable_cuda_graph(false),
        split_kv(false) {}

  // convert DecodePlanInfo to std::vector<int64_t>
  std::vector<int64_t> ToVector() const {
    return {padded_batch_size,
            v_offset,
            s_offset,
            request_indices_offset,
            kv_tile_indices_offset,
            o_indptr_offset,
            block_valid_mask_offset,
            kv_chunk_size_ptr_offset,
            enable_cuda_graph,
            split_kv};
  }

  // From std::vector<int64_t> to DecodePlanInfo
  void FromVector(const std::vector<int64_t>& vec) {
    if (vec.size() != 10) {
      std::ostringstream err_msg;
      err_msg << "DecodePlanInfo::FromVector: vec.size() should be 10, but got " << vec.size();
      FLASHINFER_ERROR(err_msg.str());
    }
    padded_batch_size = vec[0];
    v_offset = vec[1];
    s_offset = vec[2];
    request_indices_offset = vec[3];
    kv_tile_indices_offset = vec[4];
    o_indptr_offset = vec[5];
    block_valid_mask_offset = vec[6];
    kv_chunk_size_ptr_offset = vec[7];
    enable_cuda_graph = vec[8];
    split_kv = vec[9];
  }
};

template <uint32_t HEAD_DIM, PosEncodingMode POS_ENCODING_MODE, typename AttentionVariant,
          typename Params, typename WorkEstimationFunc>
inline cudaError_t DecodePlan(void* float_buffer, size_t float_workspace_size_in_bytes,
                              void* int_buffer, void* page_locked_int_buffer,
                              size_t int_workspace_size_in_bytes, DecodePlanInfo& plan_info,
                              typename Params::IdType* indptr_h, uint32_t batch_size,
                              uint32_t num_qo_heads, uint32_t page_size, bool enable_cuda_graph,
                              cudaStream_t stream, WorkEstimationFunc work_estimation_func) {
  using DTypeO = typename Params::DTypeO;
  using IdType = typename Params::IdType;
  bool split_kv;
  uint32_t max_grid_size, kv_chunk_size_in_pages, real_batch_size, gdy;

  FLASHINFER_CUDA_CALL(work_estimation_func(split_kv, max_grid_size, kv_chunk_size_in_pages,
                                            real_batch_size, gdy, batch_size, indptr_h,
                                            num_qo_heads, page_size, enable_cuda_graph, stream));
  size_t padded_batch_size;
  plan_info.enable_cuda_graph = enable_cuda_graph;
  plan_info.split_kv = split_kv;
  padded_batch_size =
      (enable_cuda_graph) ? (split_kv ? max_grid_size / gdy : batch_size) : real_batch_size;
  plan_info.padded_batch_size = padded_batch_size;

  auto [request_indices_vec, kv_tile_indices_vec, o_indptr_vec] =
      DecodeSplitKVIndptr(indptr_h, batch_size, kv_chunk_size_in_pages);

  AlignedAllocator int_allocator(int_buffer, int_workspace_size_in_bytes);
  plan_info.request_indices_offset = int_allocator.aligned_alloc_offset(
      padded_batch_size * sizeof(IdType), 16, "batch_decode_request_indices");
  plan_info.kv_tile_indices_offset = int_allocator.aligned_alloc_offset(
      padded_batch_size * sizeof(IdType), 16, "batch_decode_kv_tile_indices");
  plan_info.o_indptr_offset = int_allocator.aligned_alloc_offset(
      (padded_batch_size + 1) * sizeof(IdType), 16, "batch_decode_o_indptr");
  plan_info.kv_chunk_size_ptr_offset =
      int_allocator.aligned_alloc_offset(sizeof(IdType), 1, "batch_decode_kv_chunk_size_ptr");
  IdType* request_indices_h =
      GetPtrFromBaseOffset<IdType>(page_locked_int_buffer, plan_info.request_indices_offset);
  IdType* kv_tile_indices_h =
      GetPtrFromBaseOffset<IdType>(page_locked_int_buffer, plan_info.kv_tile_indices_offset);
  IdType* o_indptr_h =
      GetPtrFromBaseOffset<IdType>(page_locked_int_buffer, plan_info.o_indptr_offset);
  IdType* kv_chunk_size_ptr_h =
      GetPtrFromBaseOffset<IdType>(page_locked_int_buffer, plan_info.kv_chunk_size_ptr_offset);
  std::copy(request_indices_vec.begin(), request_indices_vec.end(), request_indices_h);
  std::copy(kv_tile_indices_vec.begin(), kv_tile_indices_vec.end(), kv_tile_indices_h);
  std::copy(o_indptr_vec.begin(), o_indptr_vec.end(), o_indptr_h);
  kv_chunk_size_ptr_h[0] = kv_chunk_size_in_pages * page_size;

  if (split_kv) {
    AlignedAllocator float_allocator(float_buffer, float_workspace_size_in_bytes);
    plan_info.v_offset = float_allocator.aligned_alloc_offset(
        num_qo_heads * padded_batch_size * HEAD_DIM * sizeof(float), 16, "batch_decode_tmp_v");
    plan_info.s_offset = float_allocator.aligned_alloc_offset(
        num_qo_heads * padded_batch_size * sizeof(float), 16, "batch_decode_tmp_s");

    plan_info.block_valid_mask_offset = int_allocator.aligned_alloc_offset(
        padded_batch_size * sizeof(bool), 16, "batch_decode_block_valid_mask");
    bool* block_valid_mask_h =
        GetPtrFromBaseOffset<bool>(page_locked_int_buffer, plan_info.block_valid_mask_offset);
    for (uint32_t i = 0; i < padded_batch_size; ++i) {
      block_valid_mask_h[i] = i < real_batch_size;
    }
  }

  size_t num_bytes_to_copy = int_allocator.num_allocated_bytes();

  FLASHINFER_CUDA_CALL(cudaMemcpyAsync(int_buffer, page_locked_int_buffer, num_bytes_to_copy,
                                       cudaMemcpyHostToDevice, stream));
  return cudaSuccess;
}

template <typename IdType>
<<<<<<< HEAD
inline auto get_qkv_len_arr(IdType* qo_indptr_h, IdType* kv_indptr_h, uint32_t batch_size,
                            uint32_t num_qo_heads, uint32_t gqa_group_size) {
  std::vector<int32_t> packed_qo_len_arr(batch_size), kv_len_arr(batch_size);
=======
inline auto PrefillSplitQOKVIndptr(IdType* qo_indptr_h, IdType* kv_indptr_h,
                                   uint32_t total_num_rows, uint32_t batch_size,
                                   uint32_t num_qo_heads, uint32_t num_kv_heads, uint32_t head_dim,
                                   uint32_t page_size, uint32_t max_batch_size_if_split,
                                   bool enable_cuda_graph, int32_t window_left,
                                   int32_t fixed_split_size, bool disable_split_kv) {
  std::vector<IdType> request_indices, qo_tile_indices, kv_tile_indices, merge_indptr, o_indptr;
  merge_indptr.push_back(0);
  o_indptr.push_back(0);

  const uint32_t gqa_group_size = num_qo_heads / num_kv_heads;

  // step 1: determine packed_qo_len_arr and verify qo_indptr contents.
  std::vector<int64_t> packed_qo_len_arr(batch_size), kv_len_arr(batch_size);
>>>>>>> b9287c91
  for (uint32_t i = 0; i < batch_size; ++i) {
    packed_qo_len_arr[i] = int32_t(qo_indptr_h[i + 1] - qo_indptr_h[i]) * int32_t(gqa_group_size);
    if (packed_qo_len_arr[i] < 0) {
      std::ostringstream err_msg;
      err_msg << "qo_indptr[" << i + 1 << "]" << qo_indptr_h[i + 1] << " - qo_indptr[" << i << "]"
              << qo_indptr_h[i] << " should be non-negative";
      FLASHINFER_ERROR(err_msg.str());
    }
    kv_len_arr[i] = int32_t(kv_indptr_h[i + 1] - kv_indptr_h[i]);
    printf("Debug: request %d qo_len: %d, kv_len: %d\n", i, packed_qo_len_arr[i], kv_len_arr[i]);
    if (kv_len_arr[i] < 0) {
      std::ostringstream err_msg;
      err_msg << "kv_indptr[" << i + 1 << "]" << kv_indptr_h[i + 1] << " - kv_indptr[" << i << "]"
              << kv_indptr_h[i] << " should be non-negative";
      FLASHINFER_ERROR(err_msg.str());
    }
  }
  return std::make_tuple(packed_qo_len_arr, kv_len_arr);
}

inline auto get_q_tiles(std::vector<int32_t> packed_qo_len_arr, uint32_t batch_size,
                        uint32_t head_dim, uint32_t page_size, uint32_t total_num_rows,
                        uint32_t gqa_group_size, bool enable_cuda_graph, bool is_decode = false) {
  uint32_t cta_tile_q;
  uint32_t total_num_tiles_q;
  if (enable_cuda_graph) {
    // When CUDA graphs are enabled, the lengths of sequences determined by
    // qo_indptr_h can vary. We assume that the dummy data based on which
    // the CUDA graph is created fixes the maximum number of tokens.
    if (is_decode) {
      cta_tile_q = 16;
    } else {
      const uint64_t max_seq_len = total_num_rows - batch_size + 1;
      uint64_t max_qo_len = uint64_t(max_seq_len) * gqa_group_size;
      cta_tile_q = FA2DetermineCtaTileQ(max_qo_len, head_dim);
    }
    // Find an upper bound for the number of tiles, derived from the total
    // number of rows and the batch size.  The sum of qo lengths rounded
    // up to cta_tile_q will not exceed this number derived from the total
    // number of rows.
    total_num_tiles_q = ceil_div(total_num_rows * gqa_group_size, cta_tile_q) + batch_size - 1;
  } else {
    if (is_decode) {
      cta_tile_q = 16;
    } else {
      int64_t sum_packed_qo_len = 0;
      for (uint32_t i = 0; i < batch_size; ++i) {
        sum_packed_qo_len += packed_qo_len_arr[i];
      }
      const int64_t avg_packed_qo_len = sum_packed_qo_len / batch_size;
      cta_tile_q = FA2DetermineCtaTileQ(avg_packed_qo_len, head_dim);
    }

    total_num_tiles_q = 0;
    for (uint32_t i = 0; i < batch_size; ++i) {
      total_num_tiles_q += ceil_div(packed_qo_len_arr[i], cta_tile_q);
    }
  }
  return std::make_tuple(cta_tile_q, total_num_tiles_q);
}

<<<<<<< HEAD
template <typename IdType>
inline auto get_qkv_tile_indices(
    const std::vector<int32_t>& packed_qo_len_arr, const std::vector<int32_t>& kv_len_arr,
    uint32_t batch_size, uint32_t cta_tile_q, uint32_t kv_chunk_size, uint32_t gqa_group_size,
    std::vector<IdType>* request_indices = nullptr, std::vector<IdType>* qo_tile_indices = nullptr,
    std::vector<IdType>* kv_tile_indices = nullptr, std::vector<IdType>* merge_indptr = nullptr,
    std::vector<IdType>* o_indptr = nullptr) {
  std::vector<IdType> local_req;
  std::vector<IdType> local_qo;
  std::vector<IdType> local_kv;
  std::vector<IdType> local_merge{0};
  std::vector<IdType> local_o{0};

  auto* out_req = request_indices ? request_indices : &local_req;
  auto* out_qo = qo_tile_indices ? qo_tile_indices : &local_qo;
  auto* out_kv = kv_tile_indices ? kv_tile_indices : &local_kv;
  auto* out_merge = merge_indptr ? merge_indptr : &local_merge;
  auto* out_o = o_indptr ? o_indptr : &local_o;
  uint32_t start_req_idx = 0;  // for global q,k,v,o indexing
  if (request_indices && !request_indices->empty()) {
    start_req_idx = request_indices->back();
  }

  uint32_t real_batch_size = 0;
  for (uint32_t request_idx = 0; request_idx < batch_size; ++request_idx) {
    const int32_t packed_qo_len = packed_qo_len_arr[request_idx];
    const int32_t kv_len = std::max(kv_len_arr[request_idx], 1);
    const int32_t num_tiles_q = ceil_div(packed_qo_len, cta_tile_q);
    const int32_t num_tiles_kv = ceil_div(kv_len, kv_chunk_size);

    for (uint32_t q_tile_idx = 0; q_tile_idx < num_tiles_q; ++q_tile_idx) {
      for (uint32_t kv_tile_idx = 0; kv_tile_idx < num_tiles_kv; ++kv_tile_idx) {
        real_batch_size += 1;
        out_req->push_back(request_idx + start_req_idx);
        out_qo->push_back(q_tile_idx);
        out_kv->push_back(kv_tile_idx);
        printf("Debug: num_tiles_q: %d, num_tiles_kv: %d, q_tile_idx: %d, kv_tile_idx: %d\n",
               num_tiles_q, num_tiles_kv, q_tile_idx, kv_tile_idx);
=======
  // Calculate the actual needed CTA when considering sliding window
  std::vector<int64_t> effective_kv_len_arr(batch_size);
  for (uint32_t i = 0; i < batch_size; ++i) {
    // pad CTA_TILE_Q to consider the causal kv-len
    effective_kv_len_arr[i] =
        std::min(window_left >= 0 ? ceil_div(window_left + cta_tile_q, page_size) : kv_len_arr[i],
                 kv_len_arr[i]);
  }
  bool split_kv = false;
  int64_t kv_chunk_size;
  if (disable_split_kv) {
    kv_chunk_size = std::numeric_limits<int64_t>::max();
  } else if (!disable_split_kv && fixed_split_size > 0) {
    kv_chunk_size = fixed_split_size;
  } else {
    std::tie(split_kv, kv_chunk_size) = PrefillBinarySearchKVChunkSize(
        enable_cuda_graph, max_batch_size_if_split, packed_qo_len_arr, effective_kv_len_arr,
        cta_tile_q, min_kv_chunk_size);
  }
  // step 3: split qo_indptr and kv_indptr
  uint32_t new_batch_size = 0;
  for (uint32_t request_idx = 0; request_idx < batch_size; ++request_idx) {
    const int64_t packed_qo_len = packed_qo_len_arr[request_idx];
    const int64_t num_tiles_q = ceil_div(packed_qo_len, cta_tile_q);
    const int64_t kv_len = std::max(int(effective_kv_len_arr[request_idx]), 1);
    const int64_t num_chunks_kv = disable_split_kv ? 1 : ceil_div(kv_len, kv_chunk_size);
    if (fixed_split_size > 0 && !disable_split_kv) {
      split_kv = split_kv || num_chunks_kv > 1;
    }
    for (uint32_t q_tile_idx = 0; q_tile_idx < num_tiles_q; ++q_tile_idx) {
      for (uint32_t kv_tile_idx = 0; kv_tile_idx < num_chunks_kv; ++kv_tile_idx) {
        new_batch_size += 1;
        request_indices.push_back(request_idx);
        qo_tile_indices.push_back(q_tile_idx);
        kv_tile_indices.push_back(kv_tile_idx);
>>>>>>> b9287c91
      }
    }

    int64_t qo_len = packed_qo_len / gqa_group_size;
    for (uint32_t row = 0; row < qo_len; ++row) {
<<<<<<< HEAD
      out_merge->push_back(out_merge->back() + num_tiles_kv);
      printf("Debug: merge_indptr[%d]: %d\n", out_merge->size() - 1, out_merge->back());
    }
    out_o->push_back(out_o->back() + qo_len * num_tiles_kv);
    printf("Debug: o_indptr[%d]: %d, num_kv_tiles: %d, qo_len: %d\n", out_o->size() - 1,
           out_o->back(), num_tiles_kv, qo_len);
  }
  printf("Debug: o_indptr.size(): %d, merge_indptr.size(): %d, batch_size: %d\n", out_o->size(),
         out_merge->size(), batch_size);
  return std::make_tuple(std::move(local_req), std::move(local_qo), std::move(local_kv),
                         std::move(local_merge), std::move(local_o), real_batch_size);
}

template <typename IdType>
inline auto PrefillSplitQOKVIndptr(IdType* qo_indptr_h, IdType* kv_indptr_h,
                                   uint32_t total_num_rows, uint32_t batch_size,
                                   uint32_t num_qo_heads, uint32_t num_kv_heads, uint32_t head_dim,
                                   uint32_t page_size, uint32_t max_batch_size_if_split,
                                   bool enable_cuda_graph) {
  const uint32_t gqa_group_size = num_qo_heads / num_kv_heads;
  const uint32_t min_kv_chunk_size = std::max((128 / page_size), 1U);

  // step 1: determine packed_qo_len_arr and verify qo_indptr contents.
  auto [packed_qo_len_arr, kv_len_arr] =
      get_qkv_len_arr(qo_indptr_h, kv_indptr_h, batch_size, num_qo_heads, gqa_group_size);

  // step 2: determine cta_tile_q, kv_chunk_size and total_num_tiles_q
  auto [cta_tile_q, total_num_tiles_q] =
      get_q_tiles(packed_qo_len_arr, batch_size, head_dim, page_size, total_num_rows,
                  gqa_group_size, enable_cuda_graph);

  auto [split_kv, kv_chunk_size] =
      PrefillBinarySearchKVChunkSize(enable_cuda_graph, max_batch_size_if_split, packed_qo_len_arr,
                                     kv_len_arr, cta_tile_q, min_kv_chunk_size);

  auto [request_indices, qo_tile_indices, kv_tile_indices, merge_indptr, o_indptr,
        real_batch_size] = get_qkv_tile_indices<IdType>(packed_qo_len_arr, kv_len_arr, batch_size,
                                                        cta_tile_q, kv_chunk_size, gqa_group_size);
  // print indices
  printf("Debug: -------------------------------\n");
  for (int i = 0; i < request_indices.size(); i++) {
    printf("Debug: request_indices[%d]: %d\n", i, request_indices[i]);
  }
  for (int i = 0; i < merge_indptr.size(); i++) {
    printf("Debug: merge_indptr[%d]: %d\n", i, merge_indptr[i]);
  }
  for (int i = 0; i < o_indptr.size(); i++) {
    printf("Debug: o_indptr[%d]: %d\n", i, o_indptr[i]);
  }
  for (int i = 0; i < qo_tile_indices.size(); i++) {
    printf("Debug: qo_tile_indices[%d]: %d\n", i, qo_tile_indices[i]);
  }
  for (int i = 0; i < kv_tile_indices.size(); i++) {
    printf("Debug: kv_tile_indices[%d]: %d\n", i, kv_tile_indices[i]);
  }

  const size_t padded_batch_size =
      enable_cuda_graph ? std::max(max_batch_size_if_split, total_num_tiles_q) : real_batch_size;
  FLASHINFER_CHECK(real_batch_size <= padded_batch_size,
                   "new batch size should not exceed padded batch size");

  // step 4: multiply kv_chunk_size by page_size
  kv_chunk_size *= page_size;

  return std::make_tuple(split_kv, real_batch_size, padded_batch_size, cta_tile_q, kv_chunk_size,
                         request_indices, qo_tile_indices, kv_tile_indices, merge_indptr, o_indptr);
=======
      merge_indptr.push_back(merge_indptr.back() + num_chunks_kv);
    }
    o_indptr.push_back(o_indptr.back() + qo_len * num_chunks_kv);
  }

  const size_t padded_batch_size =
      enable_cuda_graph ? std::max(max_batch_size_if_split, total_num_tiles_q) : new_batch_size;
  FLASHINFER_CHECK(new_batch_size <= padded_batch_size,
                   "new batch size should not exceed padded batch size. If you are using fixed "
                   "split size, please consider disabling cuda graph.");

  // step 4: multiply kv_chunk_size by page_size
  kv_chunk_size *= page_size;
  return std::make_tuple(split_kv, new_batch_size, padded_batch_size, cta_tile_q, kv_chunk_size,
                         std::move(request_indices), std::move(qo_tile_indices),
                         std::move(kv_tile_indices), std::move(merge_indptr), std::move(o_indptr));
>>>>>>> b9287c91
}

struct PrefillPlanInfo {
  int64_t padded_batch_size;
  int64_t total_num_rows;
  int64_t total_num_rows_offset;
  int64_t cta_tile_q;
  int64_t request_indices_offset;
  int64_t qo_tile_indices_offset;
  int64_t kv_tile_indices_offset;
  int64_t merge_indptr_offset;
  int64_t o_indptr_offset;
  int64_t kv_chunk_size_ptr_offset;
  int64_t v_offset;
  int64_t s_offset;
  int64_t block_valid_mask_offset;
  bool enable_cuda_graph;
  bool split_kv;

  PrefillPlanInfo()
      : padded_batch_size(0),
        total_num_rows(0),
        total_num_rows_offset(0),
        cta_tile_q(0),
        request_indices_offset(0),
        qo_tile_indices_offset(0),
        kv_tile_indices_offset(0),
        merge_indptr_offset(0),
        o_indptr_offset(0),
        kv_chunk_size_ptr_offset(0),
        v_offset(0),
        s_offset(0),
        block_valid_mask_offset(0),
        enable_cuda_graph(false),
        split_kv(false) {}

  // convert PrefillPlanInfo to std::vector<int64_t>
  std::vector<int64_t> ToVector() const {
    return {padded_batch_size,
            total_num_rows,
            total_num_rows_offset,
            cta_tile_q,
            request_indices_offset,
            qo_tile_indices_offset,
            kv_tile_indices_offset,
            merge_indptr_offset,
            o_indptr_offset,
            kv_chunk_size_ptr_offset,
            v_offset,
            s_offset,
            block_valid_mask_offset,
            enable_cuda_graph,
            split_kv};
  }

  // From std::vector<int64_t> to PrefillPlanInfo
  void FromVector(const std::vector<int64_t>& vec) {
    if (vec.size() != 15) {
      std::ostringstream err_msg;
      err_msg << "PrefillPlanInfo::FromVector: vec.size() should be 15, but got " << vec.size();
      FLASHINFER_ERROR(err_msg.str());
    }
    padded_batch_size = vec[0];
    total_num_rows = vec[1];
    total_num_rows_offset = vec[2];
    cta_tile_q = vec[3];
    request_indices_offset = vec[4];
    qo_tile_indices_offset = vec[5];
    kv_tile_indices_offset = vec[6];
    merge_indptr_offset = vec[7];
    o_indptr_offset = vec[8];
    kv_chunk_size_ptr_offset = vec[9];
    v_offset = vec[10];
    s_offset = vec[11];
    block_valid_mask_offset = vec[12];
    enable_cuda_graph = vec[13];
    split_kv = vec[14];
  }
};

template <typename IdType>
inline cudaError_t PrefillPlan(void* float_buffer, size_t float_workspace_size_in_bytes,
                               void* int_buffer, void* page_locked_int_buffer,
                               size_t int_workspace_size_in_bytes, PrefillPlanInfo& plan_info,
                               IdType* qo_indptr_h, IdType* kv_indptr_h, uint32_t total_num_rows,
                               uint32_t batch_size, uint32_t num_qo_heads, uint32_t num_kv_heads,
                               uint32_t head_dim_qk, uint32_t head_dim_vo, uint32_t page_size,
                               bool enable_cuda_graph, uint32_t sizeof_dtype_o, int32_t window_left,
                               int32_t fixed_split_size, bool disable_split_kv,
                               cudaStream_t stream) {
  if (num_qo_heads % num_kv_heads != 0) {
    std::ostringstream err_msg;
    err_msg << "num_qo_heads " << num_qo_heads << " should be divisible by num_kv_heads "
            << num_kv_heads;
    FLASHINFER_ERROR(err_msg.str());
  }

  // step 0: get the number of SMs
  int num_sm = 0;
  int dev_id = 0;
  FLASHINFER_CUDA_CALL(cudaGetDevice(&dev_id));
  FLASHINFER_CUDA_CALL(cudaDeviceGetAttribute(&num_sm, cudaDevAttrMultiProcessorCount, dev_id));
  int num_blocks_per_sm = 2;
  int max_grid_size = num_blocks_per_sm * num_sm;
  uint32_t max_batch_size_if_split = max_grid_size / num_kv_heads;

  // step 2: determine kv_chunk_size
<<<<<<< HEAD
  auto [split_kv, real_batch_size, padded_batch_size, cta_tile_q, kv_chunk_size,
        request_indices_vec, qo_tile_indices_vec, kv_tile_indices_vec, merge_indptr_vec,
        o_indptr_vec] = PrefillSplitQOKVIndptr(qo_indptr_h, kv_indptr_h, total_num_rows, batch_size,
                                               num_qo_heads, num_kv_heads, head_dim_vo, page_size,
                                               max_batch_size_if_split, enable_cuda_graph);
=======
  auto [split_kv, new_batch_size, padded_batch_size, cta_tile_q, kv_chunk_size, request_indices_vec,
        qo_tile_indices_vec, kv_tile_indices_vec, merge_indptr_vec, o_indptr_vec] =
      PrefillSplitQOKVIndptr(qo_indptr_h, kv_indptr_h, total_num_rows, batch_size, num_qo_heads,
                             num_kv_heads, head_dim_vo, page_size, max_batch_size_if_split,
                             enable_cuda_graph, window_left, fixed_split_size, disable_split_kv);
>>>>>>> b9287c91

  plan_info.cta_tile_q = cta_tile_q;
  plan_info.total_num_rows = total_num_rows;
  plan_info.enable_cuda_graph = enable_cuda_graph;
  plan_info.padded_batch_size = padded_batch_size;
  plan_info.split_kv = split_kv;

  AlignedAllocator int_allocator(int_buffer, int_workspace_size_in_bytes);
  plan_info.request_indices_offset = int_allocator.aligned_alloc_offset(
      sizeof(IdType) * padded_batch_size, 16, "batch_prefill_request_indices");
  plan_info.qo_tile_indices_offset = int_allocator.aligned_alloc_offset(
      sizeof(IdType) * padded_batch_size, 16, "batch_prefill_qo_tile_indices");
  plan_info.kv_tile_indices_offset = int_allocator.aligned_alloc_offset(
      sizeof(IdType) * padded_batch_size, 16, "batch_prefill_kv_tile_indices");
  plan_info.o_indptr_offset = int_allocator.aligned_alloc_offset(sizeof(IdType) * (batch_size + 1),
                                                                 16, "batch_prefill_o_indptr");
  plan_info.kv_chunk_size_ptr_offset =
      int_allocator.aligned_alloc_offset(sizeof(IdType), 1, "batch_prefill_kv_chunk_size_ptr");

  if (plan_info.enable_cuda_graph) {
    plan_info.total_num_rows_offset =
        int_allocator.aligned_alloc_offset(sizeof(uint32_t), 16, "batch_prefill_total_num_rows");
    uint32_t* total_num_rows_h =
        GetPtrFromBaseOffset<uint32_t>(page_locked_int_buffer, plan_info.total_num_rows_offset);
    *total_num_rows_h = qo_indptr_h[batch_size];
  }

  IdType* request_indices_h =
      GetPtrFromBaseOffset<IdType>(page_locked_int_buffer, plan_info.request_indices_offset);
  IdType* qo_tile_indices_h =
      GetPtrFromBaseOffset<IdType>(page_locked_int_buffer, plan_info.qo_tile_indices_offset);
  IdType* kv_tile_indices_h =
      GetPtrFromBaseOffset<IdType>(page_locked_int_buffer, plan_info.kv_tile_indices_offset);
  IdType* o_indptr_h =
      GetPtrFromBaseOffset<IdType>(page_locked_int_buffer, plan_info.o_indptr_offset);
  IdType* kv_chunk_size_ptr_h =
      GetPtrFromBaseOffset<IdType>(page_locked_int_buffer, plan_info.kv_chunk_size_ptr_offset);
  std::copy(request_indices_vec.begin(), request_indices_vec.end(), request_indices_h);
  std::copy(qo_tile_indices_vec.begin(), qo_tile_indices_vec.end(), qo_tile_indices_h);
  std::copy(kv_tile_indices_vec.begin(), kv_tile_indices_vec.end(), kv_tile_indices_h);
  std::copy(o_indptr_vec.begin(), o_indptr_vec.end(), o_indptr_h);
  kv_chunk_size_ptr_h[0] = kv_chunk_size;
  if (split_kv) {
    AlignedAllocator float_allocator(float_buffer, float_workspace_size_in_bytes);
    plan_info.v_offset = float_allocator.aligned_alloc_offset(
        num_qo_heads * padded_batch_size * cta_tile_q * head_dim_vo * sizeof(float), 16,
        "batch_prefill_tmp_v");
    plan_info.s_offset = float_allocator.aligned_alloc_offset(
        num_qo_heads * padded_batch_size * cta_tile_q * sizeof(float), 16, "batch_prefill_tmp_s");
    plan_info.merge_indptr_offset = int_allocator.aligned_alloc_offset(
        sizeof(IdType) * (plan_info.total_num_rows + 1), 16, "batch_prefill_merge_indptr");
    plan_info.block_valid_mask_offset = int_allocator.aligned_alloc_offset(
        sizeof(bool) * padded_batch_size, 16, "batch_prefill_block_valid_mask");

    IdType* merge_indptr_h =
        GetPtrFromBaseOffset<IdType>(page_locked_int_buffer, plan_info.merge_indptr_offset);
    bool* block_valid_mask_h =
        GetPtrFromBaseOffset<bool>(page_locked_int_buffer, plan_info.block_valid_mask_offset);
    std::copy(merge_indptr_vec.begin(), merge_indptr_vec.end(), merge_indptr_h);
    for (uint32_t i = 0; i < padded_batch_size; ++i) {
      block_valid_mask_h[i] = i < real_batch_size;
    }
  }

  size_t num_bytes_to_copy = int_allocator.num_allocated_bytes();
  FLASHINFER_CUDA_CALL(cudaMemcpyAsync(int_buffer, page_locked_int_buffer, num_bytes_to_copy,
                                       cudaMemcpyHostToDevice, stream));

  return cudaSuccess;
}

/*
Modifed to support two tile sizes, and assign blocks proportional to
the number of tiles.
*/
template <typename IdType>
inline auto PODSplitQOKVIndptr(IdType* qo_indptr_p, IdType* kv_indptr_p, uint32_t total_num_rows_p,
                               uint32_t batch_size_p, IdType* qo_indptr_d, IdType* kv_indptr_d,
                               uint32_t total_num_rows_d, uint32_t batch_size_d,
                               uint32_t num_qo_heads, uint32_t num_kv_heads, uint32_t head_dim,
                               uint32_t page_size, uint32_t max_batch_size_if_split,
                               bool enable_cuda_graph) {
  const uint32_t gqa_group_size = num_qo_heads / num_kv_heads;
  const uint32_t min_kv_chunk_size = std::max((128 / page_size), 1U);
  // step 1: determine packed_qo_len_arr and verify qo_indptr contents.
  auto [packed_qo_len_arr_p, kv_len_arr_p] =
      get_qkv_len_arr(qo_indptr_p, kv_indptr_p, batch_size_p, num_qo_heads, gqa_group_size);
  auto [packed_qo_len_arr_d, kv_len_arr_d] =
      get_qkv_len_arr(qo_indptr_d, kv_indptr_d, batch_size_d, num_qo_heads, gqa_group_size);

  // step 2: determine cta_tile_q, kv_chunk_size and total_num_tiles_q
  auto [cta_tile_q_p, num_tiles_q_p] =
      get_q_tiles(packed_qo_len_arr_p, batch_size_p, head_dim, page_size, total_num_rows_p,
                  gqa_group_size, enable_cuda_graph);
  auto [cta_tile_q_d, num_tiles_q_d] =
      get_q_tiles(packed_qo_len_arr_d, batch_size_d, head_dim, page_size, total_num_rows_d,
                  gqa_group_size, enable_cuda_graph, /*is_decode=*/true);

  uint32_t total_num_tiles_q = num_tiles_q_p + num_tiles_q_d;
  // Allocate CTAs proportional to the number of query tiles in prefill and decode
  // TODO(Wenxuan): explore a more balanced cost function considering kv len.
  // See discussion: https://github.com/flashinfer-ai/flashinfer/issues/1175
  uint32_t max_bs_p = max_batch_size_if_split * num_tiles_q_p / total_num_tiles_q;
  uint32_t max_bs_d = max_batch_size_if_split - max_bs_p;
  auto [split_kv_p, kv_chunk_size_p] =
      PrefillBinarySearchKVChunkSize(enable_cuda_graph, max_bs_p, packed_qo_len_arr_p, kv_len_arr_p,
                                     cta_tile_q_p, min_kv_chunk_size);

  auto [split_kv_d, kv_chunk_size_d] =
      PrefillBinarySearchKVChunkSize(enable_cuda_graph, max_bs_d, packed_qo_len_arr_d, kv_len_arr_d,
                                     cta_tile_q_d, min_kv_chunk_size);
  printf("Debug: max_bs_p: %d, max_bs_d: %d, kv_chunk_size_p: %d, kv_chunk_size_d: %d\n", max_bs_p,
         max_bs_d, kv_chunk_size_p, kv_chunk_size_d);
  // step 3: split qo_indptr and kv_indptr
  // Use one set of qkv indices, merge_indptr and o_indptr to simply merging.
  auto [request_indices, qo_tile_indices, kv_tile_indices, merge_indptr, o_indptr, real_bs_p] =
      get_qkv_tile_indices<IdType>(packed_qo_len_arr_p, kv_len_arr_p, batch_size_p, cta_tile_q_p,
                                   kv_chunk_size_p, gqa_group_size);
  auto [_, __, _____, _______, _________, real_bs_d] =
      get_qkv_tile_indices<IdType>(packed_qo_len_arr_d, kv_len_arr_d, batch_size_d, cta_tile_q_d,
                                   kv_chunk_size_d, gqa_group_size, &request_indices,
                                   &qo_tile_indices, &kv_tile_indices, &merge_indptr, &o_indptr);
  // print indices
  printf("Debug: -------------------------------\n");
  for (int i = 0; i < request_indices.size(); i++) {
    printf("Debug: request_indices[%d]: %d\n", i, request_indices[i]);
  }
  for (int i = 0; i < merge_indptr.size(); i++) {
    printf("Debug: merge_indptr[%d]: %d\n", i, merge_indptr[i]);
  }
  for (int i = 0; i < o_indptr.size(); i++) {
    printf("Debug: o_indptr[%d]: %d\n", i, o_indptr[i]);
  }
  for (int i = 0; i < qo_tile_indices.size(); i++) {
    printf("Debug: qo_tile_indices[%d]: %d\n", i, qo_tile_indices[i]);
  }
  for (int i = 0; i < kv_tile_indices.size(); i++) {
    printf("Debug: kv_tile_indices[%d]: %d\n", i, kv_tile_indices[i]);
  }

  bool split_kv = split_kv_p || split_kv_d;
  uint32_t real_batch_size = real_bs_p + real_bs_d;
  const size_t padded_batch_size_p =
      enable_cuda_graph ? std::max(max_bs_p, num_tiles_q_p) : real_bs_p;
  const size_t padded_batch_size_d =
      enable_cuda_graph ? std::max(max_bs_d, num_tiles_q_d) : real_bs_d;
  FLASHINFER_CHECK(real_batch_size <= padded_batch_size_p + padded_batch_size_d,
                   "new batch size should not exceed padded batch size");

  // step 4: multiply kv_chunk_size by page_size
  kv_chunk_size_p *= page_size;
  kv_chunk_size_d *= page_size;

  return std::make_tuple(split_kv, real_batch_size, padded_batch_size_p, padded_batch_size_d,
                         cta_tile_q_p, cta_tile_q_d, kv_chunk_size_p, kv_chunk_size_d,
                         std::move(request_indices), std::move(qo_tile_indices),
                         std::move(kv_tile_indices), std::move(merge_indptr), std::move(o_indptr));
}

struct PODPlanInfo {
  int64_t padded_batch_size_p;
  int64_t padded_batch_size_d;
  int64_t total_num_rows;
  int64_t total_num_rows_p;
  int64_t total_num_rows_d;
  int64_t total_num_rows_offset;
  uint16_t cta_tile_q_p;
  uint16_t cta_tile_q_d;
  int64_t request_indices_offset;
  int64_t qo_tile_indices_offset;
  int64_t kv_tile_indices_offset;
  int64_t merge_indptr_offset;
  int64_t o_indptr_offset;
  int64_t kv_chunk_size_ptr_offset_p;
  int64_t kv_chunk_size_ptr_offset_d;
  int64_t v_offset;
  int64_t s_offset;
  int64_t block_valid_mask_offset;
  bool enable_cuda_graph;
  bool split_kv;

  PODPlanInfo()
      : padded_batch_size_p(0),
        padded_batch_size_d(0),
        total_num_rows(0),
        total_num_rows_p(0),
        total_num_rows_d(0),
        total_num_rows_offset(0),
        cta_tile_q_p(0),
        cta_tile_q_d(0),
        request_indices_offset(0),
        qo_tile_indices_offset(0),
        kv_tile_indices_offset(0),
        merge_indptr_offset(0),
        o_indptr_offset(0),
        kv_chunk_size_ptr_offset_p(0),
        kv_chunk_size_ptr_offset_d(0),
        v_offset(0),
        s_offset(0),
        block_valid_mask_offset(0),
        enable_cuda_graph(false),
        split_kv(false) {}

  // convert PrefillPlanInfo to std::vector<int64_t>
  std::vector<int64_t> ToVector() const {
    return {padded_batch_size_p,
            padded_batch_size_d,
            total_num_rows,
            total_num_rows_p,
            total_num_rows_d,
            total_num_rows_offset,
            cta_tile_q_p,
            cta_tile_q_d,
            request_indices_offset,
            qo_tile_indices_offset,
            kv_tile_indices_offset,
            merge_indptr_offset,
            o_indptr_offset,
            kv_chunk_size_ptr_offset_p,
            kv_chunk_size_ptr_offset_d,
            v_offset,
            s_offset,
            block_valid_mask_offset,
            enable_cuda_graph,
            split_kv};
  }

  // From std::vector<int64_t> to PodPlanInfo
  void FromVector(const std::vector<int64_t>& vec) {
    if (vec.size() != 20) {
      std::ostringstream err_msg;
      err_msg << "PodPlanInfo::FromVector: vec.size() should be 20, but got " << vec.size();
      FLASHINFER_ERROR(err_msg.str());
    }
    padded_batch_size_p = vec[0];
    padded_batch_size_d = vec[1];
    total_num_rows = vec[2];
    total_num_rows_p = vec[3];
    total_num_rows_d = vec[4];
    total_num_rows_offset = vec[5];
    cta_tile_q_p = vec[6];
    cta_tile_q_d = vec[7];
    request_indices_offset = vec[8];
    qo_tile_indices_offset = vec[9];
    kv_tile_indices_offset = vec[10];
    merge_indptr_offset = vec[11];
    o_indptr_offset = vec[12];
    kv_chunk_size_ptr_offset_p = vec[13];
    kv_chunk_size_ptr_offset_d = vec[14];
    v_offset = vec[15];
    s_offset = vec[16];
    block_valid_mask_offset = vec[17];
    enable_cuda_graph = vec[18];
    split_kv = vec[19];
  }
};

template <typename IdType>
inline cudaError_t PODPlan(void* float_buffer, size_t float_workspace_size_in_bytes,
                           void* int_buffer, void* page_locked_int_buffer,
                           size_t int_workspace_size_in_bytes, PODPlanInfo& plan_info,
                           IdType* qo_indptr_p, IdType* kv_indptr_p, uint32_t total_num_rows_p,
                           uint32_t batch_size_p, IdType* qo_indptr_d, IdType* kv_indptr_d,
                           uint32_t total_num_rows_d, uint32_t batch_size_d, uint32_t num_qo_heads,
                           uint32_t num_kv_heads, uint32_t head_dim_qk, uint32_t head_dim_vo,
                           uint32_t page_size, bool enable_cuda_graph, uint32_t sizeof_dtype_o,
                           cudaStream_t stream) {
  if (num_qo_heads % num_kv_heads != 0) {
    std::ostringstream err_msg;
    err_msg << "num_qo_heads " << num_qo_heads << " should be divisible by num_kv_heads "
            << num_kv_heads;
    FLASHINFER_ERROR(err_msg.str());
  }

  // step 0: get the number of SMs
  int num_sm = 0;
  int dev_id = 0;
  FLASHINFER_CUDA_CALL(cudaGetDevice(&dev_id));
  FLASHINFER_CUDA_CALL(cudaDeviceGetAttribute(&num_sm, cudaDevAttrMultiProcessorCount, dev_id));
  int num_blocks_per_sm = 3;  // TODO(Wenxuan): increase this to reduce wave quantization?
  int max_grid_size = num_blocks_per_sm * num_sm;
  uint32_t max_batch_size_if_split = max_grid_size / num_kv_heads;
  printf("Debug: max_batch_size_if_split: %d\n", max_batch_size_if_split);
  // step 2: determine kv_chunk_size
  auto [split_kv, real_batch_size, padded_batch_size_p, padded_batch_size_d, cta_tile_q_p,
        cta_tile_q_d, kv_chunk_size_p, kv_chunk_size_d, request_indices_vec, qo_tile_indices_vec,
        kv_tile_indices_vec, merge_indptr_vec, o_indptr_vec] =
      PODSplitQOKVIndptr(qo_indptr_p, kv_indptr_p, total_num_rows_p, batch_size_p, qo_indptr_d,
                         kv_indptr_d, total_num_rows_d, batch_size_d, num_qo_heads, num_kv_heads,
                         head_dim_vo, page_size, max_batch_size_if_split, enable_cuda_graph);
  uint32_t padded_batch_size = padded_batch_size_p + padded_batch_size_d;
  uint32_t batch_size = batch_size_p + batch_size_d;
  uint32_t total_num_rows = total_num_rows_p + total_num_rows_d;

  plan_info.padded_batch_size_p = padded_batch_size_p;
  plan_info.padded_batch_size_d = padded_batch_size_d;
  plan_info.total_num_rows_p = total_num_rows_p;
  plan_info.total_num_rows_d = total_num_rows_d;
  plan_info.total_num_rows = total_num_rows;
  plan_info.cta_tile_q_p = cta_tile_q_p;
  plan_info.cta_tile_q_d = cta_tile_q_d;
  plan_info.enable_cuda_graph = enable_cuda_graph;
  plan_info.split_kv = split_kv;

  AlignedAllocator int_allocator(int_buffer, int_workspace_size_in_bytes);
  plan_info.request_indices_offset = int_allocator.aligned_alloc_offset(
      sizeof(IdType) * padded_batch_size, 16, "pod_prefill_request_indices");
  plan_info.qo_tile_indices_offset = int_allocator.aligned_alloc_offset(
      sizeof(IdType) * padded_batch_size, 16, "pod_prefill_qo_tile_indices");
  plan_info.kv_tile_indices_offset = int_allocator.aligned_alloc_offset(
      sizeof(IdType) * padded_batch_size, 16, "pod_prefill_kv_tile_indices");
  plan_info.o_indptr_offset =
      int_allocator.aligned_alloc_offset(sizeof(IdType) * (batch_size + 1), 16, "pod_o_indptr");
  plan_info.kv_chunk_size_ptr_offset_p =
      int_allocator.aligned_alloc_offset(sizeof(IdType), 1, "pod_prefill_kv_chunk_size_ptr");
  plan_info.kv_chunk_size_ptr_offset_d =
      int_allocator.aligned_alloc_offset(sizeof(IdType), 1, "pod_decode_kv_chunk_size_ptr");

  if (plan_info.enable_cuda_graph) {
    plan_info.total_num_rows_offset =
        int_allocator.aligned_alloc_offset(sizeof(uint32_t), 16, "batch_prefill_total_num_rows");
    uint32_t* total_num_rows_h =
        GetPtrFromBaseOffset<uint32_t>(page_locked_int_buffer, plan_info.total_num_rows_offset);
    *total_num_rows_h = total_num_rows_p + total_num_rows_d;
  }

  IdType* request_indices_h =
      GetPtrFromBaseOffset<IdType>(page_locked_int_buffer, plan_info.request_indices_offset);
  IdType* qo_tile_indices_h =
      GetPtrFromBaseOffset<IdType>(page_locked_int_buffer, plan_info.qo_tile_indices_offset);
  IdType* kv_tile_indices_h =
      GetPtrFromBaseOffset<IdType>(page_locked_int_buffer, plan_info.kv_tile_indices_offset);
  IdType* o_indptr_h =
      GetPtrFromBaseOffset<IdType>(page_locked_int_buffer, plan_info.o_indptr_offset);
  IdType* kv_chunk_size_ptr_p =
      GetPtrFromBaseOffset<IdType>(page_locked_int_buffer, plan_info.kv_chunk_size_ptr_offset_p);
  IdType* kv_chunk_size_ptr_d =
      GetPtrFromBaseOffset<IdType>(page_locked_int_buffer, plan_info.kv_chunk_size_ptr_offset_d);
  std::copy(request_indices_vec.begin(), request_indices_vec.end(), request_indices_h);
  std::copy(qo_tile_indices_vec.begin(), qo_tile_indices_vec.end(), qo_tile_indices_h);
  std::copy(kv_tile_indices_vec.begin(), kv_tile_indices_vec.end(), kv_tile_indices_h);
  std::copy(o_indptr_vec.begin(), o_indptr_vec.end(), o_indptr_h);
  kv_chunk_size_ptr_p[0] = kv_chunk_size_p;
  kv_chunk_size_ptr_d[0] = kv_chunk_size_d;

  if (split_kv) {
    // TODO(Wenxuan): write through for non-split-kv requests
    uint32_t num_outputs_p = num_qo_heads * padded_batch_size_p * cta_tile_q_p;
    uint32_t num_outputs_d = num_qo_heads * padded_batch_size_d * cta_tile_q_d;
    AlignedAllocator float_allocator(float_buffer, float_workspace_size_in_bytes);
    plan_info.v_offset = float_allocator.aligned_alloc_offset(
        (num_outputs_p + num_outputs_d) * head_dim_vo * sizeof(float), 16, "pod_tmp_v");
    plan_info.s_offset = float_allocator.aligned_alloc_offset(
        (num_outputs_p + num_outputs_d) * sizeof(float), 16, "pod_tmp_s");
    plan_info.merge_indptr_offset = int_allocator.aligned_alloc_offset(
        sizeof(IdType) * (plan_info.total_num_rows + 1), 16, "pod_merge_indptr");
    plan_info.block_valid_mask_offset = int_allocator.aligned_alloc_offset(
        sizeof(bool) * padded_batch_size, 16, "pod_block_valid_mask");

    IdType* merge_indptr_h =
        GetPtrFromBaseOffset<IdType>(page_locked_int_buffer, plan_info.merge_indptr_offset);
    bool* block_valid_mask_h =
        GetPtrFromBaseOffset<bool>(page_locked_int_buffer, plan_info.block_valid_mask_offset);
    std::copy(merge_indptr_vec.begin(), merge_indptr_vec.end(), merge_indptr_h);
    for (uint32_t i = 0; i < padded_batch_size; ++i) {
      block_valid_mask_h[i] = i < real_batch_size;
    }
  }

  size_t num_bytes_to_copy = int_allocator.num_allocated_bytes();
  FLASHINFER_CUDA_CALL(cudaMemcpyAsync(int_buffer, page_locked_int_buffer, num_bytes_to_copy,
                                       cudaMemcpyHostToDevice, stream));

  return cudaSuccess;
}

inline float cost_function(int qo_len, int kv_len) { return 2 * float(qo_len) + kv_len; }

template <typename T>
std::vector<T> flatten(const std::vector<std::vector<T>>& vec, int size_after_flatten) {
  std::vector<T> result;
  result.reserve(size_after_flatten);
  for (const auto& inner_vec : vec) {
    result.insert(result.end(), inner_vec.begin(), inner_vec.end());
  }
  return result;
}

inline int packed_causal_kv_end(int qo_len, int kv_len, int qo_tile_idx, int cluster_tile_q,
                                int num_qo_tiles, int group_size) {
  if (qo_tile_idx + 1 == num_qo_tiles) {
    return kv_len;
  }
  int kv_len_init = kv_len - qo_len;  // right aligned
  return max(min(kv_len_init + ceil_div((qo_tile_idx + 1) * cluster_tile_q, group_size), kv_len),
             0);
}

struct PrefillPlanSM90Info {
  int64_t qo_tile_indices_offset;
  int64_t qo_indptr_offset;
  int64_t kv_indptr_offset;
  int64_t qo_len_offset;
  int64_t kv_len_offset;
  int64_t head_indices_offset;
  int64_t work_indptr_offset;
  int64_t batch_indices_offset;
  bool same_schedule_for_all_heads;

  PrefillPlanSM90Info()
      : qo_tile_indices_offset(0),
        qo_indptr_offset(0),
        kv_indptr_offset(0),
        qo_len_offset(0),
        kv_len_offset(0),
        head_indices_offset(0),
        work_indptr_offset(0),
        batch_indices_offset(0),
        same_schedule_for_all_heads(false) {}

  // convert PrefillPlanSM90Info to std::vector<int64_t>
  std::vector<int64_t> ToVector() const {
    return {qo_tile_indices_offset, qo_indptr_offset,     kv_indptr_offset,
            qo_len_offset,          kv_len_offset,        head_indices_offset,
            work_indptr_offset,     batch_indices_offset, same_schedule_for_all_heads};
  }

  // From std::vector<int64_t> to PrefillPlanSM90Info
  void FromVector(const std::vector<int64_t>& vec) {
    if (vec.size() != 9) {
      std::ostringstream err_msg;
      err_msg << "PrefillPlanSM90Info::FromVector: vec.size() should be 9, but got " << vec.size();
      FLASHINFER_ERROR(err_msg.str());
    }
    qo_tile_indices_offset = vec[0];
    qo_indptr_offset = vec[1];
    kv_indptr_offset = vec[2];
    qo_len_offset = vec[3];
    kv_len_offset = vec[4];
    head_indices_offset = vec[5];
    work_indptr_offset = vec[6];
    batch_indices_offset = vec[7];
    same_schedule_for_all_heads = vec[8];
  }
};

template <typename IdType>
inline cudaError_t PrefillSM90Plan(
    void* float_buffer, size_t float_workspace_size_in_bytes, void* int_buffer,
    void* page_locked_int_buffer, size_t int_workspace_size_in_bytes,
    PrefillPlanSM90Info& plan_info, IdType* qo_indptr_h, IdType* kv_indptr_h, IdType* kv_len_arr_h,
    uint32_t total_num_rows, uint32_t batch_size, uint32_t num_qo_heads, uint32_t num_kv_heads,
    uint32_t head_dim_qk, uint32_t head_dim_vo, uint32_t page_size, bool causal,
    bool enable_cuda_graph, uint32_t sizeof_dtype_o, cudaStream_t stream) {
  if (num_qo_heads % num_kv_heads != 0) {
    std::ostringstream err_msg;
    err_msg << "num_qo_heads " << num_qo_heads << " should be divisible by num_kv_heads "
            << num_kv_heads;
    FLASHINFER_ERROR(err_msg.str());
  }

  std::vector<std::tuple<int, int, int>> idx_qo_kv_len_vec;
  for (uint32_t i = 0; i < batch_size; ++i) {
    int qo_len = qo_indptr_h[i + 1] - qo_indptr_h[i];
    int kv_len = kv_len_arr_h[i];
    if (kv_len < 0) {
      std::ostringstream err_msg;
      err_msg << "kv_len[" << i << "]" << kv_len << " should be non-negative";
      FLASHINFER_ERROR(err_msg.str());
    }
    if (qo_len < 0) {
      std::ostringstream err_msg;
      err_msg << "qo_indptr[" << i + 1 << "]" << qo_indptr_h[i + 1] << " - qo_indptr[" << i << "]"
              << qo_indptr_h[i] << " should be non-negative";
      FLASHINFER_ERROR(err_msg.str());
    }
    idx_qo_kv_len_vec.push_back({i, qo_len, kv_len});
  }

  std::sort(idx_qo_kv_len_vec.begin(), idx_qo_kv_len_vec.end(),
            [](const auto& a, const auto& b) { return std::get<2>(a) > std::get<2>(b); });
  int cta_tile_q = 128;
  if (head_dim_vo == 64) {
    cta_tile_q = 192;
  }

  int device = 0;
  FLASHINFER_CUDA_CALL(cudaGetDevice(&device));
  int num_sm90_ctas = 0;
  FLASHINFER_CUDA_CALL(
      cudaDeviceGetAttribute(&num_sm90_ctas, cudaDevAttrMultiProcessorCount, device));

  MinHeap cta_cost_heap(num_sm90_ctas);
  std::vector<std::vector<IdType>> cta_qo_tile_indices(num_sm90_ctas, std::vector<IdType>()),
      cta_qo_indptr(num_sm90_ctas, std::vector<IdType>()),
      cta_kv_indptr(num_sm90_ctas, std::vector<IdType>()),
      cta_qo_len(num_sm90_ctas, std::vector<IdType>()),
      cta_kv_len(num_sm90_ctas, std::vector<IdType>()),
      cta_head_indices(num_sm90_ctas, std::vector<IdType>()),
      cta_batch_indices(num_sm90_ctas, std::vector<IdType>());

  int max_num_works_per_head = ceil_div(total_num_rows, cta_tile_q) + batch_size - 1;
  plan_info.same_schedule_for_all_heads = max_num_works_per_head > 4096;

  for (int qo_head_idx = 0;
       qo_head_idx < (plan_info.same_schedule_for_all_heads ? 1 : num_qo_heads); ++qo_head_idx) {
    for (auto& [i, qo_len, kv_len] : idx_qo_kv_len_vec) {
      int num_qo_tiles = ceil_div(qo_len, cta_tile_q);
      for (int qo_tile_idx = num_qo_tiles - 1; qo_tile_idx >= 0; --qo_tile_idx) {
        auto [cta_idx, accum_cost] = cta_cost_heap.pop();
        // NOTE(Zihao): our current FA3 implementation do not fuse query and group heads
        // so the group_size in cost_function is always 1
        int effective_kv_len =
            causal ? packed_causal_kv_end(qo_len, kv_len, qo_tile_idx, cta_tile_q, num_qo_tiles, 1)
                   : kv_len;
        cta_cost_heap.insert({cta_idx, accum_cost + cost_function(cta_tile_q, effective_kv_len)});
        cta_qo_tile_indices[cta_idx].push_back(qo_tile_idx);
        cta_qo_indptr[cta_idx].push_back(qo_indptr_h[i]);
        cta_qo_len[cta_idx].push_back(qo_len);
        cta_kv_indptr[cta_idx].push_back(kv_indptr_h[i]);
        cta_kv_len[cta_idx].push_back(kv_len);
        cta_head_indices[cta_idx].push_back(qo_head_idx);
        cta_batch_indices[cta_idx].push_back(i);
      }
    }
  }

  std::vector<IdType> work_indptr_vec(num_sm90_ctas + 1, 0);
  for (uint32_t i = 0; i < num_sm90_ctas; ++i) {
    work_indptr_vec[i + 1] = work_indptr_vec[i] + cta_qo_tile_indices[i].size();
  }
  int total_num_works = work_indptr_vec.back();
  auto qo_tile_indices_vec = flatten(cta_qo_tile_indices, total_num_works);
  auto qo_indptr_vec = flatten(cta_qo_indptr, total_num_works);
  auto kv_indptr_vec = flatten(cta_kv_indptr, total_num_works);
  auto qo_len_vec = flatten(cta_qo_len, total_num_works);
  auto kv_len_vec = flatten(cta_kv_len, total_num_works);
  auto head_indices_vec = flatten(cta_head_indices, total_num_works);
  auto batch_indices_vec = flatten(cta_batch_indices, total_num_works);

  AlignedAllocator int_allocator(int_buffer, int_workspace_size_in_bytes);
  int max_total_num_works;

  if (enable_cuda_graph) {
    max_total_num_works = plan_info.same_schedule_for_all_heads
                              ? max_num_works_per_head
                              : max_num_works_per_head * num_qo_heads;
  } else {
    max_total_num_works = total_num_works;
  }

  plan_info.qo_tile_indices_offset = int_allocator.aligned_alloc_offset(
      sizeof(IdType) * max_total_num_works, 16, "batch_prefill_sm90_qo_tile_indices");
  plan_info.qo_indptr_offset = int_allocator.aligned_alloc_offset(
      sizeof(IdType) * max_total_num_works, 16, "batch_prefill_sm90_qo_offset");
  plan_info.kv_indptr_offset = int_allocator.aligned_alloc_offset(
      sizeof(IdType) * max_total_num_works, 16, "batch_prefill_sm90_kv_offset");
  plan_info.qo_len_offset = int_allocator.aligned_alloc_offset(sizeof(IdType) * max_total_num_works,
                                                               16, "batch_prefill_sm90_qo_len");
  plan_info.kv_len_offset = int_allocator.aligned_alloc_offset(sizeof(IdType) * max_total_num_works,
                                                               16, "batch_prefill_sm90_kv_len");
  plan_info.head_indices_offset = int_allocator.aligned_alloc_offset(
      sizeof(IdType) * max_total_num_works, 16, "batch_prefill_sm90_head_indices");
  plan_info.work_indptr_offset = int_allocator.aligned_alloc_offset(
      sizeof(IdType) * (num_sm90_ctas + 1), 16, "batch_prefill_sm90_work_indptr");
  plan_info.batch_indices_offset = int_allocator.aligned_alloc_offset(
      sizeof(IdType) * max_total_num_works, 16, "batch_prefill_sm90_batch_indices");

  IdType* qo_tile_indices_h =
      GetPtrFromBaseOffset<IdType>(page_locked_int_buffer, plan_info.qo_tile_indices_offset);
  IdType* qo_offset_h =
      GetPtrFromBaseOffset<IdType>(page_locked_int_buffer, plan_info.qo_indptr_offset);
  IdType* kv_offset_h =
      GetPtrFromBaseOffset<IdType>(page_locked_int_buffer, plan_info.kv_indptr_offset);
  IdType* qo_len_h = GetPtrFromBaseOffset<IdType>(page_locked_int_buffer, plan_info.qo_len_offset);
  IdType* kv_len_h = GetPtrFromBaseOffset<IdType>(page_locked_int_buffer, plan_info.kv_len_offset);
  IdType* head_indices_h =
      GetPtrFromBaseOffset<IdType>(page_locked_int_buffer, plan_info.head_indices_offset);
  IdType* work_indptr_h =
      GetPtrFromBaseOffset<IdType>(page_locked_int_buffer, plan_info.work_indptr_offset);
  IdType* batch_indices_h =
      GetPtrFromBaseOffset<IdType>(page_locked_int_buffer, plan_info.batch_indices_offset);

  std::copy(qo_tile_indices_vec.begin(), qo_tile_indices_vec.end(), qo_tile_indices_h);
  std::copy(qo_indptr_vec.begin(), qo_indptr_vec.end(), qo_offset_h);
  std::copy(kv_indptr_vec.begin(), kv_indptr_vec.end(), kv_offset_h);
  std::copy(qo_len_vec.begin(), qo_len_vec.end(), qo_len_h);
  std::copy(kv_len_vec.begin(), kv_len_vec.end(), kv_len_h);
  std::copy(head_indices_vec.begin(), head_indices_vec.end(), head_indices_h);
  std::copy(work_indptr_vec.begin(), work_indptr_vec.end(), work_indptr_h);
  std::copy(batch_indices_vec.begin(), batch_indices_vec.end(), batch_indices_h);

  size_t num_bytes_to_copy = int_allocator.num_allocated_bytes();
  FLASHINFER_CUDA_CALL(cudaMemcpyAsync(int_buffer, page_locked_int_buffer, num_bytes_to_copy,
                                       cudaMemcpyHostToDevice, stream));
  return cudaSuccess;
}

template <uint32_t NUM_TASKS>
struct HolisticPlanInfo {
  int64_t num_blks_x;
  int64_t num_blks_y;
  struct {
    int64_t q_indptr_offset;
    int64_t kv_indptr_offset;
    int64_t partial_indptr_offset;
    int64_t q_len_offset;
    int64_t kv_len_offset;
    int64_t q_start_offset;
    int64_t kv_start_offset;
    int64_t kv_end_offset;
    int64_t kv_head_idx_offset;
    int64_t work_indptr_offset;
  } tasks[NUM_TASKS];
  int64_t len_kv_chunk_offset;
  int64_t partial_o_offset;
  int64_t partial_lse_offset;
  int64_t merge_indptr_offset;
  int64_t merge_o_indices_offset;
  int64_t num_qo_len_offset;

  static constexpr uint32_t NUM_TASK_ARGS = 10;
  static constexpr uint32_t NUM_SHARED_ARGS = 8;

  std::vector<int64_t> ToVector() const {
    std::vector<int64_t> vec;
    vec.push_back(num_blks_x);
    vec.push_back(num_blks_y);
    for (uint32_t i = 0; i < NUM_TASKS; ++i) {
      vec.push_back(tasks[i].q_indptr_offset);
      vec.push_back(tasks[i].kv_indptr_offset);
      vec.push_back(tasks[i].partial_indptr_offset);
      vec.push_back(tasks[i].q_len_offset);
      vec.push_back(tasks[i].kv_len_offset);
      vec.push_back(tasks[i].q_start_offset);
      vec.push_back(tasks[i].kv_start_offset);
      vec.push_back(tasks[i].kv_end_offset);
      vec.push_back(tasks[i].kv_head_idx_offset);
      vec.push_back(tasks[i].work_indptr_offset);
    }
    vec.push_back(len_kv_chunk_offset);
    vec.push_back(partial_o_offset);
    vec.push_back(partial_lse_offset);
    vec.push_back(merge_indptr_offset);
    vec.push_back(merge_o_indices_offset);
    vec.push_back(num_qo_len_offset);
    return vec;
  }

  void FromVector(const std::vector<int64_t>& vec) {
    if (vec.size() != NUM_SHARED_ARGS + NUM_TASKS * NUM_TASK_ARGS) {
      std::ostringstream err_msg;
      err_msg << "HolisticPlanInfo::FromVector: vec.size() should be "
              << NUM_SHARED_ARGS + NUM_TASKS * NUM_TASK_ARGS << ", but got " << vec.size();
      FLASHINFER_ERROR(err_msg.str());
    }
    num_blks_x = vec[0];
    num_blks_y = vec[1];
    for (uint32_t i = 0; i < NUM_TASKS; ++i) {
      tasks[i].q_indptr_offset = vec[2 + i * NUM_TASK_ARGS + 0];
      tasks[i].kv_indptr_offset = vec[2 + i * NUM_TASK_ARGS + 1];
      tasks[i].partial_indptr_offset = vec[2 + i * NUM_TASK_ARGS + 2];
      tasks[i].q_len_offset = vec[2 + i * NUM_TASK_ARGS + 3];
      tasks[i].kv_len_offset = vec[2 + i * NUM_TASK_ARGS + 4];
      tasks[i].q_start_offset = vec[2 + i * NUM_TASK_ARGS + 5];
      tasks[i].kv_start_offset = vec[2 + i * NUM_TASK_ARGS + 6];
      tasks[i].kv_end_offset = vec[2 + i * NUM_TASK_ARGS + 7];
      tasks[i].kv_head_idx_offset = vec[2 + i * NUM_TASK_ARGS + 8];
      tasks[i].work_indptr_offset = vec[2 + i * NUM_TASK_ARGS + 9];
    }
    len_kv_chunk_offset = vec[2 + NUM_TASKS * NUM_TASK_ARGS];
    partial_o_offset = vec[3 + NUM_TASKS * NUM_TASK_ARGS];
    partial_lse_offset = vec[4 + NUM_TASKS * NUM_TASK_ARGS];
    merge_indptr_offset = vec[5 + NUM_TASKS * NUM_TASK_ARGS];
    merge_o_indices_offset = vec[6 + NUM_TASKS * NUM_TASK_ARGS];
    num_qo_len_offset = vec[7 + NUM_TASKS * NUM_TASK_ARGS];
  }
};

template <typename IdType>
inline cudaError_t TwoStageHolisticPlan(void* float_buffer, size_t float_workspace_size_in_bytes,
                                        void* int_buffer, void* page_locked_int_buffer,
                                        size_t int_workspace_size_in_bytes,
                                        HolisticPlanInfo<2>& plan_info, IdType* qo_indptr_h,
                                        IdType* kv_indptr_h, IdType* kv_len_arr_h,
                                        uint32_t batch_size, uint32_t num_qo_heads,
                                        uint32_t num_kv_heads, uint32_t head_dim, bool causal,
                                        cudaStream_t stream) {
  constexpr uint32_t NUM_TASKS = 2;
  const uint32_t CTA_TILE_Q_SIZES[NUM_TASKS] = {128, 16};
  int num_sm = 0;
  int dev_id = 0;

  uint32_t gqa_group_size = num_qo_heads / num_kv_heads;
  FLASHINFER_CUDA_CALL(cudaGetDevice(&dev_id));
  FLASHINFER_CUDA_CALL(cudaDeviceGetAttribute(&num_sm, cudaDevAttrMultiProcessorCount, dev_id));

  if (head_dim >= 256) {
    // NOTE (Yilong): optimize this code path
    // constraint gridDim due to cooperative group
    num_sm *= 1;
  } else {
    // NOTE(Zihao): two cta per sm
    num_sm *= 2;
  }

  // step 0. determine the number of blocks in x and y dimensions
  std::vector<std::tuple<int, int, int>> idx_qo_kv_len_vec[NUM_TASKS];
  for (uint32_t i = 0; i < batch_size; ++i) {
    if (qo_indptr_h[i + 1] - qo_indptr_h[i] < 0) {
      std::ostringstream err_msg;
      err_msg << "qo_indptr[" << i + 1 << "]" << qo_indptr_h[i + 1] << " - qo_indptr[" << i << "]"
              << qo_indptr_h[i] << " should be non-negative";
      FLASHINFER_ERROR(err_msg.str());
    }

    int qo_len = qo_indptr_h[i + 1] - qo_indptr_h[i];
    int packed_qo_len = qo_len * gqa_group_size;
    int kv_len = kv_len_arr_h[i];

    if (packed_qo_len > CTA_TILE_Q_SIZES[1]) {
      idx_qo_kv_len_vec[0].push_back({i, qo_len, kv_len});
    } else {
      idx_qo_kv_len_vec[1].push_back({i, qo_len, kv_len});
    }
  }

  int cluster_size = 1;
  int num_clusters = num_sm / cluster_size;
  plan_info.num_blks_x = cluster_size;
  plan_info.num_blks_y = num_clusters;

  auto f = [](int x) {
    if (x <= 128) {
      // This aligns with CTA_TILE_KV in persistent mainloop
      // NOTE (Yilong): Optimize here for smaller batch/seqlen scenarios
      return 128;
    }
    return ceil_div(x, 256) * 256;
  };

  MinHeap cluster_cost_heap(num_clusters);
  AlignedAllocator int_allocator(int_buffer, int_workspace_size_in_bytes);

  // NOTE(Zihao): adjust it later
  const int max_total_num_works = 65536;
  const int max_num_kv_splits =
      4 * num_clusters * cluster_size * (CTA_TILE_Q_SIZES[0] + CTA_TILE_Q_SIZES[1]);

  // calculate kv_len_limit first, considering all workloads
  int64_t total_kv_lens = 0;
  for (uint32_t task = 0; task < NUM_TASKS; ++task) {
    int cluster_tile_q = CTA_TILE_Q_SIZES[task] * cluster_size;
    for (auto& [_, qo_len, kv_len] : idx_qo_kv_len_vec[task]) {
      int packed_qo_len = qo_len * gqa_group_size;
      int num_qo_tiles = ceil_div(packed_qo_len, cluster_tile_q);
      for (int qo_tile_idx = num_qo_tiles - 1; qo_tile_idx >= 0; --qo_tile_idx) {
        int effective_kv_len =
            causal ? packed_causal_kv_end(qo_len, kv_len, qo_tile_idx, cluster_tile_q, num_qo_tiles,
                                          gqa_group_size)
                   : kv_len;
        total_kv_lens += effective_kv_len;
      }
    }
  }

  // used for remapping the output offsets
  // layout [packed_qo_len x num_kv_tiles, num_kv_heads, head_dim]
  int partial_o_nnz = 0;
<<<<<<< HEAD
  std::vector<IdType> merge_indptr, merge_o_indices, num_to_merge_qo_len_vec;
=======
  std::vector<IdType> merge_indptr, merge_o_indices, num_expand_qo_len_vec;
  std::vector<IdType> cluster_len_kv_chunk(NUM_TASKS, 0);
>>>>>>> b9287c91
  merge_indptr.push_back(partial_o_nnz);
  for (uint32_t task = 0; task < NUM_TASKS; ++task) {
    int cluster_tile_q = CTA_TILE_Q_SIZES[task] * cluster_size;
    int kv_len_limit = f(std::max(ceil_div(total_kv_lens * num_kv_heads, num_clusters), 1L));
    if (cluster_tile_q >= 64) {
      // chunked-prefill workloads are much more expensive than decode
      // so we use a smaller kv_len_limit for chunked-prefill workloads
      kv_len_limit /= std::min(num_kv_heads, 2U);
    }
    cluster_len_kv_chunk[task] = kv_len_limit;
    std::vector<std::vector<IdType>> cluster_q_indptr(num_clusters, std::vector<IdType>()),
        cluster_kv_indptr(num_clusters, std::vector<IdType>()),
        cluster_q_len(num_clusters, std::vector<IdType>()),
        cluster_kv_len(num_clusters, std::vector<IdType>()),
        cluster_q_start(num_clusters, std::vector<IdType>()),
        cluster_kv_start(num_clusters, std::vector<IdType>()),
        cluster_kv_end(num_clusters, std::vector<IdType>()),
        cluster_kv_head_idx(num_clusters, std::vector<IdType>()),
        cluster_partial_indptr(num_clusters, std::vector<IdType>());

    for (auto& [i, qo_len, kv_len] : idx_qo_kv_len_vec[task]) {
      int packed_qo_len = qo_len * gqa_group_size;
      int num_qo_tiles = ceil_div(packed_qo_len, cluster_tile_q);
      // NOTE (Yilong): this ordering correspoinds to the layout of reduction kernel
      for (int qo_tile_idx = 0; qo_tile_idx < num_qo_tiles; ++qo_tile_idx) {
        int remaining_len = causal
                                ? packed_causal_kv_end(qo_len, kv_len, qo_tile_idx, cluster_tile_q,
                                                       num_qo_tiles, gqa_group_size)
                                : kv_len;
        int kv_start = 0;
        bool split_kv = remaining_len > kv_len_limit;
        int num_kv_tiles = split_kv ? ceil_div(remaining_len, kv_len_limit) : 1;
        int row_tile_size = std::min(cluster_tile_q, packed_qo_len - qo_tile_idx * cluster_tile_q);
        bool zero_kv_len = (remaining_len == 0);
        while (remaining_len > 0 || zero_kv_len) {
          int actual_len = std::min(remaining_len, kv_len_limit);
          for (uint32_t kv_head_idx = 0; kv_head_idx < num_kv_heads; ++kv_head_idx) {
            auto [cluster_idx, accum_cost] = cluster_cost_heap.pop();
            cluster_cost_heap.insert(
                {cluster_idx, accum_cost + cost_function(cluster_tile_q, actual_len)});
            cluster_q_len[cluster_idx].push_back(qo_len);
            cluster_kv_len[cluster_idx].push_back(kv_len);
            cluster_q_indptr[cluster_idx].push_back(qo_indptr_h[i]);
            cluster_kv_indptr[cluster_idx].push_back(kv_indptr_h[i]);

            // use kv_chunk to rematerize num_kv_tiles and kv_tile_idx
            cluster_partial_indptr[cluster_idx].push_back(partial_o_nnz);

            cluster_q_start[cluster_idx].push_back(qo_tile_idx * cluster_tile_q);
            cluster_kv_start[cluster_idx].push_back(kv_start);
            cluster_kv_end[cluster_idx].push_back(kv_start + actual_len);
            cluster_kv_head_idx[cluster_idx].push_back(kv_head_idx);
          }
          remaining_len -= actual_len;
          zero_kv_len = (remaining_len == 0);
          kv_start += actual_len;
          if (zero_kv_len) {
            break;
          }
        }
        if (split_kv) {
          // non-split kv is directly written through
          for (int row = 0; row < row_tile_size; ++row) {
            merge_indptr.push_back(merge_indptr.back() + num_kv_tiles);
            // output layout: [qo_len, num_kv_heads, gqa_group_size, head_dim]
            // merge_o_indices is the indices of `gqa_group_size` dimension
            auto q = (qo_tile_idx * cluster_tile_q + row) / gqa_group_size,
                 r = (qo_tile_idx * cluster_tile_q + row) % gqa_group_size;
            merge_o_indices.push_back((qo_indptr_h[i] + q) * num_kv_heads * gqa_group_size + r);
          }
          partial_o_nnz += row_tile_size * num_kv_tiles;
        }
      }
    }

    std::vector<IdType> work_indptr_vec(num_clusters + 1, 0);
    for (uint32_t i = 0; i < num_clusters; ++i) {
      work_indptr_vec[i + 1] = work_indptr_vec[i] + cluster_q_indptr[i].size();
    }
    int total_num_works = work_indptr_vec.back();
    if (total_num_works > max_total_num_works) {
      std::ostringstream err_msg;
      err_msg << "total_num_works (#q tiles * #kv tiles) " << total_num_works
              << " exceeds max_total_num_works " << max_total_num_works;
      FLASHINFER_ERROR(err_msg.str());
    }
    auto q_indptr_vec = flatten(cluster_q_indptr, total_num_works);
    auto kv_indptr_vec = flatten(cluster_kv_indptr, total_num_works);
    auto partial_indptr_vec = flatten(cluster_partial_indptr, total_num_works);
    auto q_len_vec = flatten(cluster_q_len, total_num_works);
    auto kv_len_vec = flatten(cluster_kv_len, total_num_works);
    auto q_start_vec = flatten(cluster_q_start, total_num_works);
    auto kv_start_vec = flatten(cluster_kv_start, total_num_works);
    auto kv_end_vec = flatten(cluster_kv_end, total_num_works);
    auto kv_head_idx_vec = flatten(cluster_kv_head_idx, total_num_works);

    plan_info.tasks[task].q_indptr_offset =
        int_allocator.aligned_alloc_offset(sizeof(IdType) * max_total_num_works, 16, "q_indptr");
    plan_info.tasks[task].kv_indptr_offset =
        int_allocator.aligned_alloc_offset(sizeof(IdType) * max_total_num_works, 16, "kv_indptr");
    plan_info.tasks[task].partial_indptr_offset = int_allocator.aligned_alloc_offset(
        sizeof(IdType) * max_total_num_works, 16, "partial_indptr");
    plan_info.tasks[task].q_len_offset =
        int_allocator.aligned_alloc_offset(sizeof(IdType) * max_total_num_works, 16, "q_len");
    plan_info.tasks[task].kv_len_offset =
        int_allocator.aligned_alloc_offset(sizeof(IdType) * max_total_num_works, 16, "kv_len");
    plan_info.tasks[task].q_start_offset =
        int_allocator.aligned_alloc_offset(sizeof(IdType) * max_total_num_works, 16, "q_start");
    plan_info.tasks[task].kv_start_offset =
        int_allocator.aligned_alloc_offset(sizeof(IdType) * max_total_num_works, 16, "kv_start");
    plan_info.tasks[task].kv_end_offset =
        int_allocator.aligned_alloc_offset(sizeof(IdType) * max_total_num_works, 16, "kv_end");
    plan_info.tasks[task].kv_head_idx_offset =
        int_allocator.aligned_alloc_offset(sizeof(IdType) * max_total_num_works, 16, "kv_head_idx");
    plan_info.tasks[task].work_indptr_offset =
        int_allocator.aligned_alloc_offset(sizeof(IdType) * max_total_num_works, 16, "work_indptr");

    CopyToPageLockedBuffer(page_locked_int_buffer, plan_info.tasks[task].q_indptr_offset,
                           q_indptr_vec);
    CopyToPageLockedBuffer(page_locked_int_buffer, plan_info.tasks[task].kv_indptr_offset,
                           kv_indptr_vec);
    CopyToPageLockedBuffer(page_locked_int_buffer, plan_info.tasks[task].partial_indptr_offset,
                           partial_indptr_vec);
    CopyToPageLockedBuffer(page_locked_int_buffer, plan_info.tasks[task].q_len_offset, q_len_vec);
    CopyToPageLockedBuffer(page_locked_int_buffer, plan_info.tasks[task].kv_len_offset, kv_len_vec);
    CopyToPageLockedBuffer(page_locked_int_buffer, plan_info.tasks[task].q_start_offset,
                           q_start_vec);
    CopyToPageLockedBuffer(page_locked_int_buffer, plan_info.tasks[task].kv_start_offset,
                           kv_start_vec);
    CopyToPageLockedBuffer(page_locked_int_buffer, plan_info.tasks[task].kv_end_offset, kv_end_vec);
    CopyToPageLockedBuffer(page_locked_int_buffer, plan_info.tasks[task].kv_head_idx_offset,
                           kv_head_idx_vec);
    CopyToPageLockedBuffer(page_locked_int_buffer, plan_info.tasks[task].work_indptr_offset,
                           work_indptr_vec);
  }
  plan_info.len_kv_chunk_offset =
      int_allocator.aligned_alloc_offset(sizeof(IdType) * NUM_TASKS, 16, "len_kv_chunk");
  CopyToPageLockedBuffer(page_locked_int_buffer, plan_info.len_kv_chunk_offset,
                         cluster_len_kv_chunk);

  if (merge_indptr.size() > max_num_kv_splits) {
    std::ostringstream err_msg;
    err_msg << "Number of kv splits " << merge_indptr.size() << " exceeds max buffer size "
            << max_num_kv_splits << ". Please increase the threshold.";
    FLASHINFER_ERROR(err_msg.str());
  }

  // update num_qo_len_vec
  num_to_merge_qo_len_vec.push_back(merge_indptr.size() - 1);
  // allocate buffer for state merge function
  plan_info.merge_indptr_offset =
      int_allocator.aligned_alloc_offset(sizeof(IdType) * max_num_kv_splits, 16, "merge_indptr");
  plan_info.merge_o_indices_offset =
      int_allocator.aligned_alloc_offset(sizeof(IdType) * max_num_kv_splits, 16, "merge_o_indices");
  plan_info.num_qo_len_offset =
      int_allocator.aligned_alloc_offset(sizeof(IdType), 16, "num_qo_len_offset");
  // copy data to paged cpu buffer
  CopyToPageLockedBuffer(page_locked_int_buffer, plan_info.merge_indptr_offset, merge_indptr);
  CopyToPageLockedBuffer(page_locked_int_buffer, plan_info.merge_o_indices_offset, merge_o_indices);
  CopyToPageLockedBuffer(page_locked_int_buffer, plan_info.num_qo_len_offset,
                         num_to_merge_qo_len_vec);

  size_t num_bytes_to_copy = int_allocator.num_allocated_bytes();
  FLASHINFER_CUDA_CALL(cudaMemcpyAsync(int_buffer, page_locked_int_buffer, num_bytes_to_copy,
                                       cudaMemcpyHostToDevice, stream));
  constexpr size_t sizeof_dtype_o = 2;  // NOTE (Yilong): assume fp16

  // Note(Yilong): times num_kv_heads as it is not counted in partial_o_nnz
  AlignedAllocator float_allocator(float_buffer, float_workspace_size_in_bytes);
  plan_info.partial_o_offset = float_allocator.aligned_alloc_offset(
      max_num_kv_splits * sizeof_dtype_o * head_dim * num_kv_heads, 16, "holistic_partial_o");
  plan_info.partial_lse_offset = float_allocator.aligned_alloc_offset(
      max_num_kv_splits * sizeof(float) * num_kv_heads, 16, "holistic_partial_lse");

  return cudaSuccess;
}

struct MLAPlanInfo {
  int64_t num_blks_x;
  int64_t num_blks_y;
  int64_t q_indptr_offset;
  int64_t kv_indptr_offset;
  int64_t partial_indptr_offset;
  int64_t merge_packed_offset_start_offset;
  int64_t merge_packed_offset_end_offset;
  int64_t merge_partial_packed_offset_start_offset;
  int64_t merge_partial_packed_offset_end_offset;
  int64_t merge_partial_stride_offset;
  int64_t q_len_offset;
  int64_t kv_len_offset;
  int64_t q_start_offset;
  int64_t kv_start_offset;
  int64_t kv_end_offset;
  int64_t work_indptr_offset;
  int64_t partial_o_offset;
  int64_t partial_lse_offset;

  std::vector<int64_t> ToVector() const {
    return {num_blks_x,
            num_blks_y,
            q_indptr_offset,
            kv_indptr_offset,
            partial_indptr_offset,
            merge_packed_offset_start_offset,
            merge_packed_offset_end_offset,
            merge_partial_packed_offset_start_offset,
            merge_partial_packed_offset_end_offset,
            merge_partial_stride_offset,
            q_len_offset,
            kv_len_offset,
            q_start_offset,
            kv_start_offset,
            kv_end_offset,
            work_indptr_offset,
            partial_o_offset,
            partial_lse_offset};
  }

  void FromVector(const std::vector<int64_t>& vec) {
    if (vec.size() != 18) {
      std::ostringstream err_msg;
      err_msg << "MLAPlanInfo::FromVector: vec.size() should be 18, but got " << vec.size();
      FLASHINFER_ERROR(err_msg.str());
    }
    num_blks_x = vec[0];
    num_blks_y = vec[1];
    q_indptr_offset = vec[2];
    kv_indptr_offset = vec[3];
    partial_indptr_offset = vec[4];
    merge_packed_offset_start_offset = vec[5];
    merge_packed_offset_end_offset = vec[6];
    merge_partial_packed_offset_start_offset = vec[7];
    merge_partial_packed_offset_end_offset = vec[8];
    merge_partial_stride_offset = vec[9];
    q_len_offset = vec[10];
    kv_len_offset = vec[11];
    q_start_offset = vec[12];
    kv_start_offset = vec[13];
    kv_end_offset = vec[14];
    work_indptr_offset = vec[15];
    partial_o_offset = vec[16];
    partial_lse_offset = vec[17];
  }
};

template <typename IdType>
inline cudaError_t MLAPlan(void* float_buffer, size_t float_workspace_size_in_bytes,
                           void* int_buffer, void* page_locked_int_buffer,
                           size_t int_workspace_size_in_bytes, MLAPlanInfo& plan_info,
                           IdType* qo_indptr_h, IdType* kv_indptr_h, IdType* kv_len_arr_h,
                           uint32_t batch_size, uint32_t num_heads, uint32_t head_dim_o,
                           bool causal, cudaStream_t stream) {
  int num_sm = 0;
  int dev_id = 0;
  FLASHINFER_CUDA_CALL(cudaGetDevice(&dev_id));
  FLASHINFER_CUDA_CALL(cudaDeviceGetAttribute(&num_sm, cudaDevAttrMultiProcessorCount, dev_id));

  // step 0. determine the number of blocks in x and y dimensions
  int accum_packed_qo_len = 0;
  std::vector<std::tuple<int, int, int>> idx_qo_kv_len_vec;
  for (uint32_t i = 0; i < batch_size; ++i) {
    if (qo_indptr_h[i + 1] - qo_indptr_h[i] < 0) {
      std::ostringstream err_msg;
      err_msg << "qo_indptr[" << i + 1 << "]" << qo_indptr_h[i + 1] << " - qo_indptr[" << i << "]"
              << qo_indptr_h[i] << " should be non-negative";
      FLASHINFER_ERROR(err_msg.str());
    }

    int qo_len = qo_indptr_h[i + 1] - qo_indptr_h[i];
    int packed_qo_len = qo_len * num_heads;
    accum_packed_qo_len += packed_qo_len;

    int kv_len = kv_len_arr_h[i];
    idx_qo_kv_len_vec.push_back({i, qo_len, kv_len});
  }
  int avg_packed_qo_len = accum_packed_qo_len / batch_size;

  int cluster_size;
  if (avg_packed_qo_len > 64) {
    cluster_size = 2;  // two ctas in a cluster
  } else {
    cluster_size = 1;  // one cta in a cluster
  }
  uint32_t num_clusters = num_sm / cluster_size;
  plan_info.num_blks_x = cluster_size;
  plan_info.num_blks_y = num_clusters;
  const int cta_tile_q = 64;
  int cluster_tile_q = cluster_size * cta_tile_q;

  int64_t total_kv_lens = 0;
  for (auto& [_, qo_len, kv_len] : idx_qo_kv_len_vec) {
    int packed_qo_len = qo_len * num_heads;
    int num_qo_tiles = ceil_div(packed_qo_len, cluster_tile_q);
    for (int qo_tile_idx = num_qo_tiles - 1; qo_tile_idx >= 0; --qo_tile_idx) {
      int effective_kv_len = causal ? packed_causal_kv_end(qo_len, kv_len, qo_tile_idx,
                                                           cluster_tile_q, num_qo_tiles, num_heads)
                                    : kv_len;
      total_kv_lens += effective_kv_len;
    }
  }

  auto f = [](int x) {
    if (x <= 8) {
      return 32;
    } else if (x <= 16) {
      return 64;
    } else if (x <= 32) {
      return 128;
    } else if (x <= 64) {
      return 192;
    }
    return ceil_div(x, 256) * 256;
  };

  int kv_len_limit = f(std::max(ceil_div(total_kv_lens, num_clusters), 1L));

  // step 1. load-balancing scheduling algorithm
  MinHeap cluster_cost_heap(num_clusters);
  std::vector<std::vector<IdType>> cluster_q_indptr(num_clusters, std::vector<IdType>()),
      cluster_kv_indptr(num_clusters, std::vector<IdType>()),
      cluster_q_len(num_clusters, std::vector<IdType>()),
      cluster_kv_len(num_clusters, std::vector<IdType>()),
      cluster_q_start(num_clusters, std::vector<IdType>()),
      cluster_kv_start(num_clusters, std::vector<IdType>()),
      cluster_kv_end(num_clusters, std::vector<IdType>()),
      cluster_partial_indptr(num_clusters, std::vector<IdType>());

  std::vector<IdType> merge_packed_offset_start(num_sm, 0), merge_packed_offset_end(num_sm, 0),
      merge_partial_packed_offset_start(num_sm, 0), merge_partial_packed_offset_end(num_sm, 0),
      merge_partial_stride(num_sm, 0);

  int merge_cta_counter = 0;
  int partial_o_nnz = 0;

  for (auto& [i, qo_len, kv_len] : idx_qo_kv_len_vec) {
    int packed_qo_len = qo_len * num_heads;
    int num_qo_tiles = ceil_div(packed_qo_len, cluster_tile_q);
    for (int qo_tile_idx = num_qo_tiles - 1; qo_tile_idx >= 0; --qo_tile_idx) {
      int remaining_len = causal ? packed_causal_kv_end(qo_len, kv_len, qo_tile_idx, cluster_tile_q,
                                                        num_qo_tiles, num_heads)
                                 : kv_len;
      int kv_start = 0;
      bool split_kv = remaining_len > kv_len_limit;
      int row_tile_size = std::min(cluster_tile_q, packed_qo_len - qo_tile_idx * cluster_tile_q);
      if (split_kv) {
        /*
         * Proof(Zihao): merge_cta_counter <= num_sm (num_sm == num_clusters * cluster_size)
         *
         * Precondition:
         * 1. kv_len_limit * num_clusters >= total_kv_lens == sum(remaining_len)
         * 2. num_qo_chunks <= max((remaining_len * cluster_size) // kv_len_limit, 1)
         * 3. num_qo_tiles_requires_split <= num_clusters

         * Implication:
         * 1. sum(num_qo_chunks) <= max(sum(remaining_len) * cluster_size / kv_len_limit,
         num_qo_tiles_requires_split)
         * 2. sum(num_qo_chunks) <= max(cluster_size * num_clusters, num_qo_tiles_requires_split)
         */
        int num_qo_chunks = std::max(remaining_len * cluster_size / kv_len_limit, 1);
        // row_chunk_size * num_qo_chunks >= row_tile_size
        int row_chunk_size = ceil_div(row_tile_size, num_qo_chunks);
        int current_q_tile_end =
            std::min(cluster_tile_q, packed_qo_len - qo_tile_idx * cluster_tile_q);
        for (int offset_start = 0; offset_start < row_tile_size; offset_start += row_chunk_size) {
          merge_packed_offset_start[merge_cta_counter] =
              qo_indptr_h[i] * num_heads + qo_tile_idx * cluster_tile_q + offset_start;
          merge_packed_offset_end[merge_cta_counter] =
              qo_indptr_h[i] * num_heads + qo_tile_idx * cluster_tile_q +
              std::min(offset_start + row_chunk_size, current_q_tile_end);
          merge_partial_packed_offset_start[merge_cta_counter] = partial_o_nnz + offset_start;
          merge_partial_packed_offset_end[merge_cta_counter] =
              partial_o_nnz + ceil_div(remaining_len, kv_len_limit) * row_tile_size;
          merge_partial_stride[merge_cta_counter] = row_tile_size;
          merge_cta_counter++;
        }
      }
      bool zero_kv_len = (remaining_len == 0);
      while (remaining_len > 0 || zero_kv_len) {
        auto [cluster_idx, accum_cost] = cluster_cost_heap.pop();
        int actual_len = std::min(remaining_len, kv_len_limit);
        cluster_cost_heap.insert(
            {cluster_idx, accum_cost + cost_function(cluster_tile_q, actual_len)});
        cluster_q_len[cluster_idx].push_back(qo_len);
        cluster_kv_len[cluster_idx].push_back(kv_len);
        cluster_q_indptr[cluster_idx].push_back(qo_indptr_h[i]);
        cluster_kv_indptr[cluster_idx].push_back(kv_indptr_h[i]);
        if (split_kv) {
          cluster_partial_indptr[cluster_idx].push_back(partial_o_nnz);
          partial_o_nnz += row_tile_size;
        } else {
          cluster_partial_indptr[cluster_idx].push_back(-1);
        }
        cluster_q_start[cluster_idx].push_back(qo_tile_idx * cluster_tile_q);
        cluster_kv_start[cluster_idx].push_back(kv_start);
        cluster_kv_end[cluster_idx].push_back(kv_start + actual_len);
        remaining_len -= actual_len;
        kv_start += actual_len;
        if (zero_kv_len) break;
      }
    }
  }

  FLASHINFER_CHECK(merge_cta_counter <= num_sm,
                   "Internal Error: merge_cta_counter should be less than or equal to num_sm, "
                   "please report this bug to the developers");

  int max_total_num_works = 16384;  // NOTE(Zihao): adjust it later

  std::vector<IdType> work_indptr_vec(num_clusters + 1, 0);
  for (uint32_t i = 0; i < num_clusters; ++i) {
    work_indptr_vec[i + 1] = work_indptr_vec[i] + cluster_q_indptr[i].size();
  }
  int total_num_works = work_indptr_vec.back();
  auto q_indptr_vec = flatten(cluster_q_indptr, total_num_works);
  auto kv_indptr_vec = flatten(cluster_kv_indptr, total_num_works);
  auto partial_indptr_vec = flatten(cluster_partial_indptr, total_num_works);
  auto q_len_vec = flatten(cluster_q_len, total_num_works);
  auto kv_len_vec = flatten(cluster_kv_len, total_num_works);
  auto q_start_vec = flatten(cluster_q_start, total_num_works);
  auto kv_start_vec = flatten(cluster_kv_start, total_num_works);
  auto kv_end_vec = flatten(cluster_kv_end, total_num_works);

  AlignedAllocator int_allocator(int_buffer, int_workspace_size_in_bytes);
  plan_info.q_indptr_offset =
      int_allocator.aligned_alloc_offset(sizeof(IdType) * max_total_num_works, 16, "mla_q_indptr");
  plan_info.kv_indptr_offset =
      int_allocator.aligned_alloc_offset(sizeof(IdType) * max_total_num_works, 16, "mla_kv_indptr");
  plan_info.partial_indptr_offset = int_allocator.aligned_alloc_offset(
      sizeof(IdType) * max_total_num_works, 16, "mla_partial_indptr");
  plan_info.merge_packed_offset_start_offset = int_allocator.aligned_alloc_offset(
      sizeof(IdType) * num_sm, 16, "mla_merge_packed_offset_start");
  plan_info.merge_packed_offset_end_offset = int_allocator.aligned_alloc_offset(
      sizeof(IdType) * num_sm, 16, "mla_merge_packed_offset_end");
  plan_info.merge_partial_packed_offset_start_offset = int_allocator.aligned_alloc_offset(
      sizeof(IdType) * num_sm, 16, "mla_merge_partial_packed_offset_start");
  plan_info.merge_partial_packed_offset_end_offset = int_allocator.aligned_alloc_offset(
      sizeof(IdType) * num_sm, 16, "mla_merge_partial_packed_offset_end");
  plan_info.merge_partial_stride_offset =
      int_allocator.aligned_alloc_offset(sizeof(IdType) * num_sm, 16, "mla_merge_partial_stride");
  plan_info.q_len_offset =
      int_allocator.aligned_alloc_offset(sizeof(IdType) * max_total_num_works, 16, "mla_q_len");
  plan_info.kv_len_offset =
      int_allocator.aligned_alloc_offset(sizeof(IdType) * max_total_num_works, 16, "mla_kv_len");
  plan_info.q_start_offset =
      int_allocator.aligned_alloc_offset(sizeof(IdType) * max_total_num_works, 16, "mla_q_start");
  plan_info.kv_start_offset =
      int_allocator.aligned_alloc_offset(sizeof(IdType) * max_total_num_works, 16, "mla_kv_start");
  plan_info.kv_end_offset =
      int_allocator.aligned_alloc_offset(sizeof(IdType) * max_total_num_works, 16, "mla_kv_end");
  plan_info.work_indptr_offset = int_allocator.aligned_alloc_offset(
      sizeof(IdType) * max_total_num_works, 16, "mla_work_indptr");

  IdType* cluster_q_indptr_h =
      GetPtrFromBaseOffset<IdType>(page_locked_int_buffer, plan_info.q_indptr_offset);
  IdType* cluster_kv_indptr_h =
      GetPtrFromBaseOffset<IdType>(page_locked_int_buffer, plan_info.kv_indptr_offset);
  IdType* cluster_partial_indptr_h =
      GetPtrFromBaseOffset<IdType>(page_locked_int_buffer, plan_info.partial_indptr_offset);
  IdType* cluster_merge_packed_offset_start_h = GetPtrFromBaseOffset<IdType>(
      page_locked_int_buffer, plan_info.merge_packed_offset_start_offset);
  IdType* cluster_merge_packed_offset_end_h = GetPtrFromBaseOffset<IdType>(
      page_locked_int_buffer, plan_info.merge_packed_offset_end_offset);
  IdType* cluster_merge_partial_packed_offset_start_h = GetPtrFromBaseOffset<IdType>(
      page_locked_int_buffer, plan_info.merge_partial_packed_offset_start_offset);
  IdType* cluster_merge_partial_packed_offset_end_h = GetPtrFromBaseOffset<IdType>(
      page_locked_int_buffer, plan_info.merge_partial_packed_offset_end_offset);
  IdType* cluster_merge_partial_stride_h =
      GetPtrFromBaseOffset<IdType>(page_locked_int_buffer, plan_info.merge_partial_stride_offset);
  IdType* cluster_q_len_h =
      GetPtrFromBaseOffset<IdType>(page_locked_int_buffer, plan_info.q_len_offset);
  IdType* cluster_kv_len_h =
      GetPtrFromBaseOffset<IdType>(page_locked_int_buffer, plan_info.kv_len_offset);
  IdType* cluster_q_start_h =
      GetPtrFromBaseOffset<IdType>(page_locked_int_buffer, plan_info.q_start_offset);
  IdType* cluster_kv_start_h =
      GetPtrFromBaseOffset<IdType>(page_locked_int_buffer, plan_info.kv_start_offset);
  IdType* cluster_kv_end_h =
      GetPtrFromBaseOffset<IdType>(page_locked_int_buffer, plan_info.kv_end_offset);
  IdType* cluster_work_indptr_h =
      GetPtrFromBaseOffset<IdType>(page_locked_int_buffer, plan_info.work_indptr_offset);

  std::copy(q_indptr_vec.begin(), q_indptr_vec.end(), cluster_q_indptr_h);
  std::copy(kv_indptr_vec.begin(), kv_indptr_vec.end(), cluster_kv_indptr_h);
  std::copy(partial_indptr_vec.begin(), partial_indptr_vec.end(), cluster_partial_indptr_h);
  std::copy(merge_packed_offset_start.begin(), merge_packed_offset_start.end(),
            cluster_merge_packed_offset_start_h);
  std::copy(merge_packed_offset_end.begin(), merge_packed_offset_end.end(),
            cluster_merge_packed_offset_end_h);
  std::copy(merge_partial_packed_offset_start.begin(), merge_partial_packed_offset_start.end(),
            cluster_merge_partial_packed_offset_start_h);
  std::copy(merge_partial_packed_offset_end.begin(), merge_partial_packed_offset_end.end(),
            cluster_merge_partial_packed_offset_end_h);
  std::copy(merge_partial_stride.begin(), merge_partial_stride.end(),
            cluster_merge_partial_stride_h);
  std::copy(q_len_vec.begin(), q_len_vec.end(), cluster_q_len_h);
  std::copy(kv_len_vec.begin(), kv_len_vec.end(), cluster_kv_len_h);
  std::copy(q_start_vec.begin(), q_start_vec.end(), cluster_q_start_h);
  std::copy(kv_start_vec.begin(), kv_start_vec.end(), cluster_kv_start_h);
  std::copy(kv_end_vec.begin(), kv_end_vec.end(), cluster_kv_end_h);
  std::copy(work_indptr_vec.begin(), work_indptr_vec.end(), cluster_work_indptr_h);

  size_t num_bytes_to_copy = int_allocator.num_allocated_bytes();
  FLASHINFER_CUDA_CALL(cudaMemcpyAsync(int_buffer, page_locked_int_buffer, num_bytes_to_copy,
                                       cudaMemcpyHostToDevice, stream));

  constexpr size_t sizeof_dtype_o = 2;
  AlignedAllocator float_allocator(float_buffer, float_workspace_size_in_bytes);
  plan_info.partial_o_offset = float_allocator.aligned_alloc_offset(
      2 * num_clusters * cluster_tile_q * sizeof_dtype_o * head_dim_o, 16, "mla_partial_o");
  plan_info.partial_lse_offset = float_allocator.aligned_alloc_offset(
      2 * num_clusters * cluster_tile_q * sizeof(float), 16, "mla_partial_lse");

  return cudaSuccess;
}

}  // namespace flashinfer
#endif  // FLASHINFER_ATTENTION_SCHEDULER_CUH_<|MERGE_RESOLUTION|>--- conflicted
+++ resolved
@@ -22,6 +22,7 @@
 #include <algorithm>
 #include <cstddef>
 #include <cstdint>
+#include <limits>
 #include <sstream>
 #include <vector>
 
@@ -67,7 +68,7 @@
  * \param num_pages The number of pages per request in the batch
  * \param max_num_pages_per_batch_lb The pre-set lower bound of maximum number of
  *   pages per batch, default to 1
- * \return (max_num_pages_per_batch, real_batch_size) The number of pages per batch and
+ * \return (max_num_pages_per_batch, new_batch_size) The number of pages per batch and
  *   the new batch size after the partition.
  */
 template <typename IdType>
@@ -78,24 +79,24 @@
   for (const IdType& elem : num_pages) {
     high = max(high, elem);
   }
-  uint32_t real_batch_size;
+  uint32_t new_batch_size;
   while (low < high) {
     uint32_t mid = (low + high) / 2;
-    real_batch_size = 0;
+    new_batch_size = 0;
     for (const IdType& elem : num_pages) {
-      real_batch_size += ceil_div(elem, mid);
-    }
-    if (real_batch_size * gdy > max_grid_size) {
+      new_batch_size += ceil_div(elem, mid);
+    }
+    if (new_batch_size * gdy > max_grid_size) {
       low = mid + 1;
     } else {
       high = mid;
     }
   }
-  real_batch_size = 0;
+  new_batch_size = 0;
   for (const IdType& elem : num_pages) {
-    real_batch_size += ceil_div(std::max(elem, 1), low);
-  }
-  return std::make_tuple(low, real_batch_size);
+    new_batch_size += ceil_div(std::max(elem, 1), low);
+  }
+  return std::make_tuple(low, new_batch_size);
 }
 
 inline auto PrefillBinarySearchKVChunkSize(const bool enable_cuda_graph,
@@ -115,12 +116,12 @@
   constexpr int32_t min_kv_len = 1;
   while (low < high) {
     const int32_t mid = (low + high) / 2;
-    int32_t real_batch_size = 0;
+    int32_t new_batch_size = 0;
     for (int32_t i = 0; i < batch_size; ++i) {
-      real_batch_size += ceil_div(packed_qo_len_arr[i], qo_chunk_size) *
-                         ceil_div(std::max(kv_len_arr[i], min_kv_len), mid);
-    }
-    if (real_batch_size > max_batch_size_if_split) {
+      new_batch_size += ceil_div(packed_qo_len_arr[i], qo_chunk_size) *
+                        ceil_div(std::max(kv_len_arr[i], min_kv_len), mid);
+    }
+    if (new_batch_size > max_batch_size_if_split) {
       low = mid + 1;
     } else {
       high = mid;
@@ -138,7 +139,7 @@
  * \param split_kv Whether to split the KV cache into multiple chunks
  * \param max_grid_size The maximum grid size that can be used in a partiton-kv kernel
  * \param max_num_pages_per_batch The maximum number of pages per batch
- * \param real_batch_size The new batch size after the partition
+ * \param new_batch_size The new batch size after the partition
  * \param paged_kv The paged kv cache data structure
  * \param num_qo_heads A integer indicates the number of heads of query and output
  * \param pos_encoding_mode The positional encoding mode
@@ -149,7 +150,7 @@
           typename AttentionVariant, typename Params>
 inline cudaError_t BatchDecodeWithPagedKVCacheWorkEstimationDispatched(
     bool& split_kv, uint32_t& max_grid_size, uint32_t& max_num_pages_per_batch,
-    uint32_t& real_batch_size, uint32_t& gdy, uint32_t batch_size,
+    uint32_t& new_batch_size, uint32_t& gdy, uint32_t batch_size,
     typename Params::IdType* kv_indptr_h, const uint32_t num_qo_heads, const uint32_t page_size,
     bool enable_cuda_graph, cudaStream_t stream) {
   using DTypeKV = typename Params::DTypeKV;
@@ -187,17 +188,17 @@
         max_num_pages_per_batch = std::max<uint32_t>(
             max_num_pages_per_batch, kv_indptr_h[batch_idx + 1] - kv_indptr_h[batch_idx]);
       }
-      real_batch_size = batch_size;
+      new_batch_size = batch_size;
     } else {
-      // compute max_num_pages_per_batch and real_batch_size
+      // compute max_num_pages_per_batch and new_batch_size
       std::vector<IdType> num_pages(batch_size);
       for (uint32_t batch_idx = 0; batch_idx < batch_size; ++batch_idx) {
         num_pages[batch_idx] = kv_indptr_h[batch_idx + 1] - kv_indptr_h[batch_idx];
       }
-      std::tie(max_num_pages_per_batch, real_batch_size) =
+      std::tie(max_num_pages_per_batch, new_batch_size) =
           PartitionPagedKVCacheBinarySearchMinNumPagePerBatch(max_grid_size, gdy, num_pages,
                                                               std::max(128 / page_size, 1U));
-      if (real_batch_size == batch_size && !enable_cuda_graph) {
+      if (new_batch_size == batch_size && !enable_cuda_graph) {
         // do not use partition-kv kernel for short sequence, when not using CUDAGraph
         split_kv = false;
       } else {
@@ -212,7 +213,7 @@
 template <uint32_t HEAD_DIM_CKV, uint32_t HEAD_DIM_KPE, typename AttentionVariant, typename Params>
 inline cudaError_t BatchDecodeWithPagedKVCacheWorkEstimationDispatchedMLA(
     bool& split_kv, uint32_t& max_grid_size, uint32_t& max_num_pages_per_batch,
-    uint32_t& real_batch_size, uint32_t& gdy, uint32_t batch_size,
+    uint32_t& new_batch_size, uint32_t& gdy, uint32_t batch_size,
     typename Params::IdType* kv_indptr_h, const uint32_t num_qo_heads, const uint32_t page_size,
     bool enable_cuda_graph, cudaStream_t stream) {
   using DTypeKV = typename Params::DTypeKV;
@@ -253,17 +254,17 @@
         max_num_pages_per_batch = std::max<uint32_t>(
             max_num_pages_per_batch, kv_indptr_h[batch_idx + 1] - kv_indptr_h[batch_idx]);
       }
-      real_batch_size = batch_size;
+      new_batch_size = batch_size;
     } else {
-      // compute max_num_pages_per_batch and real_batch_size
+      // compute max_num_pages_per_batch and new_batch_size
       std::vector<IdType> num_pages(batch_size);
       for (uint32_t batch_idx = 0; batch_idx < batch_size; ++batch_idx) {
         num_pages[batch_idx] = kv_indptr_h[batch_idx + 1] - kv_indptr_h[batch_idx];
       }
-      std::tie(max_num_pages_per_batch, real_batch_size) =
+      std::tie(max_num_pages_per_batch, new_batch_size) =
           PartitionPagedKVCacheBinarySearchMinNumPagePerBatch(max_grid_size, gdy, num_pages,
                                                               std::max(128 / page_size, 1U));
-      if (real_batch_size == batch_size && !enable_cuda_graph) {
+      if (new_batch_size == batch_size && !enable_cuda_graph) {
         // do not use partition-kv kernel for short sequence, when not using CUDAGraph
         split_kv = false;
       } else {
@@ -280,7 +281,7 @@
           typename AttentionVariant, typename Params>
 inline cudaError_t BatchDecodeWithPagedKVCacheWorkEstimationDispatchedMlaCuteSM80(
     bool& split_kv, uint32_t& max_grid_size, uint32_t& max_num_pages_per_batch,
-    uint32_t& real_batch_size, uint32_t& gdy_, uint32_t batch_size,
+    uint32_t& new_batch_size, uint32_t& gdy_, uint32_t batch_size,
     typename Params::IdType* kv_indptr_h, const uint32_t num_qo_heads, const uint32_t page_size,
     bool enable_cuda_graph, cudaStream_t stream) {
   using DTypeKV = typename Params::DTypeKV;
@@ -313,17 +314,17 @@
       max_num_pages_per_batch = std::max<uint32_t>(
           max_num_pages_per_batch, kv_indptr_h[batch_idx + 1] - kv_indptr_h[batch_idx]);
     }
-    real_batch_size = batch_size;
+    new_batch_size = batch_size;
   } else {
-    // compute max_num_pages_per_batch and real_batch_size
+    // compute max_num_pages_per_batch and new_batch_size
     std::vector<IdType> num_pages(batch_size);
     for (uint32_t batch_idx = 0; batch_idx < batch_size; ++batch_idx) {
       num_pages[batch_idx] = kv_indptr_h[batch_idx + 1] - kv_indptr_h[batch_idx];
     }
-    std::tie(max_num_pages_per_batch, real_batch_size) =
+    std::tie(max_num_pages_per_batch, new_batch_size) =
         PartitionPagedKVCacheBinarySearchMinNumPagePerBatch(max_grid_size, gdy, num_pages,
                                                             std::max(128 / page_size, 1U));
-    if (real_batch_size == batch_size && !enable_cuda_graph) {
+    if (new_batch_size == batch_size && !enable_cuda_graph) {
       // do not use partition-kv kernel for short sequence, when not using CUDAGraph
       split_kv = false;
     } else {
@@ -432,16 +433,16 @@
   using DTypeO = typename Params::DTypeO;
   using IdType = typename Params::IdType;
   bool split_kv;
-  uint32_t max_grid_size, kv_chunk_size_in_pages, real_batch_size, gdy;
+  uint32_t max_grid_size, kv_chunk_size_in_pages, new_batch_size, gdy;
 
   FLASHINFER_CUDA_CALL(work_estimation_func(split_kv, max_grid_size, kv_chunk_size_in_pages,
-                                            real_batch_size, gdy, batch_size, indptr_h,
-                                            num_qo_heads, page_size, enable_cuda_graph, stream));
+                                            new_batch_size, gdy, batch_size, indptr_h, num_qo_heads,
+                                            page_size, enable_cuda_graph, stream));
   size_t padded_batch_size;
   plan_info.enable_cuda_graph = enable_cuda_graph;
   plan_info.split_kv = split_kv;
   padded_batch_size =
-      (enable_cuda_graph) ? (split_kv ? max_grid_size / gdy : batch_size) : real_batch_size;
+      (enable_cuda_graph) ? (split_kv ? max_grid_size / gdy : batch_size) : new_batch_size;
   plan_info.padded_batch_size = padded_batch_size;
 
   auto [request_indices_vec, kv_tile_indices_vec, o_indptr_vec] =
@@ -481,7 +482,7 @@
     bool* block_valid_mask_h =
         GetPtrFromBaseOffset<bool>(page_locked_int_buffer, plan_info.block_valid_mask_offset);
     for (uint32_t i = 0; i < padded_batch_size; ++i) {
-      block_valid_mask_h[i] = i < real_batch_size;
+      block_valid_mask_h[i] = i < new_batch_size;
     }
   }
 
@@ -493,26 +494,9 @@
 }
 
 template <typename IdType>
-<<<<<<< HEAD
 inline auto get_qkv_len_arr(IdType* qo_indptr_h, IdType* kv_indptr_h, uint32_t batch_size,
                             uint32_t num_qo_heads, uint32_t gqa_group_size) {
   std::vector<int32_t> packed_qo_len_arr(batch_size), kv_len_arr(batch_size);
-=======
-inline auto PrefillSplitQOKVIndptr(IdType* qo_indptr_h, IdType* kv_indptr_h,
-                                   uint32_t total_num_rows, uint32_t batch_size,
-                                   uint32_t num_qo_heads, uint32_t num_kv_heads, uint32_t head_dim,
-                                   uint32_t page_size, uint32_t max_batch_size_if_split,
-                                   bool enable_cuda_graph, int32_t window_left,
-                                   int32_t fixed_split_size, bool disable_split_kv) {
-  std::vector<IdType> request_indices, qo_tile_indices, kv_tile_indices, merge_indptr, o_indptr;
-  merge_indptr.push_back(0);
-  o_indptr.push_back(0);
-
-  const uint32_t gqa_group_size = num_qo_heads / num_kv_heads;
-
-  // step 1: determine packed_qo_len_arr and verify qo_indptr contents.
-  std::vector<int64_t> packed_qo_len_arr(batch_size), kv_len_arr(batch_size);
->>>>>>> b9287c91
   for (uint32_t i = 0; i < batch_size; ++i) {
     packed_qo_len_arr[i] = int32_t(qo_indptr_h[i + 1] - qo_indptr_h[i]) * int32_t(gqa_group_size);
     if (packed_qo_len_arr[i] < 0) {
@@ -574,14 +558,14 @@
   return std::make_tuple(cta_tile_q, total_num_tiles_q);
 }
 
-<<<<<<< HEAD
 template <typename IdType>
 inline auto get_qkv_tile_indices(
     const std::vector<int32_t>& packed_qo_len_arr, const std::vector<int32_t>& kv_len_arr,
     uint32_t batch_size, uint32_t cta_tile_q, uint32_t kv_chunk_size, uint32_t gqa_group_size,
     std::vector<IdType>* request_indices = nullptr, std::vector<IdType>* qo_tile_indices = nullptr,
     std::vector<IdType>* kv_tile_indices = nullptr, std::vector<IdType>* merge_indptr = nullptr,
-    std::vector<IdType>* o_indptr = nullptr) {
+    std::vector<IdType>* o_indptr = nullptr, int32_t fixed_split_size = -1,
+    bool disable_split_kv = false) {
   std::vector<IdType> local_req;
   std::vector<IdType> local_qo;
   std::vector<IdType> local_kv;
@@ -594,35 +578,76 @@
   auto* out_merge = merge_indptr ? merge_indptr : &local_merge;
   auto* out_o = o_indptr ? o_indptr : &local_o;
   uint32_t start_req_idx = 0;  // for global q,k,v,o indexing
+  bool split_kv = false;
   if (request_indices && !request_indices->empty()) {
     start_req_idx = request_indices->back();
   }
 
-  uint32_t real_batch_size = 0;
+  uint32_t new_batch_size = 0;
   for (uint32_t request_idx = 0; request_idx < batch_size; ++request_idx) {
     const int32_t packed_qo_len = packed_qo_len_arr[request_idx];
     const int32_t kv_len = std::max(kv_len_arr[request_idx], 1);
     const int32_t num_tiles_q = ceil_div(packed_qo_len, cta_tile_q);
-    const int32_t num_tiles_kv = ceil_div(kv_len, kv_chunk_size);
-
+    const int32_t num_chunks_kv = ceil_div(kv_len, kv_chunk_size);
+    if (fixed_split_size > 0 && !disable_split_kv) {
+      split_kv = split_kv || num_chunks_kv > 1;
+    }
     for (uint32_t q_tile_idx = 0; q_tile_idx < num_tiles_q; ++q_tile_idx) {
-      for (uint32_t kv_tile_idx = 0; kv_tile_idx < num_tiles_kv; ++kv_tile_idx) {
-        real_batch_size += 1;
+      for (uint32_t kv_tile_idx = 0; kv_tile_idx < num_chunks_kv; ++kv_tile_idx) {
+        new_batch_size += 1;
         out_req->push_back(request_idx + start_req_idx);
         out_qo->push_back(q_tile_idx);
         out_kv->push_back(kv_tile_idx);
-        printf("Debug: num_tiles_q: %d, num_tiles_kv: %d, q_tile_idx: %d, kv_tile_idx: %d\n",
-               num_tiles_q, num_tiles_kv, q_tile_idx, kv_tile_idx);
-=======
+        printf("Debug: num_tiles_q: %d, num_chunks_kv: %d, q_tile_idx: %d, kv_tile_idx: %d\n",
+               num_tiles_q, num_chunks_kv, q_tile_idx, kv_tile_idx);
+      }
+    }
+
+    int64_t qo_len = packed_qo_len / gqa_group_size;
+    for (uint32_t row = 0; row < qo_len; ++row) {
+      out_merge->push_back(out_merge->back() + num_chunks_kv);
+      printf("Debug: merge_indptr[%d]: %d\n", out_merge->size() - 1, out_merge->back());
+    }
+    out_o->push_back(out_o->back() + qo_len * num_chunks_kv);
+    printf("Debug: o_indptr[%d]: %d, num_kv_tiles: %d, qo_len: %d\n", out_o->size() - 1,
+           out_o->back(), num_chunks_kv, qo_len);
+  }
+  printf("Debug: o_indptr.size(): %d, merge_indptr.size(): %d, batch_size: %d\n", out_o->size(),
+         out_merge->size(), batch_size);
+  return std::make_tuple(std::move(local_req), std::move(local_qo), std::move(local_kv),
+                         std::move(local_merge), std::move(local_o), new_batch_size);
+}
+
+template <typename IdType>
+inline auto PrefillSplitQOKVIndptr(IdType* qo_indptr_h, IdType* kv_indptr_h,
+                                   uint32_t total_num_rows, uint32_t batch_size,
+                                   uint32_t num_qo_heads, uint32_t num_kv_heads, uint32_t head_dim,
+                                   uint32_t page_size, uint32_t max_batch_size_if_split,
+                                   bool enable_cuda_graph, int32_t window_left,
+                                   int32_t fixed_split_size, bool disable_split_kv) {
+  const uint32_t gqa_group_size = num_qo_heads / num_kv_heads;
+  const uint32_t min_kv_chunk_size = std::max((128 / page_size), 1U);
+
+  // step 1: determine packed_qo_len_arr and verify qo_indptr contents.
+  auto [packed_qo_len_arr, kv_len_arr] =
+      get_qkv_len_arr(qo_indptr_h, kv_indptr_h, batch_size, num_qo_heads, gqa_group_size);
+
+  // step 2: determine cta_tile_q, kv_chunk_size and total_num_tiles_q
+  auto [cta_tile_q, total_num_tiles_q] =
+      get_q_tiles(packed_qo_len_arr, batch_size, head_dim, page_size, total_num_rows,
+                  gqa_group_size, enable_cuda_graph);
+
   // Calculate the actual needed CTA when considering sliding window
-  std::vector<int64_t> effective_kv_len_arr(batch_size);
+  std::vector<int32_t> effective_kv_len_arr(batch_size);
   for (uint32_t i = 0; i < batch_size; ++i) {
-    // pad CTA_TILE_Q to consider the causal kv-len
-    effective_kv_len_arr[i] =
-        std::min(window_left >= 0 ? ceil_div(window_left + cta_tile_q, page_size) : kv_len_arr[i],
-                 kv_len_arr[i]);
-  }
-  bool split_kv = false;
+    // pad by CTA_TILE_Q to consider the causal kv-len
+    effective_kv_len_arr[i] = std::min(
+        window_left >= 0 ? static_cast<int32_t>(ceil_div(window_left + cta_tile_q, page_size))
+                         : kv_len_arr[i],
+        kv_len_arr[i]);
+  }
+
+  bool split_kv;
   int64_t kv_chunk_size;
   if (disable_split_kv) {
     kv_chunk_size = std::numeric_limits<int64_t>::max();
@@ -630,70 +655,18 @@
     kv_chunk_size = fixed_split_size;
   } else {
     std::tie(split_kv, kv_chunk_size) = PrefillBinarySearchKVChunkSize(
-        enable_cuda_graph, max_batch_size_if_split, packed_qo_len_arr, effective_kv_len_arr,
-        cta_tile_q, min_kv_chunk_size);
+        enable_cuda_graph, max_batch_size_if_split, packed_qo_len_arr, kv_len_arr, cta_tile_q,
+        min_kv_chunk_size);
   }
   // step 3: split qo_indptr and kv_indptr
-  uint32_t new_batch_size = 0;
-  for (uint32_t request_idx = 0; request_idx < batch_size; ++request_idx) {
-    const int64_t packed_qo_len = packed_qo_len_arr[request_idx];
-    const int64_t num_tiles_q = ceil_div(packed_qo_len, cta_tile_q);
-    const int64_t kv_len = std::max(int(effective_kv_len_arr[request_idx]), 1);
-    const int64_t num_chunks_kv = disable_split_kv ? 1 : ceil_div(kv_len, kv_chunk_size);
-    if (fixed_split_size > 0 && !disable_split_kv) {
-      split_kv = split_kv || num_chunks_kv > 1;
-    }
-    for (uint32_t q_tile_idx = 0; q_tile_idx < num_tiles_q; ++q_tile_idx) {
-      for (uint32_t kv_tile_idx = 0; kv_tile_idx < num_chunks_kv; ++kv_tile_idx) {
-        new_batch_size += 1;
-        request_indices.push_back(request_idx);
-        qo_tile_indices.push_back(q_tile_idx);
-        kv_tile_indices.push_back(kv_tile_idx);
->>>>>>> b9287c91
-      }
-    }
-
-    int64_t qo_len = packed_qo_len / gqa_group_size;
-    for (uint32_t row = 0; row < qo_len; ++row) {
-<<<<<<< HEAD
-      out_merge->push_back(out_merge->back() + num_tiles_kv);
-      printf("Debug: merge_indptr[%d]: %d\n", out_merge->size() - 1, out_merge->back());
-    }
-    out_o->push_back(out_o->back() + qo_len * num_tiles_kv);
-    printf("Debug: o_indptr[%d]: %d, num_kv_tiles: %d, qo_len: %d\n", out_o->size() - 1,
-           out_o->back(), num_tiles_kv, qo_len);
-  }
-  printf("Debug: o_indptr.size(): %d, merge_indptr.size(): %d, batch_size: %d\n", out_o->size(),
-         out_merge->size(), batch_size);
-  return std::make_tuple(std::move(local_req), std::move(local_qo), std::move(local_kv),
-                         std::move(local_merge), std::move(local_o), real_batch_size);
-}
-
-template <typename IdType>
-inline auto PrefillSplitQOKVIndptr(IdType* qo_indptr_h, IdType* kv_indptr_h,
-                                   uint32_t total_num_rows, uint32_t batch_size,
-                                   uint32_t num_qo_heads, uint32_t num_kv_heads, uint32_t head_dim,
-                                   uint32_t page_size, uint32_t max_batch_size_if_split,
-                                   bool enable_cuda_graph) {
-  const uint32_t gqa_group_size = num_qo_heads / num_kv_heads;
-  const uint32_t min_kv_chunk_size = std::max((128 / page_size), 1U);
-
-  // step 1: determine packed_qo_len_arr and verify qo_indptr contents.
-  auto [packed_qo_len_arr, kv_len_arr] =
-      get_qkv_len_arr(qo_indptr_h, kv_indptr_h, batch_size, num_qo_heads, gqa_group_size);
-
-  // step 2: determine cta_tile_q, kv_chunk_size and total_num_tiles_q
-  auto [cta_tile_q, total_num_tiles_q] =
-      get_q_tiles(packed_qo_len_arr, batch_size, head_dim, page_size, total_num_rows,
-                  gqa_group_size, enable_cuda_graph);
-
-  auto [split_kv, kv_chunk_size] =
-      PrefillBinarySearchKVChunkSize(enable_cuda_graph, max_batch_size_if_split, packed_qo_len_arr,
-                                     kv_len_arr, cta_tile_q, min_kv_chunk_size);
-
-  auto [request_indices, qo_tile_indices, kv_tile_indices, merge_indptr, o_indptr,
-        real_batch_size] = get_qkv_tile_indices<IdType>(packed_qo_len_arr, kv_len_arr, batch_size,
-                                                        cta_tile_q, kv_chunk_size, gqa_group_size);
+  uint32_t kv_chunk_size_u32 =
+      (kv_chunk_size > static_cast<int64_t>(std::numeric_limits<uint32_t>::max()))
+          ? std::numeric_limits<uint32_t>::max()
+          : static_cast<uint32_t>(kv_chunk_size);
+  auto [request_indices, qo_tile_indices, kv_tile_indices, merge_indptr, o_indptr, new_batch_size] =
+      get_qkv_tile_indices<IdType>(packed_qo_len_arr, effective_kv_len_arr, batch_size, cta_tile_q,
+                                   kv_chunk_size_u32, gqa_group_size, nullptr, nullptr, nullptr,
+                                   nullptr, nullptr, fixed_split_size, disable_split_kv);
   // print indices
   printf("Debug: -------------------------------\n");
   for (int i = 0; i < request_indices.size(); i++) {
@@ -713,33 +686,15 @@
   }
 
   const size_t padded_batch_size =
-      enable_cuda_graph ? std::max(max_batch_size_if_split, total_num_tiles_q) : real_batch_size;
-  FLASHINFER_CHECK(real_batch_size <= padded_batch_size,
+      enable_cuda_graph ? std::max(max_batch_size_if_split, total_num_tiles_q) : new_batch_size;
+  FLASHINFER_CHECK(new_batch_size <= padded_batch_size,
                    "new batch size should not exceed padded batch size");
 
   // step 4: multiply kv_chunk_size by page_size
   kv_chunk_size *= page_size;
 
-  return std::make_tuple(split_kv, real_batch_size, padded_batch_size, cta_tile_q, kv_chunk_size,
+  return std::make_tuple(split_kv, new_batch_size, padded_batch_size, cta_tile_q, kv_chunk_size,
                          request_indices, qo_tile_indices, kv_tile_indices, merge_indptr, o_indptr);
-=======
-      merge_indptr.push_back(merge_indptr.back() + num_chunks_kv);
-    }
-    o_indptr.push_back(o_indptr.back() + qo_len * num_chunks_kv);
-  }
-
-  const size_t padded_batch_size =
-      enable_cuda_graph ? std::max(max_batch_size_if_split, total_num_tiles_q) : new_batch_size;
-  FLASHINFER_CHECK(new_batch_size <= padded_batch_size,
-                   "new batch size should not exceed padded batch size. If you are using fixed "
-                   "split size, please consider disabling cuda graph.");
-
-  // step 4: multiply kv_chunk_size by page_size
-  kv_chunk_size *= page_size;
-  return std::make_tuple(split_kv, new_batch_size, padded_batch_size, cta_tile_q, kv_chunk_size,
-                         std::move(request_indices), std::move(qo_tile_indices),
-                         std::move(kv_tile_indices), std::move(merge_indptr), std::move(o_indptr));
->>>>>>> b9287c91
 }
 
 struct PrefillPlanInfo {
@@ -847,19 +802,11 @@
   uint32_t max_batch_size_if_split = max_grid_size / num_kv_heads;
 
   // step 2: determine kv_chunk_size
-<<<<<<< HEAD
-  auto [split_kv, real_batch_size, padded_batch_size, cta_tile_q, kv_chunk_size,
-        request_indices_vec, qo_tile_indices_vec, kv_tile_indices_vec, merge_indptr_vec,
-        o_indptr_vec] = PrefillSplitQOKVIndptr(qo_indptr_h, kv_indptr_h, total_num_rows, batch_size,
-                                               num_qo_heads, num_kv_heads, head_dim_vo, page_size,
-                                               max_batch_size_if_split, enable_cuda_graph);
-=======
   auto [split_kv, new_batch_size, padded_batch_size, cta_tile_q, kv_chunk_size, request_indices_vec,
         qo_tile_indices_vec, kv_tile_indices_vec, merge_indptr_vec, o_indptr_vec] =
       PrefillSplitQOKVIndptr(qo_indptr_h, kv_indptr_h, total_num_rows, batch_size, num_qo_heads,
                              num_kv_heads, head_dim_vo, page_size, max_batch_size_if_split,
                              enable_cuda_graph, window_left, fixed_split_size, disable_split_kv);
->>>>>>> b9287c91
 
   plan_info.cta_tile_q = cta_tile_q;
   plan_info.total_num_rows = total_num_rows;
@@ -920,7 +867,7 @@
         GetPtrFromBaseOffset<bool>(page_locked_int_buffer, plan_info.block_valid_mask_offset);
     std::copy(merge_indptr_vec.begin(), merge_indptr_vec.end(), merge_indptr_h);
     for (uint32_t i = 0; i < padded_batch_size; ++i) {
-      block_valid_mask_h[i] = i < real_batch_size;
+      block_valid_mask_h[i] = i < new_batch_size;
     }
   }
 
@@ -1001,19 +948,19 @@
   }
 
   bool split_kv = split_kv_p || split_kv_d;
-  uint32_t real_batch_size = real_bs_p + real_bs_d;
+  uint32_t new_batch_size = real_bs_p + real_bs_d;
   const size_t padded_batch_size_p =
       enable_cuda_graph ? std::max(max_bs_p, num_tiles_q_p) : real_bs_p;
   const size_t padded_batch_size_d =
       enable_cuda_graph ? std::max(max_bs_d, num_tiles_q_d) : real_bs_d;
-  FLASHINFER_CHECK(real_batch_size <= padded_batch_size_p + padded_batch_size_d,
+  FLASHINFER_CHECK(new_batch_size <= padded_batch_size_p + padded_batch_size_d,
                    "new batch size should not exceed padded batch size");
 
   // step 4: multiply kv_chunk_size by page_size
   kv_chunk_size_p *= page_size;
   kv_chunk_size_d *= page_size;
 
-  return std::make_tuple(split_kv, real_batch_size, padded_batch_size_p, padded_batch_size_d,
+  return std::make_tuple(split_kv, new_batch_size, padded_batch_size_p, padded_batch_size_d,
                          cta_tile_q_p, cta_tile_q_d, kv_chunk_size_p, kv_chunk_size_d,
                          std::move(request_indices), std::move(qo_tile_indices),
                          std::move(kv_tile_indices), std::move(merge_indptr), std::move(o_indptr));
@@ -1144,7 +1091,7 @@
   uint32_t max_batch_size_if_split = max_grid_size / num_kv_heads;
   printf("Debug: max_batch_size_if_split: %d\n", max_batch_size_if_split);
   // step 2: determine kv_chunk_size
-  auto [split_kv, real_batch_size, padded_batch_size_p, padded_batch_size_d, cta_tile_q_p,
+  auto [split_kv, new_batch_size, padded_batch_size_p, padded_batch_size_d, cta_tile_q_p,
         cta_tile_q_d, kv_chunk_size_p, kv_chunk_size_d, request_indices_vec, qo_tile_indices_vec,
         kv_tile_indices_vec, merge_indptr_vec, o_indptr_vec] =
       PODSplitQOKVIndptr(qo_indptr_p, kv_indptr_p, total_num_rows_p, batch_size_p, qo_indptr_d,
@@ -1225,7 +1172,7 @@
         GetPtrFromBaseOffset<bool>(page_locked_int_buffer, plan_info.block_valid_mask_offset);
     std::copy(merge_indptr_vec.begin(), merge_indptr_vec.end(), merge_indptr_h);
     for (uint32_t i = 0; i < padded_batch_size; ++i) {
-      block_valid_mask_h[i] = i < real_batch_size;
+      block_valid_mask_h[i] = i < new_batch_size;
     }
   }
 
@@ -1629,12 +1576,8 @@
   // used for remapping the output offsets
   // layout [packed_qo_len x num_kv_tiles, num_kv_heads, head_dim]
   int partial_o_nnz = 0;
-<<<<<<< HEAD
-  std::vector<IdType> merge_indptr, merge_o_indices, num_to_merge_qo_len_vec;
-=======
   std::vector<IdType> merge_indptr, merge_o_indices, num_expand_qo_len_vec;
   std::vector<IdType> cluster_len_kv_chunk(NUM_TASKS, 0);
->>>>>>> b9287c91
   merge_indptr.push_back(partial_o_nnz);
   for (uint32_t task = 0; task < NUM_TASKS; ++task) {
     int cluster_tile_q = CTA_TILE_Q_SIZES[task] * cluster_size;
@@ -1783,7 +1726,7 @@
   }
 
   // update num_qo_len_vec
-  num_to_merge_qo_len_vec.push_back(merge_indptr.size() - 1);
+  num_expand_qo_len_vec.push_back(merge_indptr.size() - 1);
   // allocate buffer for state merge function
   plan_info.merge_indptr_offset =
       int_allocator.aligned_alloc_offset(sizeof(IdType) * max_num_kv_splits, 16, "merge_indptr");
@@ -1795,7 +1738,7 @@
   CopyToPageLockedBuffer(page_locked_int_buffer, plan_info.merge_indptr_offset, merge_indptr);
   CopyToPageLockedBuffer(page_locked_int_buffer, plan_info.merge_o_indices_offset, merge_o_indices);
   CopyToPageLockedBuffer(page_locked_int_buffer, plan_info.num_qo_len_offset,
-                         num_to_merge_qo_len_vec);
+                         num_expand_qo_len_vec);
 
   size_t num_bytes_to_copy = int_allocator.num_allocated_bytes();
   FLASHINFER_CUDA_CALL(cudaMemcpyAsync(int_buffer, page_locked_int_buffer, num_bytes_to_copy,
