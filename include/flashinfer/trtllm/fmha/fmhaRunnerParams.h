--- conflicted
+++ resolved
@@ -255,10 +255,6 @@
   // The start token index in SF tensor. Used for FP4 SF offset calculation in generation phase
   // kernel when inflight batching is enabled.
   int mSfStartTokenIdx;
-<<<<<<< HEAD
-=======
-
->>>>>>> 6ebbf7fc
   // The SF scale for Kv.
   float mScaleSfKv;
   // The cuda stream.
