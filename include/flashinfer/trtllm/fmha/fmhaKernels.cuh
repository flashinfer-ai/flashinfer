/*
 * Copyright (c) 2020-2023, NVIDIA CORPORATION. All rights reserved.
 *
 * Licensed under the Apache License, Version 2.0 (the "License");
 * you may not use this file except in compliance with the License.
 * You may obtain a copy of the License at
 *
 *     http://www.apache.org/licenses/LICENSE-2.0
 *
 * Unless required by applicable law or agreed to in writing, software
 * distributed under the License is distributed on an "AS IS" BASIS,
 * WITHOUT WARRANTIES OR CONDITIONS OF ANY KIND, either express or implied.
 * See the License for the specific language governing permissions and
 * limitations under the License.
 */

#pragma once

#include <cuda.h>

#include <cstdint>
#include <iterator>
#include <memory>
#include <mutex>
#include <unordered_map>

#include "../../utils.cuh"
#include "../common.h"
#include "cubin/kernelMetaInfo.h"
#include "cuda_runtime_api.h"
#include "fmhaRunnerParams.h"
#include "kernelParams.h"

namespace flashinfer::trtllm_cubin_loader {
std::string getCubin(const std::string& kernelName, const std::string& sha256);
std::string getMetaInfo(const std::string& name, const std::string& sha256,
                        const std::string& extension);
}  // namespace flashinfer::trtllm_cubin_loader
using flashinfer::trtllm_cubin_loader::getCubin;
using flashinfer::trtllm_cubin_loader::getMetaInfo;

////////////////////////////////////////////////////////////////////////////////////////////////////
class TllmGenFmhaKernel {
 public:
  using KernelMeta = TllmGenFmhaKernelMetaInfo;
  using RunnerParams = TllmGenFmhaRunnerParams;
  using SelectKernelParams = TllmGenSelectKernelParams;

  // Ctor.
  TllmGenFmhaKernel(KernelMeta const* pMetaStart, unsigned int nMetaCount, Data_type dtypeQ,
                    Data_type dtypeKv, Data_type dtypeOut, unsigned int smArch)
      : mDtypeQ(dtypeQ),
        mDtypeKv(dtypeKv),
        mDtypeOut(dtypeOut),
        mKernelMeta(pMetaStart),
        mKernelMetaCount(nMetaCount),
        mSM(smArch) {}

  void loadKernels() {
    for (unsigned int i = 0; i < mKernelMetaCount; ++i) {
      auto const& kernelMeta = mKernelMeta[i];
      if (kernelMeta.mSM == mSM && kernelMeta.mDataTypeQ == mDtypeQ &&
          kernelMeta.mDataTypeKv == mDtypeKv && kernelMeta.mDataTypeO == mDtypeOut) {
        // Store metadata for later use.
        mKernelMetaMap[hashID(kernelMeta)] = i;
      }
    }
  }

  size_t getNumLoadedKernels() const { return mKernelMetaMap.size(); }

  inline uint64_t hashID(int qkvLayout, int maskType, int kernelType, int scheduler,
                         int multiCtasKvMode, int headDimPerCtaV, int headDimQk, int headDimV,
                         int tileSizeKv, int numTokensPerPage, int maxNumHeadsQPerKvInCta,
                         bool reuseSmemKForV, bool uses2CtaMma) const {
    TORCH_CHECK((headDimPerCtaV >= 32) && (headDimQk >= 32) && (headDimV >= 32) &&
                    (headDimPerCtaV <= 2048) && (headDimQk <= 2048) && (headDimV <= 2048) &&
                    (numTokensPerPage <= 128),
                "Expect (32 <= headDim <= 2048) && (numTokensPerPage <= 128), "
                "got headDimPerCtaV=%d, headDimQk=%d, "
                "headDimV=%d, numTokensPerPage=%d",
                headDimPerCtaV, headDimQk, headDimV, numTokensPerPage);
    TORCH_CHECK(maxNumHeadsQPerKvInCta <= 128, "The maxNumHeadsQPerKvInCta <= 128 is required.");
    TORCH_CHECK(tileSizeKv == 64 || tileSizeKv == 128, "The tileSizeKv must be 64 or 128.");
    // Format of the hash key:
    // Bit 0  - 3 : qkvLayout.
    // Bit 4  - 7 : maskType.
    // Bit 8  - 11: kernelType.
    // Bit 12 - 15: tileScheduler.
    // Bit 16 - 17: multiCtasKvMode.
    // Bit 18 - 24: (headDimPerCtaV >> 5).
    // Bit 25 - 31: (headDimQk >> 5).
    // Bit 32 - 38: (headDimV >> 5).
    // Bit 39 - 40: (tileSizeKv >> 6).
    // Bit 41 - 48: numTokensPerPage.
    // Bit 49 - 56: maxNumHeadsQPerKvInCta.
    // Bit 57 - 57: reuseSmemKForV.
    // Bit 58 - 58: uses2CtaMma.
    return (static_cast<uint64_t>(qkvLayout) << 0) | (static_cast<uint64_t>(maskType) << 4) |
           (static_cast<uint64_t>(kernelType) << 8) | (static_cast<uint64_t>(scheduler) << 12) |
           (static_cast<uint64_t>(multiCtasKvMode) << 16) |
           (static_cast<uint64_t>(headDimPerCtaV >> 5) << 18) |
           (static_cast<uint64_t>(headDimQk >> 5) << 25) |
           (static_cast<uint64_t>(headDimV >> 5) << 32) |
           (static_cast<uint64_t>(tileSizeKv >> 6) << 39) |
           (static_cast<uint64_t>(numTokensPerPage) << 41) |
           (static_cast<uint64_t>(maxNumHeadsQPerKvInCta) << 49) |
           (static_cast<uint64_t>(reuseSmemKForV) << 57) |
           (static_cast<uint64_t>(uses2CtaMma) << 58);
  }

  uint64_t hashID(KernelMeta const& kernelMeta) const {
    return hashID(kernelMeta.mQkvLayout, kernelMeta.mMaskType, kernelMeta.mKernelType,
                  kernelMeta.mTileScheduler, kernelMeta.mMultiCtasKvMode,
                  kernelMeta.mHeadDimPerCtaV, kernelMeta.mHeadDimQk, kernelMeta.mHeadDimV,
                  kernelMeta.mTileSizeKv, kernelMeta.mNumTokensPerPage,
                  kernelMeta.mMaxNumHeadsQPerKvInCta, kernelMeta.mReuseSmemKForV,
                  kernelMeta.m2CtaMma);
  }

  std::pair<bool, std::string> checkIfKernelExist(RunnerParams const& params) const {
    // The selectKernelParams that might be updated.
    SelectKernelParams selectKernelParams{params};
    auto [hashId, info] = hashFromRunnerParams(params, selectKernelParams);
    return std::make_pair(mKernelMetaMap.find(hashId) != mKernelMetaMap.end(), info);
  }
  // start here
  void run(RunnerParams const& params) const {
    // The selectKernelParams that might be updated.
    SelectKernelParams selectKernelParams{params};
    // The iteration index (used to detect a deadlock of selecting new kernels).
    int selectKernelIter = 0;
    // While loop.
    while (true) {
      // Any value >= 2 should work here, but we set it larger in case that we
      // might have more complicated heuristic in the future.
      TORCH_CHECK(selectKernelIter < 8,
                  "A deadlock is detected when selecting trtllm-gen kernels.");
      auto [hashId, info] = hashFromRunnerParams(params, selectKernelParams);
      auto const findMetaIter = mKernelMetaMap.find(hashId);

      // Add debug info when kernels are not found.
      TORCH_CHECK(findMetaIter != mKernelMetaMap.end(), "Trtllm-gen kernels not found: " + info);

      //  auto const& kernelMeta = mKernelMeta[findIter->second.mMetaInfoIndex];
      auto const findFuncIter = mFunctions.find(hashId);
      if (findFuncIter == mFunctions.end()) {
        // Load the kernel on-demand.
        loadKernel(hashId, findMetaIter->second);
      }
      // Retrieve the loaded kernel.
      auto const& kernelInfo = mFunctions.at(hashId);
      auto const& kernelMeta = mKernelMeta[kernelInfo.mMetaInfoIndex];
      CUfunction func = kernelInfo.mDeviceFunction;

      // Compute the number of CTAs in X, Y and Z dimension and the cluster size in the X dimension.
      auto [maxNumCtasQ, maxNumCtasKv, numCtasX, numCtasY, numCtasZ, clusterDimX] =
          computeCtaAndClusterConfig(params, kernelMeta, selectKernelParams);
      // Need to select a new kernel if mSelectNewKernel is true.
      if (selectKernelParams.mSelectNewKernel) {
        selectKernelIter++;
        continue;
      }

      // Prepare the kernel parameters.
      auto kernelParams =
          KernelParams::setKernelParams(params, kernelMeta, maxNumCtasQ, maxNumCtasKv);

      // Prepare kernel parameters list for cuLaunchKernelEx.
      void* kernelParamsList[] = {&kernelParams};
      CUlaunchConfig launch_config;
      launch_config.blockDimX = kernelMeta.mThreadsPerCTA;
      launch_config.blockDimY = 1;
      launch_config.blockDimZ = 1;
      launch_config.gridDimX = numCtasX;
      launch_config.gridDimY = numCtasY;
      launch_config.gridDimZ = numCtasZ;
      launch_config.hStream = params.stream;
      launch_config.sharedMemBytes = kernelMeta.mSharedMemBytes;

      // Debug info.
      IKL_LOG_DEBUG("TRTLLM-Gen launch info (in TllmGenFmhaKernel %s, %s, %s, %d): kernelName = %s",
                    toStr(mDtypeQ), toStr(mDtypeKv), toStr(mDtypeOut), mSM, kernelMeta.mFuncName);
      IKL_LOG_DEBUG(
          "TRTLLM-Gen launch info: maxSeqLenQ = %d, "
          "maxSeqLenKv = %d, "
          "numHeadsQ = %d, "
          "numHeadsKv = %d, batchSize = %d, kernelType = %d",
          params.mMaxSeqLenQ, params.mMaxSeqLenKv, params.mNumHeadsQ, params.mNumHeadsKv,
          params.mBatchSize, static_cast<int>(params.mKernelType));
      IKL_LOG_DEBUG(
          "TRTLLM-Gen launch info: numCtasX = %d, numCtasY = %d, numCtasZ = %d, clusterDimX = %d",
          numCtasX, numCtasY, numCtasZ, clusterDimX);

      CUlaunchAttribute launch_attribute[3];
      launch_attribute[0].id = CU_LAUNCH_ATTRIBUTE_CLUSTER_DIMENSION;
      launch_attribute[0].value.clusterDim.x = clusterDimX;
      launch_attribute[0].value.clusterDim.y = 1;
      launch_attribute[0].value.clusterDim.z = 1;
      launch_attribute[1].id = CU_LAUNCH_ATTRIBUTE_CLUSTER_SCHEDULING_POLICY_PREFERENCE;
      launch_attribute[1].value.clusterSchedulingPolicyPreference =
          clusterDimX > 1 ? CU_CLUSTER_SCHEDULING_POLICY_SPREAD
                          : CU_CLUSTER_SCHEDULING_POLICY_DEFAULT;
      launch_attribute[2].id = CU_LAUNCH_ATTRIBUTE_PROGRAMMATIC_STREAM_SERIALIZATION;
      launch_attribute[2].value.programmaticStreamSerializationAllowed = getEnvEnablePDL();

      launch_config.attrs = launch_attribute;
      launch_config.numAttrs = 3;
      // Add setting for non-portable cluster size.
      if (clusterDimX > 8) {
        cuErrCheck(cuFuncSetAttribute(func, CU_FUNC_ATTRIBUTE_NON_PORTABLE_CLUSTER_SIZE_ALLOWED,
                                      1  // Enable non-portable cluster sizes
                                      ));
      }

      // Force using GmemReduction for the multiCtasKvMode if the CgaSmemReduction needs more than
      // one wave (due to the cluster occupancy limit).
      // TODO: find a better heuristic of using CgaSmemReduction.
      if (isCgaSmemReduction(selectKernelParams.mMultiCtasKvMode)) {
        // The maximum number of active clusters that could co-exist.
        int maxActiveClusters = 1;
        cuErrCheck(cuOccupancyMaxActiveClusters(&maxActiveClusters, func, &launch_config));
        // Use the GmemReduction instead if it needs more than one wave.
        if (maxActiveClusters * clusterDimX < (numCtasX * numCtasY * numCtasZ)) {
          selectKernelParams.mForceGmemReduction = true;
          selectKernelParams.mMultiCtasKvMode = MultiCtasKvMode::GmemReduction;
          // continue to select a new kernel.
          continue;
        }
      }
      cuErrCheck(cuLaunchKernelEx(&launch_config, func, kernelParamsList, nullptr));
      // Break the while op.
      break;
    }
  }

  static std::string getCubinPath() {
    const char* env_hash = std::getenv("FLASHINFER_CUBIN_ARTIFACTORY_HASH");
    std::string hash =
        env_hash ? std::string(env_hash) : "e3ecc5f8e43f96e6ac6012b718b0ce7e4c84cb86";
    std::string cubin_path = hash + "/fmha/trtllm-gen/";
    return cubin_path;
  }

 private:
  // Is it MLA generation kernel ?
  inline bool isMlaGenKernel(RunnerParams const& params) const {
    return params.mHeadDimQk == 576 && params.mHeadDimV == 512;
  }

  // Compute the number of CTAs in X, Y and Z dimension and the cluster size in the X dimension.
  using CtaClusterInfo = std::tuple<int, int, int, int, int, int>;

  CtaClusterInfo computeCtaAndClusterConfig(RunnerParams const& params,
                                            KernelMeta const& kernelMeta,
                                            SelectKernelParams& selectKernelParams) const {
    bool isDsv3MinLatencyMode = params.mBatchSize == 1 && params.mMaxSeqLenQ >= 1 &&
                                params.mMaxSeqLenQ <= 16 && params.mHeadDimQk == 576 &&
                                params.mHeadDimV == 512;
    // Do we need to select a new kernel ?
    selectKernelParams.mSelectNewKernel = false;

    // The number of Ctas per Q sequence.
    int numCtasPerSeqQ = (params.mMaxSeqLenQ + kernelMeta.mStepQ - 1) / kernelMeta.mStepQ;
    // Each CTA handles one tokenQ by default for spec-decoding generation kernel, which is used to
    // emulate causal masking (like MTP or Eagle3). Note this will be changed later when the
    // high-throughput spec-decoding generation kernels are integrated.
    if (params.mMaxSeqLenQ > 1 && !isContextKernel(params.mKernelType)) {
      numCtasPerSeqQ = params.mMaxSeqLenQ;
    }

    // Compute the grid dimension Y.
    int numHeadsPerCta = kernelMeta.mGroupsHeadsQ
                             ? std::min(params.mNumHeadsQPerKv, kernelMeta.mMaxNumHeadsQPerKvInCta)
                             : 1;
    int numCtasForAllHeadsQ = params.mNumHeadsQ / numHeadsPerCta;
    TORCH_CHECK(numHeadsPerCta * numCtasForAllHeadsQ == params.mNumHeadsQ,
                "The numHeadsQ/numHeadsKv is not supported.");
    // Take the number of headDim CTAs.
    TORCH_CHECK(kernelMeta.mHeadDimV % selectKernelParams.mHeadDimPerCtaV == 0,
                "The headDimPerCtaV is not supported.");
    int numCtasPerHeadDim = kernelMeta.mHeadDimV / selectKernelParams.mHeadDimPerCtaV;
    // Compute the current numCtasX.
    int numCtasX = numCtasPerSeqQ;
    // Update the numCtasY.
    int numCtasY = numCtasForAllHeadsQ * numCtasPerHeadDim;
    // Compute the grid dimension Z.
    int numCtasZ = params.mBatchSize;
    // The 2CtaMma kernels will use 2 Ctas in the x dimension (only used by MLA generation kernels)
    // for heads, so numCtasPerHeadDim and numCtasForAllHeadsQ will be handled by the 2Ctas in the x
    // dimension.
    if (isMlaGenKernel(params) && selectKernelParams.mUses2CtaMma) {
      TORCH_CHECK(numCtasForAllHeadsQ == 2 && numCtasPerHeadDim == 2,
                  "Internal error: numCtasPerHeadDim should be 2.");
      numCtasX *= 2;
      numCtasY /= (numCtasForAllHeadsQ * numCtasPerHeadDim);
    }

    // First split the seqLenKv into multiple CTAs if the utilization is not full.
    // The number of Ctas per KV sequence.
    int numCtasPerSeqKv = 1;
    // Consider the multiCtasKvMode for better GPU utilization.
    if (isMultiCtasKvEnabled(selectKernelParams.mMultiCtasKvMode)) {
      // The maximum attention window (the maximum number of tokensKv that will be attended to).
      int maxAttentionWindow{params.mMaxSeqLenKv};
      // Some of the tilesKv will be skipped if the sliding window attention or chunked attention is
      // used.
      if (isSlidingOrChunkedCausalMask(selectKernelParams.mMaskType)) {
        if (params.mMaxSeqLenKv > params.mAttentionWindowSize) {
          // Consider that the first tileKv might contain tokensKv that is out of the attention
          // window.
          maxAttentionWindow =
              std::min(params.mMaxSeqLenKv, params.mAttentionWindowSize + kernelMeta.mStepKv - 1);
        } else {
          maxAttentionWindow = std::min(params.mMaxSeqLenKv, params.mChunkedAttentionSize);
        }
      }

      // The maximum number Ctas per Kv sequence, which makes sure that each CtaKv has work to do.
      int const maxNumCtasPerSeqKv =
          (maxAttentionWindow + kernelMeta.mStepKv - 1) / kernelMeta.mStepKv;
      // Compute numCtasPerSeqKv.
      numCtasPerSeqKv = std::min(
          maxNumCtasPerSeqKv,
          std::max(1, int32_t(params.mMultiProcessorCount / (numCtasX * numCtasY * numCtasZ))));
      // Update the numCtasX.
      numCtasX *= numCtasPerSeqKv;
      // The current total number of CTAs.
      int totalNumCtas = numCtasX * numCtasZ * numCtasY;
      // Disable the multiCtasKvMode if there is only one CtaKv.
      if (numCtasPerSeqKv <= 1) {
        selectKernelParams.mMultiCtasKvMode = MultiCtasKvMode::Disabled;
        // Enable the persistent scheduler for better performance.
        selectKernelParams.mTileScheduler = TileScheduler::Persistent;
        // Need to select a different kernel.
        selectKernelParams.mSelectNewKernel = true;
      } else if (totalNumCtas < params.mMultiProcessorCount && isMlaGenKernel(params) &&
                 selectKernelParams.mTileSizeKv == 128 && getEnvUseTileSizeKv64ForTrtllmGen()) {
        // Use smaller tileSizeKv to fully utilize the SMs.
        selectKernelParams.mTileSizeKv = 64;
        // Need to select a different kernel.
        selectKernelParams.mSelectNewKernel = true;
      }

      // Enable the CgaSmemReduction if the numCtasPerSeqKv <= 16 as the maximum cluster dimension
      // is 16. Only the swapsMmaAbForGeneration kernel supports the CgaSmemReduction for now.
      if (!isDsv3MinLatencyMode && numCtasPerSeqKv > 1 && numCtasPerSeqKv <= 16 &&
          isSwapsMmaAbForGenerationKernel(selectKernelParams.mKernelType) &&
          isGmemReduction(selectKernelParams.mMultiCtasKvMode) &&
          !selectKernelParams.mForceGmemReduction) {
        selectKernelParams.mMultiCtasKvMode = MultiCtasKvMode::CgaSmemReduction;
        // Need to select a different kernel.
        selectKernelParams.mSelectNewKernel = true;
      }

      // Add the debug info when multiCtasKvMode is enabled.
      if (numCtasPerSeqKv > 1) {
        IKL_LOG_DEBUG(
            "TRTLLM-Gen launch info: multiCtasKvMode is enabled with tileSizeKv = %d, "
            "numCtasPerSeqKv = %d, "
            "numCtasPerSeqQ = "
            "%d, numCtasY = %d, numCtasZ = %d",
            selectKernelParams.mTileSizeKv, numCtasPerSeqKv, numCtasPerSeqQ, numCtasY, numCtasZ);
      }
    }

    // The cluster size in the X dimension.
    int clusterDimX = selectKernelParams.mUses2CtaMma ? 2 : 1;
    if (isCgaSmemReduction(selectKernelParams.mMultiCtasKvMode)) {
      // Note 2CtaMma and CgaSmemReduction cannot be used together currently.
      clusterDimX *= numCtasPerSeqKv;
    }

    // Compute the current number of CTAs in total.
    int totalNumCtas = numCtasX * numCtasZ * numCtasY;

    // Then split the headDimV into multiple CTAs if there are still unused SMs.
    if (isMlaGenKernel(params) && !selectKernelParams.mReuseSmemKForV &&
        !selectKernelParams.mSelectNewKernel && !selectKernelParams.mUses2CtaMma) {
      // Split the headDimV into multiple CTAs if the utilization is not full.
      // It doesn't work with reuseSmemKForV currently.
      // TODO: find better heuristic of splitting headDimV across multiple CTAs.

      int corrFactor = isDsv3MinLatencyMode ? 1 : 2;
      if (selectKernelParams.mHeadDimPerCtaV == 512 &&
          totalNumCtas * corrFactor <= params.mMultiProcessorCount) {
        // Use smaller headDimPerCtaV to fully utilize the SMs.
        selectKernelParams.mHeadDimPerCtaV =
            totalNumCtas * 2 * corrFactor <= params.mMultiProcessorCount ? 128 : 256;
        // Need to select a different kernel.
        selectKernelParams.mSelectNewKernel = true;
      }
    }

    // Return the number of CTAs for X, Y and Z dimension and the cluster size in the X dimension.
    return std::make_tuple(numCtasPerSeqQ, numCtasPerSeqKv, numCtasX, numCtasY, numCtasZ,
                           clusterDimX);
  }

  // Compute the seqLenPerCtaKv for selecting the MLA generation kernel.
  int computeSeqLenPerCtaKv(RunnerParams const& params) const {
    // The maximum number Ctas per Kv sequence, which makes sure that each CtaKv has work to do.
    // Here we assume the stepKv is 256.
    int const maxNumCtasPerSeqKv = flashinfer::ceil_div(params.mMaxSeqLenKv, 256);
    // The number of Ctas.
    int const numCtas = static_cast<int32_t>(params.mBatchSize * params.mMaxSeqLenQ *
                                             divUp(params.mNumHeadsQPerKv, 16));
    // Compute numCtasPerSeqKv.
    int const numCtasPerSeqKv =
        std::min(maxNumCtasPerSeqKv, std::max(1, int32_t(params.mMultiProcessorCount / numCtas)));
    // Compute the seqLenPerCtaKv.
    int const seqLenPerCtaKv = flashinfer::ceil_div(params.mMaxSeqLenKv, numCtasPerSeqKv);
    // Return the seqLenPerCtaKv.
    return seqLenPerCtaKv;
  }

  std::pair<uint64_t, std::string> hashFromRunnerParams(
      RunnerParams const& params, SelectKernelParams& selectKernelParams) const {
    // The updated kernel type.
    FmhaKernelType& kernelType = selectKernelParams.mKernelType;
    // Generation kernelType will use either SwapsMmaAbForGeneration or KeepsMmaAbForGeneration.
    if (isGenerationKernel(params.mKernelType) && isMlaGenKernel(params)) {
      // We use the low-latency kernel (SwapsMmaAbForGeneration with tileSizeQ = 16) when any of the
      // following conditions are met:
      // 1. The number of headsQPerKv is <= 32.
      // 2. The seqLenPerCtaKv <= 1024 based on the benchmark results (this might be fine-tuned
      // later).

      // Check the conditions.
      if (params.mNumHeadsQPerKv <= 32 || computeSeqLenPerCtaKv(params) <= 1024) {
        kernelType = FmhaKernelType::SwapsMmaAbForGeneration;
      } else {
        // Otherwise, we use the high-throughput kernel.
        kernelType = FmhaKernelType::KeepsMmaAbForGeneration;
        // The 2CTA keepsMmaAbForGeneration kernel is used when the numHeadsQPerKv is 128.
        if (params.mNumHeadsQPerKv == 128) {
          selectKernelParams.mUses2CtaMma = true;
          // Each Cta only handles 256 headDimV.
          selectKernelParams.mHeadDimPerCtaV = 256;
        }
      }
    } else if (isGenerationKernel(params.mKernelType)) {
      kernelType = (params.mNumHeadsQPerKv <= 16 && params.mHeadDimQk != 32)
                       ? FmhaKernelType::SwapsMmaAbForGeneration
                       : FmhaKernelType::KeepsMmaAbForGeneration;
    }

    // The maximum number of headsQPerKv that the kernel can support in one Cta.
    int maxNumHeadsQPerKvInCta = 1;
    if (isSwapsMmaAbForGenerationKernel(kernelType)) {
      // Set the corresponding maxNumHeadsQPerKvInCta (tileSizeQ) for low-latency generation
      // kernels.
      maxNumHeadsQPerKvInCta = (params.mNumHeadsQPerKv <= 8) ? 8 : 16;
      TORCH_CHECK((maxNumHeadsQPerKvInCta == 8 || maxNumHeadsQPerKvInCta == 16) &&
                      (params.mNumHeadsQPerKv < maxNumHeadsQPerKvInCta ||
                       params.mNumHeadsQPerKv % maxNumHeadsQPerKvInCta == 0),
                  "Not supported");
    } else if (isKeepsMmaAbForGenerationKernel(kernelType)) {
      // Use the maxNumHeadsQPerKvInCta (tileSizeQ) = 64 for MLA high-throughput generation kernels.
      maxNumHeadsQPerKvInCta = isMlaGenKernel(params) ? 64 : 32;
      TORCH_CHECK((params.mNumHeadsQPerKv < maxNumHeadsQPerKvInCta ||
                   params.mNumHeadsQPerKv % maxNumHeadsQPerKvInCta == 0),
                  "Not supported");
    } else if (isContextKernel(kernelType)) {
      TORCH_CHECK(maxNumHeadsQPerKvInCta == 1, "Not supported");
    }

    // The mask type.
    selectKernelParams.mMaskType = params.mMaskType;
    // Enable sliding window or chunked causal if the max kv sequence length exceeds attention
    // window size or chunked attention size. This is supported by causal-mask context kernels and
    // generation-phase kernels.
    if ((selectKernelParams.mMaskType == TrtllmGenAttentionMaskType::Causal ||
         !isContextKernel(params.mKernelType)) &&
        (params.mMaxSeqLenKv > params.mAttentionWindowSize ||
         params.mChunkedAttentionSize != INT_MAX)) {
      TORCH_CHECK(params.mMaxSeqLenKv <= params.mAttentionWindowSize ||
                      params.mMaxSeqLenKv <= params.mChunkedAttentionSize,
                  "Sliding window attention and chunked attention should not be used together");
      selectKernelParams.mMaskType = TrtllmGenAttentionMaskType::SlidingOrChunkedCausal;
    }
    // NumTokensPerPage is set to 0 when not selecting pagedKv-layout kernels.
    int numTokensPerPage = (!isPagedKv(params.mQkvLayout)) ? 0 : params.mNumTokensPerPage;

    // Debug info.
    std::string info =
        "qkvLayout=" + std::to_string(static_cast<int>(params.mQkvLayout)) +
        ", maskType=" + std::to_string(static_cast<int>(selectKernelParams.mMaskType)) +
        ", kernelType=" + std::to_string(static_cast<int>(kernelType)) +
        ", tileScheduler=" + std::to_string(static_cast<int>(selectKernelParams.mTileScheduler)) +
        ", multiCtasKvMode=" +
        std::to_string(static_cast<int>(selectKernelParams.mMultiCtasKvMode)) +
        ", headDimPerCtaV=" + std::to_string(selectKernelParams.mHeadDimPerCtaV) +
        ", headDimQk=" + std::to_string(params.mHeadDimQk) +
        ", headDimV=" + std::to_string(params.mHeadDimV) +
        ", tileSizeKv=" + std::to_string(selectKernelParams.mTileSizeKv) +
        ", numTokensPerPage=" + std::to_string(numTokensPerPage) +
        ", maxNumHeadsQPerKvInCta=" + std::to_string(maxNumHeadsQPerKvInCta) +
        ", reuseSmemKForV=" + std::to_string(selectKernelParams.mReuseSmemKForV) +
        ", uses2CtaMma=" + std::to_string(selectKernelParams.mUses2CtaMma);
    IKL_LOG_DEBUG(
        "Searching for kernel traits (%d available) in TllmGenFmhaKernel(%s, %s, %s, %d) %s",
        getNumLoadedKernels(), toStr(mDtypeQ), toStr(mDtypeKv), toStr(mDtypeOut), mSM,
        info.c_str());

    return std::make_pair(
        hashID(static_cast<int>(params.mQkvLayout), static_cast<int>(selectKernelParams.mMaskType),
               static_cast<int>(kernelType), static_cast<int>(selectKernelParams.mTileScheduler),
               static_cast<int>(selectKernelParams.mMultiCtasKvMode),
               selectKernelParams.mHeadDimPerCtaV, params.mHeadDimQk, params.mHeadDimV,
               selectKernelParams.mTileSizeKv, numTokensPerPage, maxNumHeadsQPerKvInCta,
               selectKernelParams.mReuseSmemKForV, selectKernelParams.mUses2CtaMma),
        info);
  }

  // Load a single kernel (called by `run()` when needed).
  void loadKernel(uint64_t hashId, unsigned int metaIndex) const {
    auto const& kernelMeta = mKernelMeta[metaIndex];
    CUmodule hmod{0};
    std::string kernelName(kernelMeta.mFuncName);

    // Check if the module is already loaded.
    auto findModuleIter = mModules.find(kernelMeta.mFuncName);
    auto capitalizeFirst = [](std::string str) {
      if (!str.empty()) {
        str[0] = std::toupper(str[0]);
      }
      return str;
    };
    if (findModuleIter == mModules.end()) {
      // Load the module.
<<<<<<< HEAD
      const char* env_hash = std::getenv("FLASHINFER_CUBIN_ARTIFACTORY_HASH");
      std::string hash =
          env_hash ? std::string(env_hash) : "dc364af5da89efc0df6bba674e84d67e3a403b35";
      std::string cubin_path = hash + "/fmha/trtllm-gen/" + kernelMeta.mFuncName;
=======
      std::string cubin_path = TllmGenFmhaKernel::getCubinPath() + kernelMeta.mFuncName;
>>>>>>> 8587c21e
      std::string cubin = getCubin(cubin_path, kernelMeta.sha256);
      if (cubin.empty()) {
        throw std::runtime_error("Failed to load cubin for " + kernelName);
      }
      cuErrCheck(cuModuleLoadData(&hmod, cubin.data()));
      mModules[kernelName] = hmod;
    } else {
      hmod = findModuleIter->second;
    }

    // Load the function.
    KernelInfo funcInfo;
    funcInfo.mMetaInfoIndex = metaIndex;
    cuErrCheck(cuModuleGetFunction(&funcInfo.mDeviceFunction, hmod, kernelMeta.mFuncName));

    if (kernelMeta.mSharedMemBytes >= 48 * 1024) {
      cuErrCheck(cuFuncSetAttribute(funcInfo.mDeviceFunction,
                                    CU_FUNC_ATTRIBUTE_MAX_DYNAMIC_SHARED_SIZE_BYTES,
                                    kernelMeta.mSharedMemBytes));
    }

    // Cache the loaded function.
    mFunctions[hashId] = funcInfo;
  }

  Data_type mDtypeQ, mDtypeKv, mDtypeOut;
  KernelMeta const* mKernelMeta;
  unsigned int mKernelMetaCount;
  unsigned int mSM;
  mutable std::unordered_map<std::string, CUmodule> mModules;

  mutable std::unordered_map<uint64_t, unsigned int> mKernelMetaMap;

  struct KernelInfo {
    unsigned int mMetaInfoIndex;
    CUfunction mDeviceFunction;
  };

  mutable std::unordered_map<uint64_t, KernelInfo> mFunctions;
};

////////////////////////////////////////////////////////////////////////////////////////////////////

class TllmFmhaKernelFactory {
 public:
  using KernelType = TllmGenFmhaKernel;

  KernelType const* getKernels(Data_type dtypeQ, Data_type dtypeKv, Data_type dtypeOut,
                               unsigned int sm) {
    static std::mutex s_mutex;
    std::lock_guard<std::mutex> lg(s_mutex);

    if (!metainfo_loaded) {
      std::string metainfo_raw =
          getMetaInfo(TllmGenFmhaKernel::getCubinPath() + "flashInferMetaInfo",
                      "fca653ee285cf41e2ed43e2ef155471e2192383ce775e6b6fde8d079d83b861f", ".h");
      metainfo = KernelType::KernelMeta::loadFromMetaInfoRaw(metainfo_raw);
      metainfo_loaded = true;
    }

    auto const id = hashID(dtypeQ, dtypeKv, dtypeOut, sm);
    auto const findIter = mKernels.find(id);
    if (findIter == mKernels.end()) {
      KernelType* newKernel =
          new KernelType{metainfo.data(), metainfo.size(), dtypeQ, dtypeKv, dtypeOut, sm};
      newKernel->loadKernels();
      mKernels.insert(std::make_pair(id, std::unique_ptr<KernelType>(newKernel)));
      IKL_LOG_DEBUG(
          "Loading new kernel for dtypeQ=%s, dtypeKv=%s, dtypeOut=%s, sm=%d with %d loaded kernels",
          toStr(dtypeQ), toStr(dtypeKv), toStr(dtypeOut), sm, newKernel->getNumLoadedKernels());
      return newKernel;
    }
    return findIter->second.get();
  }

  static TllmFmhaKernelFactory& Get() {
    int deviceId;
    cudaGetDevice(&deviceId);
    static std::unique_ptr<TllmFmhaKernelFactory> sFactory[32] = {nullptr};
    if (sFactory[deviceId] == nullptr) {
      TORCH_CHECK(deviceId < 32, "Invalid deviceId %d (max is 32 devices)", deviceId);
      sFactory[deviceId] = std::make_unique<TllmFmhaKernelFactory>(TllmFmhaKernelFactory());
    }

    return *(sFactory[deviceId]);
  }

 private:
  TllmFmhaKernelFactory() = default;

  inline uint64_t hashID(Data_type dtypeQ, Data_type dtypeKv, Data_type dtypeOut,
                         unsigned int sm) const {
    return static_cast<uint64_t>(sm) | static_cast<uint64_t>(dtypeQ) << 16 |
           static_cast<uint64_t>(dtypeKv) << 20 | static_cast<uint64_t>(dtypeOut) << 24;
  }

  std::unordered_map<uint64_t, const std::unique_ptr<KernelType>> mKernels;
  std::vector<KernelType::KernelMeta> metainfo;
  bool metainfo_loaded = false;
};

inline TllmGenFmhaKernel const* getTllmFmhaKernels(Data_type dtypeQ, Data_type dtypeKv,
                                                   Data_type dtypeOut, unsigned int sm) {
#ifndef EXCLUDE_SM_100
  return TllmFmhaKernelFactory::Get().getKernels(dtypeQ, dtypeKv, dtypeOut, sm);
#else
  return nullptr;
#endif  // EXCLUDE_SM_100
}<|MERGE_RESOLUTION|>--- conflicted
+++ resolved
@@ -529,14 +529,7 @@
     };
     if (findModuleIter == mModules.end()) {
       // Load the module.
-<<<<<<< HEAD
-      const char* env_hash = std::getenv("FLASHINFER_CUBIN_ARTIFACTORY_HASH");
-      std::string hash =
-          env_hash ? std::string(env_hash) : "dc364af5da89efc0df6bba674e84d67e3a403b35";
-      std::string cubin_path = hash + "/fmha/trtllm-gen/" + kernelMeta.mFuncName;
-=======
       std::string cubin_path = TllmGenFmhaKernel::getCubinPath() + kernelMeta.mFuncName;
->>>>>>> 8587c21e
       std::string cubin = getCubin(cubin_path, kernelMeta.sha256);
       if (cubin.empty()) {
         throw std::runtime_error("Failed to load cubin for " + kernelName);
