/*
 * Copyright (c) 2022-2025, NVIDIA CORPORATION.  All rights reserved.
 *
 * Licensed under the Apache License, Version 2.0 (the "License");
 * you may not use this file except in compliance with the License.
 * You may obtain a copy of the License at
 *
 *     http://www.apache.org/licenses/LICENSE-2.0
 *
 * Unless required by applicable law or agreed to in writing, software
 * distributed under the License is distributed on an "AS IS" BASIS,
 * WITHOUT WARRANTIES OR CONDITIONS OF ANY KIND, either express or implied.
 * See the License for the specific language governing permissions and
 * limitations under the License.
 */

#include <iostream>

#include "flashinfer/trtllm/batched_gemm/KernelRunner.h"
#include "flashinfer/trtllm/batched_gemm/trtllmGen_bmm_export/trtllm/gen/DtypeDecl.h"
#include "flashinfer/trtllm/batched_gemm/trtllmGen_bmm_export/trtllm/gen/SfLayoutDecl.h"
#include "flashinfer/trtllm/fused_moe/DevKernel.h"
#include "flashinfer/trtllm/fused_moe/RoutingKernel.h"
#include "flashinfer/trtllm/fused_moe/runner.h"
// #include <tensorrt_llm/common/assert.h>

namespace tensorrt_llm {
namespace kernels {
namespace trtllmGenFp8BlockScaleMoe {

namespace btg = batchedGemm::trtllm::gen;

namespace Routing {
namespace {
inline int32_t computeLog2(int32_t val, std::string const& name = "") {
  int32_t n = val;
  int32_t out = 0;
  while (n >>= 1) {
    ++out;
  }
  TORCH_CHECK((1 << out) == val, "Expected %s to be a power of 2, got %d", name.c_str(), val);
  return out;
}
}  // namespace

Runner::Runner() {}

Runner::Runner(int32_t tileTokensDim) : mTileTokensDim(tileTokensDim) {}

void Runner::run(void* routingLogits, void* routingBias, int32_t numTokens, int32_t numExperts,
                 int32_t topK, int32_t nGroup, int32_t topkGroup, int32_t localExpertOffset,
                 int32_t localNumExperts, float routedScalingFactor, int32_t* routingExpertIndexes,
                 int32_t* expertCountHistogram, int32_t* permutedIdxSize,
                 int32_t* expandedIdxToPermutedIdx, int32_t* permutedIdxToExpandedIdx,
                 int32_t* permutedIdxToTokenIdx, void* expertWeights, int32_t* numTokensPerExpert,
                 int32_t* ctaIdxXyToBatchIdx, int32_t* ctaIdxXyToMnLimit,
                 int32_t* numNonExitingCtas, btg::Dtype dtypeElt, bool useRoutingScalesOnInput,
                 bool useDeepSeekFp8, RoutingMethodType routingMethodType, cudaStream_t stream) {
  if (routingMethodType == RoutingMethodType::DeepSeekV3) {
    TORCH_CHECK(topK <= 8, "For DeepSeek routing method, must have topK <= 8");
    TORCH_CHECK(topkGroup <= 4, "For DeepSeek routing method, must have topkGroup <= 4");
    moe::dev::routing::routingDeepSeek::Data routingData;
    routingData.mDtypeExpW = btg::Dtype::Bfloat16;
    routingData.mUsePdl = true;

    // output:
    routingData.mPtrExpertIdx = routingExpertIndexes;
    routingData.mPtrExpertCounts = expertCountHistogram;
    routingData.mPtrPermutedIdxSize = permutedIdxSize;
    routingData.mPtrExpandedIdxToPermutedIdx = expandedIdxToPermutedIdx;
    routingData.mPtrPermutedIdxToTokenIdx = permutedIdxToTokenIdx;
    routingData.mPtrExpertWeights = expertWeights;

    routingData.mPtrCtaIdxXyToBatchIdx = ctaIdxXyToBatchIdx;
    routingData.mPtrCtaIdxXyToMnLimit = ctaIdxXyToMnLimit;
    routingData.mPtrNumNonExitingCtas = numNonExitingCtas;

    // input:
    routingData.mPtrRoutingBias = routingBias;
    routingData.mPtrScores = reinterpret_cast<float*>(routingLogits);
    routingData.mNumTokens = numTokens;
    routingData.mNumExperts = numExperts;
    routingData.mNumExpertGroups = nGroup;
    routingData.mNumLimitedGroups = topkGroup;
    routingData.mTopK = topK;
    routingData.mPaddingLog2 = computeLog2(mTileTokensDim);
    routingData.mLocalExpertsStartIdx = localExpertOffset;
    routingData.mLocalExpertsStrideLog2 = 0;
    routingData.mNumLocalExperts = localNumExperts;
    routingData.mRouteScale = routedScalingFactor;
    routingData.mUseRoutingSoftmax = false;
    moe::dev::routing::routingDeepSeek::run(routingData, stream);
  } else if (routingMethodType == RoutingMethodType::Llama4) {
    TORCH_CHECK(topK == 1, "For Llama routing method, must have topK == 1");
    if (nGroup > 0 || topkGroup > 0) {
      TORCH_WARN("For Llama routing method, nGroup/topkGroup is ignored, got %d/%d.", nGroup,
                 topkGroup);
    }
    moe::dev::routing::routingLlama4::Data routingData;
    routingData.mDtypeExpW = btg::Dtype::Bfloat16;
    routingData.mUsePdl = true;

    // output:
    routingData.mPtrExpertIdx = routingExpertIndexes;
    routingData.mPtrExpertCounts = expertCountHistogram;
    routingData.mPtrPermutedIdxSize = permutedIdxSize;
    routingData.mPtrExpandedIdxToPermutedIdx = expandedIdxToPermutedIdx;
    routingData.mPtrPermutedIdxToTokenIdx = permutedIdxToTokenIdx;
    routingData.mPtrExpertWeights = expertWeights;

    routingData.mPtrCtaIdxXyToBatchIdx = ctaIdxXyToBatchIdx;
    routingData.mPtrCtaIdxXyToMnLimit = ctaIdxXyToMnLimit;
    routingData.mPtrNumNonExitingCtas = numNonExitingCtas;

    routingData.mPtrScores = routingLogits;
    routingData.mNumTokens = numTokens;
    routingData.mNumExperts = numExperts;
    routingData.mTopK = topK;
    routingData.mPaddingLog2 = computeLog2(mTileTokensDim);
    routingData.mLocalExpertsStartIdx = localExpertOffset;
    routingData.mLocalExpertsStrideLog2 = 0;
    routingData.mNumLocalExperts = localNumExperts;
    moe::dev::routing::routingLlama4::run(routingData, stream);
  } else if (routingMethodType == RoutingMethodType::Renormalize /* default */
             || routingMethodType == RoutingMethodType::RenormalizeNaive /* Softmax -> TopK */) {
    moe::dev::routing::routingRenormalize::Data routingData;

    //
    // Config
    //

    routingData.mDtypeExpW = btg::Dtype::Bfloat16;
    routingData.mUsePdl = true;
    routingData.mDoSoftmaxBeforeTopK = routingMethodType == RoutingMethodType::RenormalizeNaive;
    routingData.mNormTopkProb = routingMethodType == RoutingMethodType::RenormalizeNaive;

    routingData.mPtrScores = routingLogits;

    //
    // Outputs
    //
    routingData.mPtrExpertIdx = routingExpertIndexes;
    routingData.mPtrExpertCounts = expertCountHistogram;
    routingData.mPtrPermutedIdxSize = permutedIdxSize;
    routingData.mPtrExpandedIdxToPermutedIdx = expandedIdxToPermutedIdx;
    routingData.mPtrPermutedIdxToTokenIdx = permutedIdxToTokenIdx;
    routingData.mPtrExpertWeights = expertWeights;

    //
    // Grouped Gemm Launch Config Buffers
    //
    routingData.mPtrCtaIdxXyToBatchIdx = ctaIdxXyToBatchIdx;
    routingData.mPtrCtaIdxXyToMnLimit = ctaIdxXyToMnLimit;
    routingData.mPtrNumNonExitingCtas = numNonExitingCtas;

    //
    // Inputs
    //
    routingData.mNumTokens = numTokens;
    routingData.mNumExperts = numExperts;
    routingData.mTopK = topK;
    routingData.mPaddingLog2 = computeLog2(mTileTokensDim);
    routingData.mLocalExpertsStartIdx = localExpertOffset;
    routingData.mLocalExpertsStrideLog2 = 0;
    routingData.mNumLocalExperts = localNumExperts;

    moe::dev::routing::routingRenormalize::run(routingData, stream);
  } else {
    TORCH_CHECK(false, "Unimplemented routing method %s of enum %d",
                serializeMoeRoutingMethodType(routingMethodType).c_str(), (int)routingMethodType);
  }
}
}  // namespace Routing

namespace PermuteGemm1 {

tensorrt_llm::kernels::TrtllmGenBatchedGemmRunnerOptions getOptions(btg::Dtype dtypeElt,
                                                                    int32_t tileTokensDim,
                                                                    bool useDeepSeekFp8,
                                                                    bool useShuffledMatrixA) {
  tensorrt_llm::kernels::TrtllmGenBatchedGemmRunnerOptions options = {
      .eltType = dtypeElt,
      .outputType = dtypeElt,
      .deepSeekFp8 = useDeepSeekFp8,
      .fusedAct = !useDeepSeekFp8,
      .routeAct = true,
      .staticBatch = false,
      .transposeMmaOutput = true,
      .tileSize = tileTokensDim,
      .epilogueTileM = useDeepSeekFp8 ? 64 : 128,
      .useShuffledMatrixA = useShuffledMatrixA};
  return options;
}

Runner::Runner(btg::Dtype dtypeElt, bool useDeepSeekFp8, int tileTokensDim, bool useShuffledMatrixA)
    : mDtypeElt(dtypeElt),
      mTileTokensDim(tileTokensDim),
      mRunner(tensorrt_llm::kernels::TrtllmGenBatchedGemmRunner(
          getOptions(mDtypeElt, mTileTokensDim, useDeepSeekFp8, useShuffledMatrixA))) {}

void Runner::run(void* hiddenState, void* hiddenStateScale, void* weights, void* weightsScale,
                 void* expertWeights, float* outputScalesScalar, float* outputScalesGateScalar,
                 void* output, void* outputScale, int32_t topK, int32_t hiddenSize,
                 int32_t intermediateSize, int32_t numExperts, int32_t numTokens,
                 int32_t* permutedIdxToTokenIdx, int32_t* ptrNumNonExitingCtas,
                 int32_t* ptrTotalNumPaddedTokens, int32_t* ptrCtaIdxXyToBatchIdx,
                 int32_t* ptrCtaIdxXyToMnLimit, void* bmm1Workspace, bool useRoutingScalesOnInput,
                 int device, cudaStream_t stream, int32_t configIndex) {
  auto maxNumCtasInBatchDim =
      Routing::getMaxNumCtasInBatchDim(numTokens, topK, numExperts, mTileTokensDim);
  mRunner.run(numTokens, 2 * intermediateSize, hiddenSize, {}, numTokens, numExperts,
              maxNumCtasInBatchDim, hiddenState, hiddenStateScale, weights, weightsScale,
              expertWeights, /* perTokensSfB */ nullptr, outputScalesScalar, outputScalesGateScalar,
              output, outputScale, permutedIdxToTokenIdx, ptrTotalNumPaddedTokens,
              ptrCtaIdxXyToBatchIdx, ptrCtaIdxXyToMnLimit, ptrNumNonExitingCtas, bmm1Workspace,
              stream, device, configIndex);
}

size_t Runner::getWorkspaceSizeInBytes(int32_t topK, int32_t hiddenSize, int32_t intermediateSize,
                                       int32_t numExperts, int32_t numTokens,
                                       int32_t configIndex) const {
  auto maxNumCtasInBatchDim =
      Routing::getMaxNumCtasInBatchDim(numTokens, topK, numExperts, mTileTokensDim);
  return mRunner.getWorkspaceSizeInBytes(numTokens, 2 * intermediateSize, hiddenSize, {}, numTokens,
                                         numExperts, maxNumCtasInBatchDim, configIndex);
}

int32_t Runner::getDefaultValidConfigIndex(int32_t topK, int32_t hiddenSize,
                                           int32_t intermediateSize, int32_t numExperts,
                                           int32_t numTokens) const {
  auto maxNumCtasInBatchDim =
      Routing::getMaxNumCtasInBatchDim(numTokens, topK, numExperts, mTileTokensDim);
  return mRunner.getDefaultValidConfigIndex(numTokens, 2 * intermediateSize, hiddenSize, {},
                                            numTokens, numExperts, maxNumCtasInBatchDim);
}

bool Runner::isValidConfigIndex(int32_t configIndex, int32_t topK, int32_t hiddenSize,
                                int32_t intermediateSize, int32_t numExperts,
                                int32_t numTokens) const {
  auto maxNumCtasInBatchDim =
      Routing::getMaxNumCtasInBatchDim(numTokens, topK, numExperts, mTileTokensDim);

  auto const isValid =
      mRunner.isValidConfigIndex(configIndex, numTokens, 2 * intermediateSize, hiddenSize, {},
                                 numTokens, numExperts, maxNumCtasInBatchDim);

  return isValid;
}

std::vector<int64_t> Runner::getPassingConfigIndices() const {
  return mRunner.getPassingConfigIndices();
}
}  // namespace PermuteGemm1

namespace Gemm2 {
tensorrt_llm::kernels::TrtllmGenBatchedGemmRunnerOptions getOptions(btg::Dtype dtypeElt,
                                                                    btg::Dtype dtypeOut,
                                                                    int32_t tileTokensDim,
                                                                    bool useDeepSeekFp8,
                                                                    bool useShuffledMatrixA) {
  tensorrt_llm::kernels::TrtllmGenBatchedGemmRunnerOptions options = {
      .eltType = dtypeElt,
      .outputType = dtypeOut,
      .deepSeekFp8 = useDeepSeekFp8,
      .fusedAct = false,
      .routeAct = false,
      .staticBatch = false,
      .transposeMmaOutput = true,
      .tileSize = tileTokensDim,
      .epilogueTileM = useDeepSeekFp8 ? 64 : 128,
      .useShuffledMatrixA = useShuffledMatrixA};
  return options;
}

Runner::Runner(btg::Dtype dtypeElt, btg::Dtype outputDtype, bool useDeepSeekFp8, int tileTokensDim,
               bool useShuffledMatrixA)
    : mDtypeElt(dtypeElt),
      mOutputDtype(outputDtype),
      mTileTokensDim(tileTokensDim),
      mRunner(tensorrt_llm::kernels::TrtllmGenBatchedGemmRunner(getOptions(
          mDtypeElt, mOutputDtype, mTileTokensDim, useDeepSeekFp8, useShuffledMatrixA))) {}

void Runner::run(void* permutedHiddenState, void* permutedHiddenStateScale, void* weights,
                 void* weightsScale, float* outputScalesScalar, void* output, void* outputScale,
                 int32_t topK, int32_t hiddenSize, int32_t intermediateSize, int32_t numExperts,
                 int32_t numTokens, int32_t* ptrNumNonExitingCtas, int32_t* ptrTotalNumPaddedTokens,
                 int32_t* ptrCtaIdxXyToBatchIdx, int32_t* ptrCtaIdxXyToMnLimit, void* bmm2Workspace,
                 int device, cudaStream_t stream, int32_t configIndex) {
  auto maxNumCtasInBatchDim =
      Routing::getMaxNumCtasInBatchDim(numTokens, topK, numExperts, mTileTokensDim);
  mRunner.run(numTokens, hiddenSize, intermediateSize, {}, numTokens, numExperts,
              maxNumCtasInBatchDim, permutedHiddenState, permutedHiddenStateScale, weights,
              weightsScale, /* perTokensSfA */ nullptr,
              /* perTokensSfB */ nullptr, outputScalesScalar, /* outputScalesGateScalar */ nullptr,
              output, outputScale,
              /* permutedIdxToTokenIdx */ nullptr, ptrTotalNumPaddedTokens, ptrCtaIdxXyToBatchIdx,
              ptrCtaIdxXyToMnLimit, ptrNumNonExitingCtas, bmm2Workspace, stream, device,
              configIndex);
}

size_t Runner::getWorkspaceSizeInBytes(int32_t topK, int32_t hiddenSize, int32_t intermediateSize,
                                       int32_t numExperts, int32_t numTokens,
                                       int32_t configIndex) const {
  auto maxNumCtasInBatchDim =
      Routing::getMaxNumCtasInBatchDim(numTokens, topK, numExperts, mTileTokensDim);
  return mRunner.getWorkspaceSizeInBytes(numTokens, hiddenSize, intermediateSize, {}, numTokens,
                                         numExperts, maxNumCtasInBatchDim, configIndex);
}

int32_t Runner::getDefaultValidConfigIndex(int32_t topK, int32_t hiddenSize,
                                           int32_t intermediateSize, int32_t numExperts,
                                           int32_t numTokens) const {
  auto maxNumCtasInBatchDim =
      Routing::getMaxNumCtasInBatchDim(numTokens, topK, numExperts, mTileTokensDim);
  return mRunner.getDefaultValidConfigIndex(numTokens, hiddenSize, intermediateSize, {}, numTokens,
                                            numExperts, maxNumCtasInBatchDim);
}

bool Runner::isValidConfigIndex(int32_t configIndex, int32_t topK, int32_t hiddenSize,
                                int32_t intermediateSize, int32_t numExperts,
                                int32_t numTokens) const {
  auto const maxNumCtasInBatchDim =
      Routing::getMaxNumCtasInBatchDim(numTokens, topK, numExperts, mTileTokensDim);

  auto const isValid =
      mRunner.isValidConfigIndex(configIndex, numTokens, hiddenSize, intermediateSize, {},
                                 numTokens, numExperts, maxNumCtasInBatchDim);

  return isValid;
}

std::vector<int64_t> Runner::getPassingConfigIndices() const {
  return mRunner.getPassingConfigIndices();
}
}  // namespace Gemm2

namespace MoE {
<<<<<<< HEAD
Runner::Runner(btg::Dtype dtypeElt, bool useDeepSeekFp8, int32_t tileTokensDim,
               bool useShuffledMatrixA)
    : mPermuteGemm1(
          PermuteGemm1::Runner(dtypeElt, useDeepSeekFp8, tileTokensDim, useShuffledMatrixA)),
      mGemm2(Gemm2::Runner(dtypeElt, btg::Dtype::Bfloat16, useDeepSeekFp8, tileTokensDim,
                           useShuffledMatrixA)) {}
=======
Runner::Runner(btg::Dtype dtypeElt, bool useDeepSeekFp8, int32_t tileTokensDim)
    : mPermuteGemm1(PermuteGemm1::Runner(dtypeElt, useDeepSeekFp8, tileTokensDim)),
      mGemm2(Gemm2::Runner(dtypeElt, btg::Dtype::Bfloat16, useDeepSeekFp8, tileTokensDim)) {
  auto const& gemm1PassingIndices = mPermuteGemm1.getPassingConfigIndices();
  auto const& gemm2PassingIndices = mGemm2.getPassingConfigIndices();

  auto const totalPassingIndices = gemm1PassingIndices.size() * gemm2PassingIndices.size();
  mPassingConfigs.reserve(totalPassingIndices);

  for (auto const& indexGemm1 : gemm1PassingIndices) {
    for (auto const& indexGemm2 : gemm2PassingIndices) {
      mPassingConfigs.push_back(MoEConfig{indexGemm1, indexGemm2});
    }
  }
  TORCH_CHECK(!mPassingConfigs.empty(),
              "No compatible configs found for the fp8 block scale MoE runner.");
}
>>>>>>> 3c40456e

void Runner::setOpsData(MoERunnerArgs const& args, MoEWorkspace const& workspace,
                        moe::dev::convertsf::Data& convertSfData,
                        moe::dev::activation::Data& activationData,
                        moe::dev::finalize::Data& finalizeData) {
  // Setup sf conversion data if needed
  convertSfData.inSfPtr = args.hidden_states_scale;
  convertSfData.outSfPtr = workspace.hidden_states_scale_linear;
  convertSfData.hiddenDimSf = args.hidden_size / 16;
  convertSfData.numTokens = args.num_tokens;
  convertSfData.sfLayoutSrc = btg::SfLayout::R128c4;
  convertSfData.sfLayoutDst = btg::SfLayout::Linear;
  convertSfData.mUsePdl = true;

  // Setup activation data
  activationData.mDtypeElt = args.mDtypeElt;
  activationData.mUsePdl = true;
  activationData.mUseDeepSeekFp8 = true;
  activationData.inPtr = workspace.gemm1_output;
  activationData.outPtr = workspace.activation_output;
  activationData.inDqSfsPtr = workspace.gemm1_output_scale;
  activationData.outDqSfsPtr = workspace.activation_output_scale;
  activationData.innerDim = args.intermediate_size * 2;
  activationData.topK = args.top_k;
  activationData.numTokens = args.num_tokens;
  activationData.expandedIdxToPermutedIdx = workspace.expanded_idx_to_permuted_idx;

  activationData.totalNumPaddedTokens = workspace.total_num_padded_tokens;

  // Setup finalize data
  if (args.do_finalize) {
    // Setup finalize data
    finalizeData.mDtypeElt = args.mDtypeOut;
    finalizeData.mDtypeExpW = args.mDtypeExpW;
    finalizeData.mUsePdl = true;
    finalizeData.mUseDeepSeekFp8 = false;
    finalizeData.inPtr = workspace.gemm2_output;
    finalizeData.outPtr = args.output;
    finalizeData.inDqSfsPtr = workspace.gemm2_output_scale;
    finalizeData.outDqSfsPtr = args.output_scale;
    if (args.mUseRoutingScalesOnInput) {
      finalizeData.expertWeightsPtr = nullptr;
    } else {
      finalizeData.expertWeightsPtr = workspace.expert_weights;
    }
    finalizeData.expandedIdxToPermutedIdx = workspace.expanded_idx_to_permuted_idx;
    finalizeData.numTokens = args.num_tokens;
    finalizeData.numExperts = args.num_experts;
    finalizeData.topK = args.top_k;
    finalizeData.hiddenDim = args.hidden_size;
    finalizeData.totalNumPaddedTokens = workspace.total_num_padded_tokens;
  }
}

std::tuple<int32_t, int32_t> Runner::getWorkspaceSizeInBytes(MoERunnerArgs const& args,
                                                             int64_t configIndex) const {
  auto const& config = mPassingConfigs[configIndex];

  auto workspace_size_fc1 = static_cast<int32_t>(mPermuteGemm1.getWorkspaceSizeInBytes(
      args.top_k, args.hidden_size, args.intermediate_size, args.local_num_experts, args.num_tokens,
      config.gemm1Config));
  auto workspace_size_fc2 = static_cast<int32_t>(
      mGemm2.getWorkspaceSizeInBytes(args.top_k, args.hidden_size, args.intermediate_size,
                                     args.local_num_experts, args.num_tokens, config.gemm2Config));
  return std::make_tuple(workspace_size_fc1, workspace_size_fc2);
}

std::vector<int64_t> Runner::getValidConfigIndices(int32_t topK, int32_t hiddenSize,
                                                   int32_t intermediateSize,
                                                   int32_t numLocalExperts,
                                                   int32_t numTokens) const {
  std::vector<int64_t> validIndices;

  for (int i = 0; i < mPassingConfigs.size(); ++i) {
    auto const& config = mPassingConfigs[i];

    if (mPermuteGemm1.isValidConfigIndex(config.gemm1Config, topK, hiddenSize, intermediateSize,
                                         numLocalExperts, numTokens) &&
        mGemm2.isValidConfigIndex(config.gemm2Config, topK, hiddenSize, intermediateSize,
                                  numLocalExperts, numTokens)) {
      validIndices.push_back(i);
    }
  }

  return validIndices;
}

int64_t Runner::getDefaultValidConfigIndex(int32_t topK, int32_t hiddenSize,
                                           int32_t intermediateSize, int32_t numLocalExperts,
                                           int32_t numTokens) const {
  int32_t indexGemm1 = mPermuteGemm1.getDefaultValidConfigIndex(topK, hiddenSize, intermediateSize,
                                                                numLocalExperts, numTokens);
  int32_t indexGemm2 = mGemm2.getDefaultValidConfigIndex(topK, hiddenSize, intermediateSize,
                                                         numLocalExperts, numTokens);

  auto it = std::find_if(mPassingConfigs.begin(), mPassingConfigs.end(),
                         [indexGemm1, indexGemm2](MoEConfig cfg) {
                           return (cfg.gemm1Config == indexGemm1 && cfg.gemm2Config == indexGemm2);
                         });
  TORCH_CHECK(it != mPassingConfigs.end(),
              "No compatible configs found for the block scale MoE runner.");
  return std::distance(mPassingConfigs.begin(), it);
}

void Runner::run(MoERunnerArgs const& args, MoEWorkspace const& workspace, int device,
                 cudaStream_t stream, int64_t configIndex) {
  // Setup all operation data
  moe::dev::activation::Data activationData;
  moe::dev::finalize::Data finalizeData;
  moe::dev::convertsf::Data convertSfData;
  sync_check_cuda_error(stream);
  setOpsData(args, workspace, convertSfData, activationData, finalizeData);

  void* hidden_states_scale_linear{args.hidden_states_scale};

  auto const& config = mPassingConfigs[configIndex];

  mPermuteGemm1.run(args.hidden_states, hidden_states_scale_linear, args.gemm1_weights,
                    args.gemm1_weights_scale, workspace.expert_weights, args.output1_scales_scalar,
                    args.output1_scales_gate_scalar, workspace.gemm1_output,
                    workspace.gemm1_output_scale, args.top_k, args.hidden_size,
                    args.intermediate_size, args.local_num_experts, args.num_tokens,
                    workspace.permuted_idx_to_token_idx, workspace.num_non_exiting_ctas,
                    workspace.total_num_padded_tokens, workspace.cta_idx_xy_to_batch_idx,
                    workspace.cta_idx_xy_to_mn_limit, workspace.bmm1_workspace,
                    args.mUseRoutingScalesOnInput, device, stream, config.gemm1Config);

  // We do not fuse activation with FC1 for DeepSeek FP8 due to the weights shuffling constraint.
  void* gemm2_input = workspace.gemm1_output;
  void* gemm2_input_scale = workspace.gemm1_output_scale;
  // We do activation only for DeepSeek FP8, as cubins do not have fused activation.
  if (args.mDtypeElt == btg::Dtype::E4m3 && args.mUseDeepSeekFp8) {
    // Run activation
    moe::dev::activation::run(activationData, stream);
    gemm2_input = workspace.activation_output;
    gemm2_input_scale = workspace.activation_output_scale;
  }

  // Run gemm2
  mGemm2.run(gemm2_input, gemm2_input_scale, args.gemm2_weights, args.gemm2_weights_scale,
             args.output2_scales_scalar, workspace.gemm2_output, workspace.gemm2_output_scale,
             args.top_k, args.hidden_size, args.intermediate_size, args.local_num_experts,
             args.num_tokens, workspace.num_non_exiting_ctas, workspace.total_num_padded_tokens,
             workspace.cta_idx_xy_to_batch_idx, workspace.cta_idx_xy_to_mn_limit,
             workspace.bmm2_workspace, device, stream, config.gemm2Config);

  // Run finalize
  if (args.do_finalize) {
    // Run finalize
    moe::dev::finalize::run(finalizeData, stream);
    sync_check_cuda_error(stream);
  }
}
}  // namespace MoE

}  // namespace trtllmGenFp8BlockScaleMoe
}  // namespace kernels
}  // namespace tensorrt_llm<|MERGE_RESOLUTION|>--- conflicted
+++ resolved
@@ -335,17 +335,12 @@
 }  // namespace Gemm2
 
 namespace MoE {
-<<<<<<< HEAD
 Runner::Runner(btg::Dtype dtypeElt, bool useDeepSeekFp8, int32_t tileTokensDim,
                bool useShuffledMatrixA)
     : mPermuteGemm1(
           PermuteGemm1::Runner(dtypeElt, useDeepSeekFp8, tileTokensDim, useShuffledMatrixA)),
       mGemm2(Gemm2::Runner(dtypeElt, btg::Dtype::Bfloat16, useDeepSeekFp8, tileTokensDim,
-                           useShuffledMatrixA)) {}
-=======
-Runner::Runner(btg::Dtype dtypeElt, bool useDeepSeekFp8, int32_t tileTokensDim)
-    : mPermuteGemm1(PermuteGemm1::Runner(dtypeElt, useDeepSeekFp8, tileTokensDim)),
-      mGemm2(Gemm2::Runner(dtypeElt, btg::Dtype::Bfloat16, useDeepSeekFp8, tileTokensDim)) {
+                           useShuffledMatrixA)) {
   auto const& gemm1PassingIndices = mPermuteGemm1.getPassingConfigIndices();
   auto const& gemm2PassingIndices = mGemm2.getPassingConfigIndices();
 
@@ -360,7 +355,6 @@
   TORCH_CHECK(!mPassingConfigs.empty(),
               "No compatible configs found for the fp8 block scale MoE runner.");
 }
->>>>>>> 3c40456e
 
 void Runner::setOpsData(MoERunnerArgs const& args, MoEWorkspace const& workspace,
                         moe::dev::convertsf::Data& convertSfData,
