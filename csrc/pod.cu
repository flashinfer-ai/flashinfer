/*
 * Copyright (c) 2023 by FlashInfer team.
 *
 * Licensed under the Apache License, Version 2.0 (the "License");
 * you may not use this file except in compliance with the License.
 * You may obtain a copy of the License at
 *
 *   http://www.apache.org/licenses/LICENSE-2.0
 *
 * Unless required by applicable law or agreed to in writing, software
 * distributed under the License is distributed on an "AS IS" BASIS,
 * WITHOUT WARRANTIES OR CONDITIONS OF ANY KIND, either express or implied.
 * See the License for the specific language governing permissions and
 * limitations under the License.
 */
#include <flashinfer/attention/variants.cuh>
#include <flashinfer/pos_enc.cuh>

#include "pod_config.inc"
#include "tvm_ffi_utils.h"

namespace flashinfer {
template <uint32_t HEAD_DIM_QK, uint32_t HEAD_DIM_VO, PosEncodingMode POS_ENCODING_MODE,
          bool USE_FP16_QK_REDUCTION, MaskMode MASK_MODE_P, uint32_t CTA_TILE_Q_P,
          uint32_t CTA_TILE_Q_D, MaskMode MASK_MODE_D, typename PrefillAttentionVariant,
          typename DecodeAttentionVariant, typename PrefillParams, typename DecodeParams>
cudaError_t PODWithKVCacheTensorDispatched(PrefillParams prefill_params, DecodeParams decode_params,
                                           typename DecodeParams::DTypeO* tmp_v, float* tmp_s,
                                           bool enable_pdl, cudaStream_t stream);

}  // namespace flashinfer

using namespace flashinfer;

<<<<<<< HEAD
at::Tensor PODWithKVCachePlan(at::Tensor float_workspace_buffer, at::Tensor int_workspace_buffer,
                              at::Tensor page_locked_int_workspace_buffer, at::Tensor qo_indptr_p,
                              at::Tensor kv_indptr_p, int64_t total_num_rows_p,
                              int64_t batch_size_p, at::Tensor qo_indptr_d, at::Tensor kv_indptr_d,
                              int64_t total_num_rows_d, int64_t batch_size_d,
                              int64_t num_qo_heads_p, int64_t num_kv_heads, int64_t head_dim_qk,
                              int64_t head_dim_vo, int64_t page_size, bool enable_cuda_graph) {
  size_t float_workspace_size_in_bytes =
      float_workspace_buffer.size(0) * float_workspace_buffer.element_size();
  size_t int_workspace_size_in_bytes =
      int_workspace_buffer.size(0) * int_workspace_buffer.element_size();

  PODPlanInfo plan_info;

  const c10::cuda::OptionalCUDAGuard device_guard(float_workspace_buffer.device());
  const cudaStream_t stream = c10::cuda::getCurrentCUDAStream();
  cudaError_t status =
      PODPlan<IdType>(float_workspace_buffer.data_ptr(), float_workspace_size_in_bytes,
                      int_workspace_buffer.data_ptr(), page_locked_int_workspace_buffer.data_ptr(),
                      int_workspace_size_in_bytes, plan_info, qo_indptr_p.data_ptr<IdType>(),
                      kv_indptr_p.data_ptr<IdType>(), total_num_rows_p, batch_size_p,
                      qo_indptr_d.data_ptr<IdType>(), kv_indptr_d.data_ptr<IdType>(),
                      total_num_rows_d, batch_size_d, num_qo_heads_p, num_kv_heads, head_dim_qk,
                      head_dim_vo, page_size, enable_cuda_graph, /*sizeof_dtype_o=*/2, stream);

  TORCH_CHECK(status == cudaSuccess,
              "Failed to plan prefill with error: ", cudaGetErrorString(status));

  return vec_to_tensor(plan_info.ToVector());
}

void PODWithKVCacheTensorRun(
    // Shared params
    at::Tensor float_workspace_buffer_d, at::Tensor int_workspace_buffer_d,
    at::Tensor plan_info_vec, at::Tensor paged_k_cache, at::Tensor paged_v_cache,
    at::Tensor qo_indptr, at::Tensor paged_kv_indptr, at::Tensor paged_kv_indices,
    at::Tensor paged_kv_last_page_len, at::Tensor o, std::optional<at::Tensor> maybe_lse,
    int64_t layout,
    // Prefill params
    at::Tensor q_p, int64_t mask_mode_code_p, int64_t window_left_p,
    std::optional<at::Tensor> maybe_custom_mask_p, std::optional<at::Tensor> maybe_alibi_slopes_p,
    double logits_soft_cap_p, double sm_scale_p, double rope_rcp_scale_p, double rope_rcp_theta_p,
    // Decode params
    at::Tensor q_d, int64_t mask_mode_code_d, int64_t window_left_d,
    std::optional<at::Tensor> maybe_custom_mask_d, std::optional<at::Tensor> maybe_mask_indptr_d,
    std::optional<at::Tensor> maybe_alibi_slopes_d, double logits_soft_cap_d, double sm_scale_d,
    double rope_rcp_scale_d, double rope_rcp_theta_d, bool enable_pdl) {
  PODPlanInfo plan_info;
  plan_info.FromVector(tensor_to_vec(plan_info_vec));
  auto device = q_d.device();
  uint32_t batch_size = paged_kv_indptr.size(0) - 1;
  void* float_buffer_ptr = static_cast<void*>(float_workspace_buffer_d.data_ptr());
  void* int_buffer_ptr = static_cast<void*>(int_workspace_buffer_d.data_ptr());
  // get kv_cache_strides
  const int64_t* kv_cache_strides = nullptr;
  auto k_strides = paged_k_cache.strides();
  auto v_strides = paged_v_cache.strides();
  TORCH_CHECK(k_strides == v_strides, "k/v strides must be identical");
  kv_cache_strides = k_strides.data();

  // Prefill setup
  uint32_t head_dim_qk = q_p.size(2);
  uint32_t qo_len, num_qo_heads_p;
  QKVLayout kv_layout = static_cast<QKVLayout>(layout);
  qo_len = q_p.size(0) + q_d.size(0);
  num_qo_heads_p = q_p.size(1);
  uint32_t q_stride_n_p = q_p.stride(0), q_stride_h_p = q_p.stride(1);
  if (maybe_lse) {
    const auto& lse = *maybe_lse;
    TORCH_CHECK(lse.size(0) == qo_len, lse.size(0), qo_len);
    TORCH_CHECK(lse.size(1) == num_qo_heads_p, lse.size(1), q_p.size(1));
=======
using tvm::ffi::Array;
using tvm::ffi::Optional;

void pod_with_kv_cache_tensor(
    // Prefill params
    TensorView q_p, TensorView k_p, TensorView v_p, TensorView tmp_p, TensorView o_p,
    Optional<TensorView> maybe_lse_p, int64_t mask_mode_code_p, int64_t layout_p,
    int64_t window_left_p, Optional<TensorView> maybe_custom_mask_p,
    Optional<TensorView> maybe_alibi_slopes_p, double logits_soft_cap_p, double sm_scale_p,
    double rope_rcp_scale_p, double rope_rcp_theta_p,
    // Decode params
    TensorView float_workspace_buffer_d, TensorView int_workspace_buffer_d,
    Array<int64_t> plan_info_vec, TensorView q_d, TensorView paged_k_cache_d,
    TensorView paged_v_cache_d, TensorView qo_indptr_d, TensorView paged_kv_indptr_d,
    TensorView paged_kv_indices_d, TensorView paged_kv_last_page_len_d, TensorView o_d,
    Optional<TensorView> maybe_lse_d, int64_t mask_mode_code_d, int64_t layout_d,
    int64_t window_left_d, Optional<TensorView> maybe_custom_mask_d,
    Optional<TensorView> maybe_mask_indptr_d, Optional<TensorView> maybe_alibi_slopes_d,
    double logits_soft_cap_d, double sm_scale_d, double rope_rcp_scale_d, double rope_rcp_theta_d,
    bool enable_pdl) {
  // Prefill setup
  unsigned int head_dim_qk = q_p.size(2);
  unsigned int kv_len_p, qo_len_p, num_kv_heads, num_qo_heads;
  QKVLayout kv_layout_p = static_cast<QKVLayout>(layout_p);
  qo_len_p = q_p.size(0);
  num_qo_heads = q_p.size(1);
  uint32_t q_stride_n_p = q_p.stride(0), q_stride_h_p = q_p.stride(1), k_stride_n_p, k_stride_h_p,
           v_stride_n_p, v_stride_h_p;
  if (kv_layout_p == QKVLayout::kNHD) {
    kv_len_p = k_p.size(0);
    num_kv_heads = k_p.size(1);
    k_stride_n_p = k_p.stride(0);
    k_stride_h_p = k_p.stride(1);
    v_stride_n_p = v_p.stride(0);
    v_stride_h_p = v_p.stride(1);
  } else {
    kv_len_p = k_p.size(1);
    num_kv_heads = k_p.size(0);
    k_stride_h_p = k_p.stride(0);
    k_stride_n_p = k_p.stride(1);
    v_stride_h_p = v_p.stride(0);
    v_stride_n_p = v_p.stride(1);
  }
  if (maybe_lse_p.has_value()) {
    const auto& lse = maybe_lse_p.value();
    TVM_FFI_ICHECK_EQ(lse.size(0), qo_len_p);
    TVM_FFI_ICHECK_EQ(lse.size(1), num_qo_heads);
>>>>>>> b9287c91
  }

  const MaskMode mask_mode_p = static_cast<MaskMode>(mask_mode_code_p);

<<<<<<< HEAD
  auto q_scalar_type = q_p.scalar_type();

  // Decode setup (Tensor decode = batched prefill)
  uint32_t num_qo_heads = q_d.size(1);
  TORCH_CHECK(num_qo_heads_p == num_qo_heads,
              "POD currently requires same # Query heads for prefill and decode");
=======
  // Decode setup (TensorView decode = batched prefill)
  PrefillPlanInfo plan_info;
  plan_info.FromVector(std::vector<int64_t>(plan_info_vec.begin(), plan_info_vec.end()));
  QKVLayout kv_layout_d = static_cast<QKVLayout>(layout_d);
  int64_t batch_size = paged_kv_indptr_d.size(0) - 1;
  int64_t num_qo_heads_d = q_d.size(1);

  TVM_FFI_ICHECK_EQ(num_qo_heads, num_qo_heads_d)
      << "POD currently requires same # Query heads for prefill and decode";
>>>>>>> b9287c91

  uint32_t num_kv_heads_d, num_kv_heads, page_size;
  if (kv_layout == QKVLayout::kHND) {
    num_kv_heads = paged_k_cache.size(1);
    num_kv_heads_d = paged_k_cache.size(1);
    page_size = paged_k_cache.size(2);
  } else {
    num_kv_heads = paged_k_cache.size(2);
    num_kv_heads_d = paged_k_cache.size(2);
    page_size = paged_k_cache.size(1);
  }
  TVM_FFI_ICHECK_EQ(num_kv_heads, num_kv_heads_d)
      << "POD currently requires same # KV heads for prefill and decode; Prefill: " << num_kv_heads
      << ", Decode: " << num_kv_heads_d;

<<<<<<< HEAD
=======
  if (maybe_lse_d.has_value()) {
    const auto& lse = maybe_lse_d.value();
    TVM_FFI_ICHECK_EQ(lse.size(0), q_d.size(0));
    TVM_FFI_ICHECK_EQ(lse.size(1), q_d.size(1));
  }

  void* float_buffer_ptr = static_cast<void*>(float_workspace_buffer_d.data_ptr());
  void* int_buffer_ptr = static_cast<void*>(int_workspace_buffer_d.data_ptr());

>>>>>>> b9287c91
  const MaskMode mask_mode_d = static_cast<MaskMode>(mask_mode_code_d);

  // get q_stride_n and q_stride_h
  const auto q_stride_n_d = q_d.stride(0);
  const auto q_stride_h_d = q_d.stride(1);

<<<<<<< HEAD
  const c10::cuda::OptionalCUDAGuard device_guard(float_workspace_buffer_d.device());
  const cudaStream_t stream = c10::cuda::getCurrentCUDAStream();
=======
  // get kv_cache_strides
  const int64_t* kv_cache_strides_d = nullptr;
  auto k_strides_d = paged_k_cache_d.strides();
  auto v_strides_d = paged_v_cache_d.strides();
  TVM_FFI_ICHECK_EQ(k_strides_d.size(), v_strides_d.size());
  for (int i = 0; i < k_strides_d.size(); ++i) {
    TVM_FFI_ICHECK_EQ(k_strides_d[i], v_strides_d[i]);
  }
  kv_cache_strides_d = k_strides_d.data();

  cudaSetDevice(float_workspace_buffer_d.device().device_id);
  const cudaStream_t stream = get_stream(float_workspace_buffer_d.device());
>>>>>>> b9287c91

  DISPATCH_context(
      MASK_MODE_P, MASK_MODE_D, DTypeQ, DTypeKV, HEAD_DIM_QK, USE_SLIDING_WINDOW_P,
      USE_SLIDING_WINDOW_D, USE_LOGITS_SOFT_CAP, [&] {
        paged_kv_t<DTypeKV, IdType> paged_kv(
            num_kv_heads, page_size, HEAD_DIM_VO, batch_size, kv_layout,
            static_cast<DTypeKV*>(paged_k_cache.data_ptr()),
            static_cast<DTypeKV*>(paged_v_cache.data_ptr()), kv_cache_strides,
            static_cast<IdType*>(paged_kv_indices.data_ptr()),
            static_cast<IdType*>(paged_kv_indptr.data_ptr()),
            static_cast<IdType*>(paged_kv_last_page_len.data_ptr()));
        IdType* q_indptr = static_cast<IdType*>(qo_indptr.data_ptr());

        // debug indices
        PrefillParams prefill_params;
        {
          // Make params a reference to prefill_params to set values
          PrefillParams& params = prefill_params;
          params.q = static_cast<DTypeQ*>(q_p.data_ptr());
<<<<<<< HEAD
          params.paged_kv = paged_kv;
          params.q_indptr = static_cast<IdType*>(qo_indptr.data_ptr());

          params.o = static_cast<DTypeO*>(o.data_ptr());
          params.lse = maybe_lse ? static_cast<float*>(maybe_lse->data_ptr()) : nullptr;
          params.group_size = uint_fastdiv(num_qo_heads / paged_kv.num_heads);
=======
          params.k = static_cast<DTypeKV*>(k_p.data_ptr());
          params.v = static_cast<DTypeKV*>(v_p.data_ptr());
          params.o = static_cast<DTypeO*>(o_p.data_ptr());
          params.lse = maybe_lse_p.has_value() ? static_cast<float*>(maybe_lse_p.value().data_ptr())
                                               : nullptr;
          params.num_qo_heads = num_qo_heads;
          params.num_kv_heads = num_kv_heads;
          params.group_size = uint_fastdiv(num_qo_heads / num_kv_heads);
          params.qo_len = qo_len_p;
          params.kv_len = kv_len_p;
>>>>>>> b9287c91
          params.q_stride_n = q_stride_n_p;
          params.q_stride_h = q_stride_h_p;
          params.window_left = window_left_p;
          params.paged_kv.num_heads = num_kv_heads;
          params.num_qo_heads = num_qo_heads;

<<<<<<< HEAD
          params.request_indices =
              GetPtrFromBaseOffset<IdType>(int_buffer_ptr, plan_info.request_indices_offset);
          params.qo_tile_indices =
              GetPtrFromBaseOffset<IdType>(int_buffer_ptr, plan_info.qo_tile_indices_offset);
          params.kv_tile_indices =
              GetPtrFromBaseOffset<IdType>(int_buffer_ptr, plan_info.kv_tile_indices_offset);
          params.o_indptr = GetPtrFromBaseOffset<IdType>(int_buffer_ptr, plan_info.o_indptr_offset);
          if (plan_info.split_kv) {
            params.merge_indptr =
                GetPtrFromBaseOffset<IdType>(int_buffer_ptr, plan_info.merge_indptr_offset);
            if (plan_info.enable_cuda_graph) {
              params.block_valid_mask =
                  GetPtrFromBaseOffset<bool>(int_buffer_ptr, plan_info.block_valid_mask_offset);
            }
          }
          params.kv_chunk_size_ptr =
              GetPtrFromBaseOffset<IdType>(int_buffer_ptr, plan_info.kv_chunk_size_ptr_offset_p);
          params.padded_batch_size = plan_info.padded_batch_size_p;
          params.maybe_custom_mask = maybe_custom_mask_p
                                         ? static_cast<uint8_t*>(maybe_custom_mask_p->data_ptr())
                                         : nullptr;
          params.maybe_alibi_slopes = maybe_alibi_slopes_p
                                          ? static_cast<float*>(maybe_alibi_slopes_p->data_ptr())
                                          : nullptr;
=======
          params.maybe_custom_mask =
              maybe_custom_mask_p.has_value()
                  ? static_cast<uint8_t*>(maybe_custom_mask_p.value().data_ptr())
                  : nullptr;
          params.maybe_alibi_slopes =
              maybe_alibi_slopes_p.has_value()
                  ? static_cast<float*>(maybe_alibi_slopes_p.value().data_ptr())
                  : nullptr;
>>>>>>> b9287c91
          params.logits_soft_cap = logits_soft_cap_p;
          params.sm_scale = sm_scale_p;
          params.rope_rcp_scale = rope_rcp_scale_p;
          params.rope_rcp_theta = rope_rcp_theta_p;
          params.max_total_num_rows = plan_info.total_num_rows;
          if (plan_info.enable_cuda_graph) {
            params.total_num_rows =
                GetPtrFromBaseOffset<uint32_t>(int_buffer_ptr, plan_info.total_num_rows_offset);
          }
          params.partition_kv = plan_info.split_kv;
          if (plan_info.split_kv) {
            if (plan_info.enable_cuda_graph) {
              params.block_valid_mask =
                  GetPtrFromBaseOffset<bool>(int_buffer_ptr, plan_info.block_valid_mask_offset);
            }
          }
        }

        DecodeParams decode_params;
        DTypeO* tmp_v = nullptr;
        float* tmp_s = nullptr;
        {
          DecodeParams& params = decode_params;
          params.q = static_cast<DTypeQ*>(q_d.data_ptr());
          params.paged_kv = paged_kv;
<<<<<<< HEAD
          params.q_indptr = static_cast<IdType*>(qo_indptr.data_ptr());
          params.o = static_cast<DTypeO*>(o.data_ptr());
          params.lse = maybe_lse ? static_cast<float*>(maybe_lse->data_ptr()) : nullptr;
=======
          params.q_indptr = static_cast<IdType*>(qo_indptr_d.data_ptr());
          params.o = static_cast<DTypeO*>(o_d.data_ptr());

          params.lse = maybe_lse_d.has_value() ? static_cast<float*>(maybe_lse_d.value().data_ptr())
                                               : nullptr;
          params.num_qo_heads = num_qo_heads;
>>>>>>> b9287c91
          params.group_size = uint_fastdiv(num_qo_heads / paged_kv.num_heads);
          params.q_stride_n = q_stride_n_d;
          params.q_stride_h = q_stride_h_d;
          params.window_left = window_left_d;
          params.paged_kv.num_heads = num_kv_heads;
          params.num_qo_heads = num_qo_heads;

          params.request_indices = prefill_params.request_indices;
          params.qo_tile_indices = prefill_params.qo_tile_indices;
          params.kv_tile_indices = prefill_params.kv_tile_indices;
          params.o_indptr = prefill_params.o_indptr;
          params.kv_chunk_size_ptr = prefill_params.kv_chunk_size_ptr;

          params.partition_kv = plan_info.split_kv;
          if (plan_info.split_kv) {
            params.merge_indptr = prefill_params.merge_indptr;
            // These should be assigned from plan info, not from prefill_params
            tmp_v = GetPtrFromBaseOffset<DTypeO>(float_buffer_ptr, plan_info.v_offset);
            tmp_s = GetPtrFromBaseOffset<float>(float_buffer_ptr, plan_info.s_offset);
            if (plan_info.enable_cuda_graph) {
              params.block_valid_mask = prefill_params.block_valid_mask;
            }
          }
          params.padded_batch_size = plan_info.padded_batch_size_d;
          params.max_total_num_rows = plan_info.total_num_rows;

          params.maybe_mask_indptr =
              maybe_mask_indptr_d.has_value()
                  ? static_cast<int32_t*>(maybe_mask_indptr_d.value().data_ptr())
                  : nullptr;
          params.maybe_alibi_slopes =
              maybe_alibi_slopes_d.has_value()
                  ? static_cast<float*>(maybe_alibi_slopes_d.value().data_ptr())
                  : nullptr;
          params.logits_soft_cap = logits_soft_cap_d;
          params.sm_scale = sm_scale_d;
          params.rope_rcp_scale = rope_rcp_scale_d;
          params.rope_rcp_theta = rope_rcp_theta_d;

          if (plan_info.enable_cuda_graph) {
            params.total_num_rows = prefill_params.total_num_rows;
          }
        }

        constexpr bool use_custom_mask_p = MASK_MODE_P == MaskMode::kCustom;
        using PrefillAttentionVariant =
            DefaultAttention</*use_custom_mask=*/use_custom_mask_p, USE_SLIDING_WINDOW_P,
                             USE_LOGITS_SOFT_CAP, /*use_alibi_bias=*/false>;
        constexpr bool use_custom_mask_d = MASK_MODE_D == MaskMode::kCustom;
        using DecodeAttentionVariant =
            DefaultAttention</*use_custom_mask=*/use_custom_mask_d, USE_SLIDING_WINDOW_D,
                             USE_LOGITS_SOFT_CAP, /*use_alibi_bias=*/false>;
<<<<<<< HEAD
        DISPATCH_CTA_TILE_Q(plan_info.cta_tile_q_p, CTA_TILE_Q_P, {
          assert(plan_info.cta_tile_q_d == 16 &&
                 "Decode tile size should be 16 for POD. Check planner.");
          constexpr size_t CTA_TILE_Q_D = 16;
          cudaError_t status = flashinfer::PODWithKVCacheTensorDispatched<
              HEAD_DIM_QK, HEAD_DIM_VO, POS_ENCODING_MODE, USE_FP16_QK_REDUCTION, MASK_MODE_P,
              CTA_TILE_Q_P, CTA_TILE_Q_D, MASK_MODE_D, PrefillAttentionVariant,
              DecodeAttentionVariant>(prefill_params, decode_params, tmp_v, tmp_s, enable_pdl,
                                      stream);
          TORCH_CHECK(status == cudaSuccess, "PODWithKVCache kernel launch failed, error: " +
                                                 std::string(cudaGetErrorString(status)));
        });
=======
        // DISPATCH_CTA_TILE_Q(plan_info.cta_tile_q, CTA_TILE_Q, {
        constexpr size_t CTA_TILE_Q = 16;
        cudaError_t status = flashinfer::PODWithKVCacheTensorDispatched<
            HEAD_DIM_QK, HEAD_DIM_VO, POS_ENCODING_MODE, USE_FP16_QK_REDUCTION, MASK_MODE_P,
            CTA_TILE_Q, MASK_MODE_D, PrefillAttentionVariant, DecodeAttentionVariant>(
            prefill_params, static_cast<DTypeO*>(tmp_p.data_ptr()), decode_params, tmp_v, tmp_s,
            enable_pdl, stream);
        TVM_FFI_ICHECK(status == cudaSuccess)
            << "PODWithKVCache kernel launch failed, error: " << cudaGetErrorString(status);
        //});
>>>>>>> b9287c91
      });
}<|MERGE_RESOLUTION|>--- conflicted
+++ resolved
@@ -31,67 +31,59 @@
 }  // namespace flashinfer
 
 using namespace flashinfer;
-
-<<<<<<< HEAD
-at::Tensor PODWithKVCachePlan(at::Tensor float_workspace_buffer, at::Tensor int_workspace_buffer,
-                              at::Tensor page_locked_int_workspace_buffer, at::Tensor qo_indptr_p,
-                              at::Tensor kv_indptr_p, int64_t total_num_rows_p,
-                              int64_t batch_size_p, at::Tensor qo_indptr_d, at::Tensor kv_indptr_d,
-                              int64_t total_num_rows_d, int64_t batch_size_d,
-                              int64_t num_qo_heads_p, int64_t num_kv_heads, int64_t head_dim_qk,
-                              int64_t head_dim_vo, int64_t page_size, bool enable_cuda_graph) {
+using tvm::ffi::Array;
+using tvm::ffi::Optional;
+
+Array<int64_t> PODWithKVCachePlan(
+    TensorView float_workspace_buffer, TensorView int_workspace_buffer,
+    TensorView page_locked_int_workspace_buffer, TensorView qo_indptr_p, TensorView kv_indptr_p,
+    int64_t total_num_rows_p, int64_t batch_size_p, TensorView qo_indptr_d, TensorView kv_indptr_d,
+    int64_t total_num_rows_d, int64_t batch_size_d, int64_t num_qo_heads, int64_t num_kv_heads,
+    int64_t head_dim_qk, int64_t head_dim_vo, int64_t page_size, bool enable_cuda_graph) {
   size_t float_workspace_size_in_bytes =
-      float_workspace_buffer.size(0) * float_workspace_buffer.element_size();
+      float_workspace_buffer.size(0) * get_element_size(float_workspace_buffer);
   size_t int_workspace_size_in_bytes =
-      int_workspace_buffer.size(0) * int_workspace_buffer.element_size();
+      int_workspace_buffer.size(0) * get_element_size(int_workspace_buffer);
 
   PODPlanInfo plan_info;
 
-  const c10::cuda::OptionalCUDAGuard device_guard(float_workspace_buffer.device());
-  const cudaStream_t stream = c10::cuda::getCurrentCUDAStream();
-  cudaError_t status =
-      PODPlan<IdType>(float_workspace_buffer.data_ptr(), float_workspace_size_in_bytes,
-                      int_workspace_buffer.data_ptr(), page_locked_int_workspace_buffer.data_ptr(),
-                      int_workspace_size_in_bytes, plan_info, qo_indptr_p.data_ptr<IdType>(),
-                      kv_indptr_p.data_ptr<IdType>(), total_num_rows_p, batch_size_p,
-                      qo_indptr_d.data_ptr<IdType>(), kv_indptr_d.data_ptr<IdType>(),
-                      total_num_rows_d, batch_size_d, num_qo_heads_p, num_kv_heads, head_dim_qk,
-                      head_dim_vo, page_size, enable_cuda_graph, /*sizeof_dtype_o=*/2, stream);
-
-  TORCH_CHECK(status == cudaSuccess,
-              "Failed to plan prefill with error: ", cudaGetErrorString(status));
-
-  return vec_to_tensor(plan_info.ToVector());
+  cudaSetDevice(float_workspace_buffer.device().device_id);
+  const cudaStream_t stream = get_stream(float_workspace_buffer.device());
+  cudaError_t status = PODPlan<IdType>(
+      float_workspace_buffer.data_ptr(), float_workspace_size_in_bytes,
+      int_workspace_buffer.data_ptr(), page_locked_int_workspace_buffer.data_ptr(),
+      int_workspace_size_in_bytes, plan_info, static_cast<IdType*>(qo_indptr_p.data_ptr()),
+      static_cast<IdType*>(kv_indptr_p.data_ptr()), total_num_rows_p, batch_size_p,
+      static_cast<IdType*>(qo_indptr_d.data_ptr()), static_cast<IdType*>(kv_indptr_d.data_ptr()),
+      total_num_rows_d, batch_size_d, num_qo_heads, num_kv_heads, head_dim_qk, head_dim_vo,
+      page_size, enable_cuda_graph, /*sizeof_dtype_o=*/2, stream);
+
+  TVM_FFI_ICHECK(status == cudaSuccess)
+      << "Failed to plan prefill with error: " << cudaGetErrorString(status);
+
+  return Array(plan_info.ToVector());
 }
 
 void PODWithKVCacheTensorRun(
     // Shared params
-    at::Tensor float_workspace_buffer_d, at::Tensor int_workspace_buffer_d,
-    at::Tensor plan_info_vec, at::Tensor paged_k_cache, at::Tensor paged_v_cache,
-    at::Tensor qo_indptr, at::Tensor paged_kv_indptr, at::Tensor paged_kv_indices,
-    at::Tensor paged_kv_last_page_len, at::Tensor o, std::optional<at::Tensor> maybe_lse,
-    int64_t layout,
+    TensorView float_workspace_buffer_d, TensorView int_workspace_buffer_d,
+    Array<int64_t> plan_info_vec, TensorView paged_k_cache, TensorView paged_v_cache,
+    TensorView qo_indptr, TensorView paged_kv_indptr, TensorView paged_kv_indices,
+    TensorView paged_kv_last_page_len, TensorView o, Optional<TensorView> maybe_lse, int64_t layout,
     // Prefill params
-    at::Tensor q_p, int64_t mask_mode_code_p, int64_t window_left_p,
-    std::optional<at::Tensor> maybe_custom_mask_p, std::optional<at::Tensor> maybe_alibi_slopes_p,
+    TensorView q_p, int64_t mask_mode_code_p, int64_t window_left_p,
+    Optional<TensorView> maybe_custom_mask_p, Optional<TensorView> maybe_alibi_slopes_p,
     double logits_soft_cap_p, double sm_scale_p, double rope_rcp_scale_p, double rope_rcp_theta_p,
     // Decode params
-    at::Tensor q_d, int64_t mask_mode_code_d, int64_t window_left_d,
-    std::optional<at::Tensor> maybe_custom_mask_d, std::optional<at::Tensor> maybe_mask_indptr_d,
-    std::optional<at::Tensor> maybe_alibi_slopes_d, double logits_soft_cap_d, double sm_scale_d,
+    TensorView q_d, int64_t mask_mode_code_d, int64_t window_left_d,
+    Optional<TensorView> maybe_custom_mask_d, Optional<TensorView> maybe_mask_indptr_d,
+    Optional<TensorView> maybe_alibi_slopes_d, double logits_soft_cap_d, double sm_scale_d,
     double rope_rcp_scale_d, double rope_rcp_theta_d, bool enable_pdl) {
   PODPlanInfo plan_info;
-  plan_info.FromVector(tensor_to_vec(plan_info_vec));
-  auto device = q_d.device();
+  plan_info.FromVector(std::vector<int64_t>(plan_info_vec.begin(), plan_info_vec.end()));
   uint32_t batch_size = paged_kv_indptr.size(0) - 1;
   void* float_buffer_ptr = static_cast<void*>(float_workspace_buffer_d.data_ptr());
   void* int_buffer_ptr = static_cast<void*>(int_workspace_buffer_d.data_ptr());
-  // get kv_cache_strides
-  const int64_t* kv_cache_strides = nullptr;
-  auto k_strides = paged_k_cache.strides();
-  auto v_strides = paged_v_cache.strides();
-  TORCH_CHECK(k_strides == v_strides, "k/v strides must be identical");
-  kv_cache_strides = k_strides.data();
 
   // Prefill setup
   uint32_t head_dim_qk = q_p.size(2);
@@ -100,81 +92,18 @@
   qo_len = q_p.size(0) + q_d.size(0);
   num_qo_heads_p = q_p.size(1);
   uint32_t q_stride_n_p = q_p.stride(0), q_stride_h_p = q_p.stride(1);
-  if (maybe_lse) {
-    const auto& lse = *maybe_lse;
-    TORCH_CHECK(lse.size(0) == qo_len, lse.size(0), qo_len);
-    TORCH_CHECK(lse.size(1) == num_qo_heads_p, lse.size(1), q_p.size(1));
-=======
-using tvm::ffi::Array;
-using tvm::ffi::Optional;
-
-void pod_with_kv_cache_tensor(
-    // Prefill params
-    TensorView q_p, TensorView k_p, TensorView v_p, TensorView tmp_p, TensorView o_p,
-    Optional<TensorView> maybe_lse_p, int64_t mask_mode_code_p, int64_t layout_p,
-    int64_t window_left_p, Optional<TensorView> maybe_custom_mask_p,
-    Optional<TensorView> maybe_alibi_slopes_p, double logits_soft_cap_p, double sm_scale_p,
-    double rope_rcp_scale_p, double rope_rcp_theta_p,
-    // Decode params
-    TensorView float_workspace_buffer_d, TensorView int_workspace_buffer_d,
-    Array<int64_t> plan_info_vec, TensorView q_d, TensorView paged_k_cache_d,
-    TensorView paged_v_cache_d, TensorView qo_indptr_d, TensorView paged_kv_indptr_d,
-    TensorView paged_kv_indices_d, TensorView paged_kv_last_page_len_d, TensorView o_d,
-    Optional<TensorView> maybe_lse_d, int64_t mask_mode_code_d, int64_t layout_d,
-    int64_t window_left_d, Optional<TensorView> maybe_custom_mask_d,
-    Optional<TensorView> maybe_mask_indptr_d, Optional<TensorView> maybe_alibi_slopes_d,
-    double logits_soft_cap_d, double sm_scale_d, double rope_rcp_scale_d, double rope_rcp_theta_d,
-    bool enable_pdl) {
-  // Prefill setup
-  unsigned int head_dim_qk = q_p.size(2);
-  unsigned int kv_len_p, qo_len_p, num_kv_heads, num_qo_heads;
-  QKVLayout kv_layout_p = static_cast<QKVLayout>(layout_p);
-  qo_len_p = q_p.size(0);
-  num_qo_heads = q_p.size(1);
-  uint32_t q_stride_n_p = q_p.stride(0), q_stride_h_p = q_p.stride(1), k_stride_n_p, k_stride_h_p,
-           v_stride_n_p, v_stride_h_p;
-  if (kv_layout_p == QKVLayout::kNHD) {
-    kv_len_p = k_p.size(0);
-    num_kv_heads = k_p.size(1);
-    k_stride_n_p = k_p.stride(0);
-    k_stride_h_p = k_p.stride(1);
-    v_stride_n_p = v_p.stride(0);
-    v_stride_h_p = v_p.stride(1);
-  } else {
-    kv_len_p = k_p.size(1);
-    num_kv_heads = k_p.size(0);
-    k_stride_h_p = k_p.stride(0);
-    k_stride_n_p = k_p.stride(1);
-    v_stride_h_p = v_p.stride(0);
-    v_stride_n_p = v_p.stride(1);
+  if (maybe_lse.has_value()) {
+    const auto& lse = maybe_lse.value();
+    TVM_FFI_ICHECK_EQ(lse.size(0), qo_len);
+    TVM_FFI_ICHECK_EQ(lse.size(1), num_qo_heads_p);
   }
-  if (maybe_lse_p.has_value()) {
-    const auto& lse = maybe_lse_p.value();
-    TVM_FFI_ICHECK_EQ(lse.size(0), qo_len_p);
-    TVM_FFI_ICHECK_EQ(lse.size(1), num_qo_heads);
->>>>>>> b9287c91
-  }
 
   const MaskMode mask_mode_p = static_cast<MaskMode>(mask_mode_code_p);
-
-<<<<<<< HEAD
-  auto q_scalar_type = q_p.scalar_type();
 
   // Decode setup (Tensor decode = batched prefill)
   uint32_t num_qo_heads = q_d.size(1);
-  TORCH_CHECK(num_qo_heads_p == num_qo_heads,
-              "POD currently requires same # Query heads for prefill and decode");
-=======
-  // Decode setup (TensorView decode = batched prefill)
-  PrefillPlanInfo plan_info;
-  plan_info.FromVector(std::vector<int64_t>(plan_info_vec.begin(), plan_info_vec.end()));
-  QKVLayout kv_layout_d = static_cast<QKVLayout>(layout_d);
-  int64_t batch_size = paged_kv_indptr_d.size(0) - 1;
-  int64_t num_qo_heads_d = q_d.size(1);
-
-  TVM_FFI_ICHECK_EQ(num_qo_heads, num_qo_heads_d)
+  TVM_FFI_ICHECK_EQ(num_qo_heads_p, num_qo_heads)
       << "POD currently requires same # Query heads for prefill and decode";
->>>>>>> b9287c91
 
   uint32_t num_kv_heads_d, num_kv_heads, page_size;
   if (kv_layout == QKVLayout::kHND) {
@@ -190,49 +119,40 @@
       << "POD currently requires same # KV heads for prefill and decode; Prefill: " << num_kv_heads
       << ", Decode: " << num_kv_heads_d;
 
-<<<<<<< HEAD
-=======
-  if (maybe_lse_d.has_value()) {
-    const auto& lse = maybe_lse_d.value();
-    TVM_FFI_ICHECK_EQ(lse.size(0), q_d.size(0));
-    TVM_FFI_ICHECK_EQ(lse.size(1), q_d.size(1));
-  }
-
-  void* float_buffer_ptr = static_cast<void*>(float_workspace_buffer_d.data_ptr());
-  void* int_buffer_ptr = static_cast<void*>(int_workspace_buffer_d.data_ptr());
-
->>>>>>> b9287c91
   const MaskMode mask_mode_d = static_cast<MaskMode>(mask_mode_code_d);
 
   // get q_stride_n and q_stride_h
   const auto q_stride_n_d = q_d.stride(0);
   const auto q_stride_h_d = q_d.stride(1);
 
-<<<<<<< HEAD
-  const c10::cuda::OptionalCUDAGuard device_guard(float_workspace_buffer_d.device());
-  const cudaStream_t stream = c10::cuda::getCurrentCUDAStream();
-=======
-  // get kv_cache_strides
-  const int64_t* kv_cache_strides_d = nullptr;
-  auto k_strides_d = paged_k_cache_d.strides();
-  auto v_strides_d = paged_v_cache_d.strides();
-  TVM_FFI_ICHECK_EQ(k_strides_d.size(), v_strides_d.size());
-  for (int i = 0; i < k_strides_d.size(); ++i) {
-    TVM_FFI_ICHECK_EQ(k_strides_d[i], v_strides_d[i]);
-  }
-  kv_cache_strides_d = k_strides_d.data();
-
   cudaSetDevice(float_workspace_buffer_d.device().device_id);
   const cudaStream_t stream = get_stream(float_workspace_buffer_d.device());
->>>>>>> b9287c91
 
   DISPATCH_context(
       MASK_MODE_P, MASK_MODE_D, DTypeQ, DTypeKV, HEAD_DIM_QK, USE_SLIDING_WINDOW_P,
       USE_SLIDING_WINDOW_D, USE_LOGITS_SOFT_CAP, [&] {
+        // Compute kv_cache_strides from tensor strides
+        // paged_kv_t expects [stride_page, stride_n, stride_h] where:
+        // - stride_page is stride(0)
+        // - stride_n and stride_h depend on layout
+        int64_t kv_strides[3];
+        kv_strides[0] = paged_k_cache.stride(0);  // stride_page
+        if (kv_layout == QKVLayout::kHND) {
+          kv_strides[1] = paged_k_cache.stride(1);  // stride_h
+          kv_strides[2] = paged_k_cache.stride(2);  // stride_n
+        } else {
+          kv_strides[1] = paged_k_cache.stride(1);  // stride_n
+          kv_strides[2] = paged_k_cache.stride(2);  // stride_h
+        }
+        TVM_FFI_ICHECK(paged_k_cache.stride(0) == paged_v_cache.stride(0) &&
+                       paged_k_cache.stride(1) == paged_v_cache.stride(1) &&
+                       paged_k_cache.stride(2) == paged_v_cache.stride(2))
+            << "k/v strides must be identical";
+
         paged_kv_t<DTypeKV, IdType> paged_kv(
             num_kv_heads, page_size, HEAD_DIM_VO, batch_size, kv_layout,
             static_cast<DTypeKV*>(paged_k_cache.data_ptr()),
-            static_cast<DTypeKV*>(paged_v_cache.data_ptr()), kv_cache_strides,
+            static_cast<DTypeKV*>(paged_v_cache.data_ptr()), kv_strides,
             static_cast<IdType*>(paged_kv_indices.data_ptr()),
             static_cast<IdType*>(paged_kv_indptr.data_ptr()),
             static_cast<IdType*>(paged_kv_last_page_len.data_ptr()));
@@ -244,32 +164,19 @@
           // Make params a reference to prefill_params to set values
           PrefillParams& params = prefill_params;
           params.q = static_cast<DTypeQ*>(q_p.data_ptr());
-<<<<<<< HEAD
           params.paged_kv = paged_kv;
           params.q_indptr = static_cast<IdType*>(qo_indptr.data_ptr());
 
           params.o = static_cast<DTypeO*>(o.data_ptr());
-          params.lse = maybe_lse ? static_cast<float*>(maybe_lse->data_ptr()) : nullptr;
+          params.lse =
+              maybe_lse.has_value() ? static_cast<float*>(maybe_lse.value().data_ptr()) : nullptr;
           params.group_size = uint_fastdiv(num_qo_heads / paged_kv.num_heads);
-=======
-          params.k = static_cast<DTypeKV*>(k_p.data_ptr());
-          params.v = static_cast<DTypeKV*>(v_p.data_ptr());
-          params.o = static_cast<DTypeO*>(o_p.data_ptr());
-          params.lse = maybe_lse_p.has_value() ? static_cast<float*>(maybe_lse_p.value().data_ptr())
-                                               : nullptr;
-          params.num_qo_heads = num_qo_heads;
-          params.num_kv_heads = num_kv_heads;
-          params.group_size = uint_fastdiv(num_qo_heads / num_kv_heads);
-          params.qo_len = qo_len_p;
-          params.kv_len = kv_len_p;
->>>>>>> b9287c91
           params.q_stride_n = q_stride_n_p;
           params.q_stride_h = q_stride_h_p;
           params.window_left = window_left_p;
           params.paged_kv.num_heads = num_kv_heads;
           params.num_qo_heads = num_qo_heads;
 
-<<<<<<< HEAD
           params.request_indices =
               GetPtrFromBaseOffset<IdType>(int_buffer_ptr, plan_info.request_indices_offset);
           params.qo_tile_indices =
@@ -288,13 +195,6 @@
           params.kv_chunk_size_ptr =
               GetPtrFromBaseOffset<IdType>(int_buffer_ptr, plan_info.kv_chunk_size_ptr_offset_p);
           params.padded_batch_size = plan_info.padded_batch_size_p;
-          params.maybe_custom_mask = maybe_custom_mask_p
-                                         ? static_cast<uint8_t*>(maybe_custom_mask_p->data_ptr())
-                                         : nullptr;
-          params.maybe_alibi_slopes = maybe_alibi_slopes_p
-                                          ? static_cast<float*>(maybe_alibi_slopes_p->data_ptr())
-                                          : nullptr;
-=======
           params.maybe_custom_mask =
               maybe_custom_mask_p.has_value()
                   ? static_cast<uint8_t*>(maybe_custom_mask_p.value().data_ptr())
@@ -303,7 +203,6 @@
               maybe_alibi_slopes_p.has_value()
                   ? static_cast<float*>(maybe_alibi_slopes_p.value().data_ptr())
                   : nullptr;
->>>>>>> b9287c91
           params.logits_soft_cap = logits_soft_cap_p;
           params.sm_scale = sm_scale_p;
           params.rope_rcp_scale = rope_rcp_scale_p;
@@ -329,18 +228,10 @@
           DecodeParams& params = decode_params;
           params.q = static_cast<DTypeQ*>(q_d.data_ptr());
           params.paged_kv = paged_kv;
-<<<<<<< HEAD
           params.q_indptr = static_cast<IdType*>(qo_indptr.data_ptr());
           params.o = static_cast<DTypeO*>(o.data_ptr());
-          params.lse = maybe_lse ? static_cast<float*>(maybe_lse->data_ptr()) : nullptr;
-=======
-          params.q_indptr = static_cast<IdType*>(qo_indptr_d.data_ptr());
-          params.o = static_cast<DTypeO*>(o_d.data_ptr());
-
-          params.lse = maybe_lse_d.has_value() ? static_cast<float*>(maybe_lse_d.value().data_ptr())
-                                               : nullptr;
-          params.num_qo_heads = num_qo_heads;
->>>>>>> b9287c91
+          params.lse =
+              maybe_lse.has_value() ? static_cast<float*>(maybe_lse.value().data_ptr()) : nullptr;
           params.group_size = uint_fastdiv(num_qo_heads / paged_kv.num_heads);
           params.q_stride_n = q_stride_n_d;
           params.q_stride_h = q_stride_h_d;
@@ -393,30 +284,17 @@
         using DecodeAttentionVariant =
             DefaultAttention</*use_custom_mask=*/use_custom_mask_d, USE_SLIDING_WINDOW_D,
                              USE_LOGITS_SOFT_CAP, /*use_alibi_bias=*/false>;
-<<<<<<< HEAD
         DISPATCH_CTA_TILE_Q(plan_info.cta_tile_q_p, CTA_TILE_Q_P, {
-          assert(plan_info.cta_tile_q_d == 16 &&
-                 "Decode tile size should be 16 for POD. Check planner.");
+          TVM_FFI_ICHECK(plan_info.cta_tile_q_d == 16)
+              << "Decode tile size should be 16 for POD. Check planner.";
           constexpr size_t CTA_TILE_Q_D = 16;
           cudaError_t status = flashinfer::PODWithKVCacheTensorDispatched<
               HEAD_DIM_QK, HEAD_DIM_VO, POS_ENCODING_MODE, USE_FP16_QK_REDUCTION, MASK_MODE_P,
               CTA_TILE_Q_P, CTA_TILE_Q_D, MASK_MODE_D, PrefillAttentionVariant,
               DecodeAttentionVariant>(prefill_params, decode_params, tmp_v, tmp_s, enable_pdl,
                                       stream);
-          TORCH_CHECK(status == cudaSuccess, "PODWithKVCache kernel launch failed, error: " +
-                                                 std::string(cudaGetErrorString(status)));
+          TVM_FFI_ICHECK(status == cudaSuccess)
+              << "PODWithKVCache kernel launch failed, error: " << cudaGetErrorString(status);
         });
-=======
-        // DISPATCH_CTA_TILE_Q(plan_info.cta_tile_q, CTA_TILE_Q, {
-        constexpr size_t CTA_TILE_Q = 16;
-        cudaError_t status = flashinfer::PODWithKVCacheTensorDispatched<
-            HEAD_DIM_QK, HEAD_DIM_VO, POS_ENCODING_MODE, USE_FP16_QK_REDUCTION, MASK_MODE_P,
-            CTA_TILE_Q, MASK_MODE_D, PrefillAttentionVariant, DecodeAttentionVariant>(
-            prefill_params, static_cast<DTypeO*>(tmp_p.data_ptr()), decode_params, tmp_v, tmp_s,
-            enable_pdl, stream);
-        TVM_FFI_ICHECK(status == cudaSuccess)
-            << "PODWithKVCache kernel launch failed, error: " << cudaGetErrorString(status);
-        //});
->>>>>>> b9287c91
       });
 }