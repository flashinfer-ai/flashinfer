/*
 * Licensed under the Apache License, Version 2.0 (the "License");
 * you may not use this file except in compliance with the License.
 * You may obtain a copy of the License at
 *
 *     http://www.apache.org/licenses/LICENSE-2.0
 *
 * Unless required by applicable law or agreed to in writing, software
 * distributed under the License is distributed on an "AS IS" BASIS,
 * WITHOUT WARRANTIES OR CONDITIONS OF ANY KIND, either express or implied.
 * See the License for the specific language governing permissions and
 * limitations under the License.
 */

#include <algorithm>
#include <cmath>
#include <flashinfer/semaphore_utils.cuh>
#include <flashinfer/trtllm/fmha/fmhaRunner.cuh>
#include <flashinfer/trtllm/fmha/gen_kernel_launcher.cuh>
#include <iostream>

// NOTE(Yingyi):
// dummy sliding window attention
// quantization not supported
namespace flashinfer {
template <Data_type CACHE_T>
void trtllm_paged_attention_mla_launcher(
    at::Tensor& out, at::Tensor& query, at::Tensor& key_value_cache, at::Tensor& workspace_buffer,
    at::Tensor& block_tables, at::Tensor& seq_lens, int64_t block_size, int64_t max_seq_len,
    int64_t qk_nope_head_dim, int64_t kv_lora_rank, int64_t qk_rope_head_dim, double bmm1_scale,
    double bmm2_scale, std::optional<at::Tensor> bmm1_scale_tensor,
    std::optional<at::Tensor> bmm2_scale_tensor, std::optional<int64_t> max_attention_window_size,
    std::optional<int64_t> cyclic_attention_window_size) {
  int const num_seqs = query.size(0);
  int const batch_size = num_seqs;
  int const acc_q_len = query.size(1);
  int const num_q_heads = query.size(2);
  int const num_kv_heads = 1;
  int head_size = query.size(3);
  int const beam_width = 1;                        // NOTE: beam_width always 1
  int const batch_beam = beam_width * batch_size;  // NOTE: batch_beam = batch_size
  int const max_num_blocks_per_seq = block_tables.size(-1);

  auto device = query.device();
  const auto stream = at::cuda::getCurrentCUDAStream(device.index());

  uint32_t tokens_per_page = block_size;

  // todo(Yingyi): use multi_block mode always true??
  bool use_multi_block = true;
  static auto fmha_runner = TllmGenFmhaRunner(CACHE_T, CACHE_T, DATA_TYPE_BF16);

  TllmGenFmhaRunnerParams runner_params;
  memset(&runner_params, 0, sizeof(runner_params));

  // Parameters to select kernels.
  runner_params.mMaskType = TrtllmGenAttentionMaskType::Dense;
  runner_params.mKernelType = FmhaKernelType::Generation;
  // Note that the tileScheduler and multiCtasKvMode will be automatically tuned when using
  // multi_block mode. Otherwise, always enable the persistent scheduler for better performance.
  runner_params.mTileScheduler =
      use_multi_block ? TileScheduler::Static : TileScheduler::Persistent;
  runner_params.mMultiCtasKvMode = use_multi_block;

  // Q buffer.
  // NOTE(Yingyi): no additional quantization input data field here
  runner_params.qPtr = query.data_ptr();

  // KV buffer
  // Paged KV
  runner_params.mQkvLayout = QkvLayout::PagedKv;
  runner_params.kvPtr = key_value_cache.data_ptr();
  runner_params.kvPageIdxPtr = block_tables.data_ptr<KVCachePageIndex>();
  runner_params.mMaxNumPagesPerSeqKv = max_num_blocks_per_seq;
  runner_params.mNumTokensPerPage = tokens_per_page;

  // num_kv_heads should be enough, but num_heads for safty at long seq len.
  size_t num_semaphores = batch_size * num_q_heads;

  // The partial buffers' pointers when the multiCtasKv mode is enabled.
  runner_params.multiCtasKvScratchPtr = reinterpret_cast<void*>(
      static_cast<char*>(workspace_buffer.data_ptr()) + num_semaphores * sizeof(uint32_t));
  runner_params.multiCtasKvCounterPtr = reinterpret_cast<int32_t*>(workspace_buffer.data_ptr());

  // The sequence lengths for K/V.
  runner_params.seqLensKvPtr = reinterpret_cast<int const*>(seq_lens.data_ptr<int>());

  runner_params.oPtr = out.data_ptr();
  // NOTE(yingyi): quantization is not supported for now
  runner_params.oSfPtr = nullptr;

  runner_params.mHeadDimQk = head_size;
  runner_params.mHeadDimV = kv_lora_rank;

  // NOTE: MLA use kv_heads = 1
  runner_params.mNumHeadsQ = num_q_heads;
  runner_params.mNumHeadsKv = num_kv_heads;
  runner_params.mNumHeadsQPerKv = num_q_heads / num_kv_heads;

  // NOTE: beam_width = 1
  runner_params.mBatchSize = batch_size;

  // It is used to construct contiguous kv cache TMA descriptors.
  auto const max_attention_window_size_opt = max_attention_window_size.value_or(max_seq_len);
  runner_params.mMaxSeqLenCacheKv = max_attention_window_size_opt;

  // This should be set to numDraftTokens + 1.
  runner_params.mMaxSeqLenQ = acc_q_len;  // should be draft_tokens + 1
  runner_params.mMaxSeqLenKv = max_seq_len;
  runner_params.mSumOfSeqLensQ = int(batch_beam * runner_params.mMaxSeqLenQ);
  // Not used in the generation kernels as contiguous_kv or paged_kv layouts are used.
  runner_params.mSumOfSeqLensKv = int(batch_beam * runner_params.mMaxSeqLenKv);

  // The attention window size.
  // NOTE(Yingyi): for sliding window attention, temp to the fixed INT_MAX
  runner_params.mAttentionWindowSize = INT_MAX;
  // The chunked attention size.
  runner_params.mChunkedAttentionSize = INT_MAX;

<<<<<<< HEAD
  runner_params.mScaleQ = 1.0;
=======
  // The scaleQ that will be applied to the BMM1 output.
  // NOTE(Yingyi): set scale to be a api param, default 1.0
  // Q_SCALE & KV_SCALE not supported for now
  // runner_params.mScaleQ = scale * sqrt((float)(qk_nope_head_dim + qk_rope_head_dim)) /
  //                         sqrtf((float)(kv_lora_rank + qk_rope_head_dim));
  runner_params.mScaleQ = 1.0;

  // runner_params.mNumPagesInMemPool = INT_MAX;
  auto const [free_memory, total_memory] = getDeviceMemoryInfo(false);
  int max_head_dim_kv = head_size;
  // runner_params.mNumPagesInMemPool =
  //     total_memory / (runner_params.mNumHeadsKv * runner_params.mNumTokensPerPage *
  //                     max_head_dim_kv * get_size_in_bytes(CACHE_T));
  runner_params.mNumPagesInMemPool = 0;
>>>>>>> 6ebbf7fc

  runner_params.mNumPagesInMemPool = 0;
  runner_params.mMultiProcessorCount = getMultiProcessorCount();
  runner_params.stream = stream;
  // NOTE (Yingyi): quantization, not supported for now
  runner_params.mSfStartTokenIdx = 0;

  runner_params.mUseGemmScale = bmm1_scale_tensor.has_value() && bmm2_scale_tensor.has_value();
  runner_params.outputScale = bmm2_scale;
  runner_params.scaleSoftmaxLog2 = bmm1_scale * M_LOG2E;
<<<<<<< HEAD

  runner_params.scaleSoftmaxLog2Ptr =
      runner_params.mUseGemmScale ? bmm1_scale_tensor.value().data_ptr<float>() : nullptr;

  runner_params.outputScalePtr =
      runner_params.mUseGemmScale ? bmm2_scale_tensor.value().data_ptr<float>() : nullptr;
=======
  runner_params.useGmemScale = bmm1_scale_tensor.has_value() && bmm2_scale_tensor.has_value();
  runner_params.scaleSoftmaxLog2Ptr =
      runner_params.useGmemScale ? bmm1_scale_tensor.value().data_ptr<float>() : nullptr;
  runner_params.outputScalePtr =
      runner_params.useGmemScale ? bmm2_scale_tensor.value().data_ptr<float>() : nullptr;
>>>>>>> 6ebbf7fc

  zero_gmem_semaphore_launcher(runner_params.multiCtasKvCounterPtr, num_semaphores,
                               /*enable_pdl=*/true, stream);

  fmha_runner.run(runner_params);
}

#define CALL_GEN_LAUNCHER(CACHE_T_ENUM)                                                      \
  trtllm_paged_attention_mla_launcher<CACHE_T_ENUM>(                                         \
      out, query, key_value_cache, workspace_buffer, block_tables, seq_lens, block_size,     \
      max_seq_len, qk_nope_head_dim, kv_lora_rank, qk_rope_head_dim, bmm1_scale, bmm2_scale, \
      bmm1_scale_tensor, bmm2_scale_tensor, max_attention_window_size,                       \
      cyclic_attention_window_size);

// The following macro is used to dispatch the conversion function based on
// the data type of the key and value cache. The FN is a macro that calls a
// function with template<typename scalar_t, typename cache_t>
#define DISPATCH_BY_QKV_DTYPE(Q_DTYPE, KV_DTYPE, FN)                                               \
  FLASHINFER_CHECK(Q_DTYPE == KV_DTYPE,                                                            \
                   "Q_DTYPE must be the same as KV_DTYPE. Hybrid type is not supported for now."); \
  if (Q_DTYPE == at::ScalarType::Float8_e4m3fn) {                                                  \
    FN(Data_type::DATA_TYPE_E4M3);                                                                 \
  } else if (Q_DTYPE == at::ScalarType::BFloat16) {                                                \
    FN(Data_type::DATA_TYPE_BF16);                                                                 \
  } else {                                                                                         \
    TORCH_CHECK(false, "Unsupported input type of QKV type: ", Q_DTYPE);                           \
  }

void trtllm_paged_attention_mla(at::Tensor& out, at::Tensor& query, at::Tensor& key_value_cache,
                                at::Tensor& workspace_buffer, at::Tensor& block_tables,
                                at::Tensor& seq_lens, int64_t block_size, int64_t max_seq_len,
                                int64_t qk_nope_head_dim, int64_t kv_lora_rank,
                                int64_t qk_rope_head_dim, double bmm1_scale, double bmm2_scale,
                                std::optional<at::Tensor> bmm1_scale_tensor,
                                std::optional<at::Tensor> bmm2_scale_tensor,
                                std::optional<int64_t> max_attention_window_size,
                                std::optional<int64_t> cyclic_attention_window_size) {
  DISPATCH_BY_QKV_DTYPE(query.dtype(), key_value_cache.dtype(),
                        CALL_GEN_LAUNCHER);  // hybrid attention is not supported for now
}

TORCH_LIBRARY_FRAGMENT(TORCH_EXTENSION_NAME, m) {
  m.def("trtllm_paged_attention_mla", trtllm_paged_attention_mla);
}

}  // namespace flashinfer<|MERGE_RESOLUTION|>--- conflicted
+++ resolved
@@ -117,9 +117,6 @@
   // The chunked attention size.
   runner_params.mChunkedAttentionSize = INT_MAX;
 
-<<<<<<< HEAD
-  runner_params.mScaleQ = 1.0;
-=======
   // The scaleQ that will be applied to the BMM1 output.
   // NOTE(Yingyi): set scale to be a api param, default 1.0
   // Q_SCALE & KV_SCALE not supported for now
@@ -134,9 +131,6 @@
   //     total_memory / (runner_params.mNumHeadsKv * runner_params.mNumTokensPerPage *
   //                     max_head_dim_kv * get_size_in_bytes(CACHE_T));
   runner_params.mNumPagesInMemPool = 0;
->>>>>>> 6ebbf7fc
-
-  runner_params.mNumPagesInMemPool = 0;
   runner_params.mMultiProcessorCount = getMultiProcessorCount();
   runner_params.stream = stream;
   // NOTE (Yingyi): quantization, not supported for now
@@ -145,20 +139,11 @@
   runner_params.mUseGemmScale = bmm1_scale_tensor.has_value() && bmm2_scale_tensor.has_value();
   runner_params.outputScale = bmm2_scale;
   runner_params.scaleSoftmaxLog2 = bmm1_scale * M_LOG2E;
-<<<<<<< HEAD
-
-  runner_params.scaleSoftmaxLog2Ptr =
-      runner_params.mUseGemmScale ? bmm1_scale_tensor.value().data_ptr<float>() : nullptr;
-
-  runner_params.outputScalePtr =
-      runner_params.mUseGemmScale ? bmm2_scale_tensor.value().data_ptr<float>() : nullptr;
-=======
   runner_params.useGmemScale = bmm1_scale_tensor.has_value() && bmm2_scale_tensor.has_value();
   runner_params.scaleSoftmaxLog2Ptr =
       runner_params.useGmemScale ? bmm1_scale_tensor.value().data_ptr<float>() : nullptr;
   runner_params.outputScalePtr =
       runner_params.useGmemScale ? bmm2_scale_tensor.value().data_ptr<float>() : nullptr;
->>>>>>> 6ebbf7fc
 
   zero_gmem_semaphore_launcher(runner_params.multiCtasKvCounterPtr, num_semaphores,
                                /*enable_pdl=*/true, stream);
