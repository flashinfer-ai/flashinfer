/*
 * Copyright (c) 2025 by FlashInfer team.
 *
 * Licensed under the Apache License, Version 2.0 (the "License");
 * you may not use this file except in compliance with the License.
 * You may obtain a copy of the License at
 *
 *   http://www.apache.org/licenses/LICENSE-2.0
 *
 * Unless required by applicable law or agreed to in writing, software
 * distributed under the License is distributed on an "AS IS" BASIS,
 * WITHOUT WARRANTIES OR CONDITIONS OF ANY KIND, either express or implied.
 * See the License for the specific language governing permissions and
 * limitations under the License.
 */
#include <flashinfer/attention/mask.cuh>
#include <flashinfer/attention/scheduler.cuh>
#include <flashinfer/layout.cuh>
#include <flashinfer/pos_enc.cuh>
#include <optional>

#include "batch_attention_config.inc"
#include "pytorch_conversion_utils.h"
#include "pytorch_extension_utils.h"

namespace flashinfer {

template <uint32_t CTA_TILE_Q_1, uint32_t CTA_TILE_Q_2, uint32_t HEAD_DIM_QK, uint32_t HEAD_DIM_VO,
          MaskMode MASK_MODE, typename AttentionVariant, typename Params>
cudaError_t BatchPagedAttentionPersistent(const Params params_1, const Params params_2,
                                          const uint32_t num_blks_x, const uint32_t num_blks_y,
                                          const cudaStream_t stream);
}  // namespace flashinfer

using namespace flashinfer;

at::Tensor BatchPagedAttentionPlan(at::Tensor float_workspace_buffer,
                                   at::Tensor int_workspace_buffer,
                                   at::Tensor page_locked_int_workspace_buffer,
                                   at::Tensor qo_indptr, at::Tensor kv_indptr, at::Tensor kv_len,
                                   int64_t batch_size, int64_t num_qo_heads, int64_t num_kv_heads,
                                   int64_t head_dim_o, bool causal) {
  size_t float_workspace_size_in_bytes =
      float_workspace_buffer.size(0) * float_workspace_buffer.element_size();
  size_t int_workspace_size_in_bytes =
      int_workspace_buffer.size(0) * int_workspace_buffer.element_size();

  HolisticPlanInfo<2> plan_info;

  const c10::cuda::OptionalCUDAGuard device_guard(float_workspace_buffer.device());
  const cudaStream_t stream = c10::cuda::getCurrentCUDAStream();

  cudaError_t status = TwoStageHolisticPlan<IdType>(
      float_workspace_buffer.data_ptr(), float_workspace_size_in_bytes,
      int_workspace_buffer.data_ptr(), page_locked_int_workspace_buffer.data_ptr(),
      int_workspace_size_in_bytes, plan_info, qo_indptr.data_ptr<IdType>(),
      kv_indptr.data_ptr<IdType>(), kv_len.data_ptr<IdType>(), batch_size, num_qo_heads,
      num_kv_heads, head_dim_o, causal, stream);

  TORCH_CHECK(status == cudaSuccess,
              "Failed to plan persistent paged attention, error: ", cudaGetErrorString(status));

  return vec_to_tensor(plan_info.ToVector());
}

void BatchPagedAttentionRun(at::Tensor float_workspace_buffer, at::Tensor int_workspace_buffer,
                            at::Tensor plan_info_vec, at::Tensor q, at::Tensor k_cache,
                            at::Tensor v_cache, at::Tensor kv_indices, at::Tensor o,
                            std::optional<at::Tensor> maybe_lse, int64_t mask_mode_code,
                            int64_t layout_code, int64_t num_qo_heads, int64_t num_kv_heads,
<<<<<<< HEAD
                            int64_t page_size,
                            double v_scale,  // must use double due to pytorch binding
                            double sm_scale ADDITIONAL_FUNC_PARAMS PROFILER_FUNC_PARAMS) {
=======
                            int64_t page_size, double sm_scale,
                            double logits_soft_cap ADDITIONAL_FUNC_PARAMS PROFILER_FUNC_PARAMS) {
>>>>>>> 7442e5ae
  HolisticPlanInfo<2> plan_info;
  plan_info.FromVector(tensor_to_vec(plan_info_vec));

  auto device = q.device();

  void* float_buffer_ptr = float_workspace_buffer.data_ptr();
  void* int_buffer_ptr = int_workspace_buffer.data_ptr();

  const MaskMode mask_mode = static_cast<MaskMode>(mask_mode_code);

  auto q_scalar_type = q.scalar_type();
  auto kv_scalar_type = k_cache.scalar_type();

  // NOTE (Yilong): assume both q and o are NHD
  unsigned int q_stride_n = q.stride(0);
  unsigned int q_stride_h = q.stride(1);

  // layout only constraint paged KV
  const QKVLayout kv_layout = static_cast<QKVLayout>(layout_code);
  unsigned int k_stride_page = k_cache.stride(0);
  unsigned int v_stride_page = v_cache.stride(0);
  unsigned int k_stride_n, k_stride_h, v_stride_n, v_stride_h;
  if (kv_layout == QKVLayout::kNHD) {
    k_stride_h = k_cache.stride(2);
    k_stride_n = k_cache.stride(1);
    v_stride_h = v_cache.stride(2);
    v_stride_n = v_cache.stride(1);
  } else {
    k_stride_h = k_cache.stride(1);
    k_stride_n = k_cache.stride(2);
    v_stride_h = v_cache.stride(1);
    v_stride_n = v_cache.stride(2);
  }

  const c10::cuda::OptionalCUDAGuard device_guard(device);
  const cudaStream_t stream = c10::cuda::getCurrentCUDAStream();

  DISPATCH_context(
      DTypeQ, DTypeKV, DTypeO, IdType, MASK_MODE, HEAD_DIM_QK, HEAD_DIM_VO, POS_ENCODING_MODE,
      AttentionVariant, PersistentParams, [&] {
        PersistentParams params[2];
        IdType* len_kv_chunk =
            GetPtrFromBaseOffset<IdType>(int_buffer_ptr, plan_info.len_kv_chunk_offset);
        for (int i = 0; i < 2; i++) {
          params[i].q = static_cast<DTypeQ*>(q.data_ptr());
          params[i].k = static_cast<DTypeKV*>(k_cache.data_ptr());
          params[i].v = static_cast<DTypeKV*>(v_cache.data_ptr());

          params[i].q_indptr =
              GetPtrFromBaseOffset<IdType>(int_buffer_ptr, plan_info.tasks[i].q_indptr_offset);
          params[i].kv_indptr =
              GetPtrFromBaseOffset<IdType>(int_buffer_ptr, plan_info.tasks[i].kv_indptr_offset);
          params[i].partial_indptr = GetPtrFromBaseOffset<IdType>(
              int_buffer_ptr, plan_info.tasks[i].partial_indptr_offset);
          params[i].kv_indices = static_cast<int*>(kv_indices.data_ptr());
          params[i].q_len =
              GetPtrFromBaseOffset<IdType>(int_buffer_ptr, plan_info.tasks[i].q_len_offset);
          params[i].kv_len =
              GetPtrFromBaseOffset<IdType>(int_buffer_ptr, plan_info.tasks[i].kv_len_offset);
          params[i].q_start =
              GetPtrFromBaseOffset<IdType>(int_buffer_ptr, plan_info.tasks[i].q_start_offset);
          params[i].kv_start =
              GetPtrFromBaseOffset<IdType>(int_buffer_ptr, plan_info.tasks[i].kv_start_offset);
          params[i].kv_end =
              GetPtrFromBaseOffset<IdType>(int_buffer_ptr, plan_info.tasks[i].kv_end_offset);
          params[i].kv_head_idx_arr =
              GetPtrFromBaseOffset<IdType>(int_buffer_ptr, plan_info.tasks[i].kv_head_idx_offset);
          params[i].work_indptr =
              GetPtrFromBaseOffset<IdType>(int_buffer_ptr, plan_info.tasks[i].work_indptr_offset);
          params[i].len_kv_chunk = len_kv_chunk + i;

          params[i].final_o = static_cast<DTypeO*>(o.data_ptr());
          params[i].final_lse =
              maybe_lse.has_value() ? static_cast<float*>(maybe_lse->data_ptr()) : nullptr;
          params[i].partial_o =
              GetPtrFromBaseOffset<DTypeO>(float_buffer_ptr, plan_info.partial_o_offset);
          params[i].partial_lse =
              GetPtrFromBaseOffset<float>(float_buffer_ptr, plan_info.partial_lse_offset);

          // for state reduction
          params[i].merge_indptr =
              GetPtrFromBaseOffset<IdType>(int_buffer_ptr, plan_info.merge_indptr_offset);
          params[i].merge_o_indices =
              GetPtrFromBaseOffset<IdType>(int_buffer_ptr, plan_info.merge_o_indices_offset);
          params[i].num_packed_qo_len =
              GetPtrFromBaseOffset<IdType>(int_buffer_ptr, plan_info.num_qo_len_offset);

          params[i].num_kv_heads = num_kv_heads;
          params[i].gqa_group_size = uint_fastdiv(num_qo_heads / num_kv_heads);
          params[i].page_size = uint_fastdiv(page_size);

          params[i].q_stride_n = q_stride_n;
          params[i].q_stride_h = q_stride_h;
          params[i].k_stride_page = k_stride_page;
          params[i].k_stride_h = k_stride_h;
          params[i].k_stride_n = k_stride_n;
          params[i].v_stride_page = v_stride_page;
          params[i].v_stride_h = v_stride_h;
          params[i].v_stride_n = v_stride_n;

          params[i].sm_scale = sm_scale;
<<<<<<< HEAD
          params[i].v_scale = v_scale;
=======
          params[i].logits_soft_cap = logits_soft_cap;
          // NOTE(Wenxuan) directly using the additional_params_decl from generate_additional_params
          // will be problematic because of the params[i]
>>>>>>> 7442e5ae
          ADDITIONAL_PARAMS_SETTER
          PROFILER_PARAMS_SETTER
        }

        cudaError_t status = BatchPagedAttentionPersistent<128, 16, HEAD_DIM_QK, HEAD_DIM_VO,
                                                           MASK_MODE, AttentionVariant>(
            params[0], params[1], plan_info.num_blks_x, plan_info.num_blks_y, stream);
        TORCH_CHECK(status == cudaSuccess, "Failed to run persistent paged attention, error: ",
                    cudaGetErrorString(status));
        return true;
      });
}<|MERGE_RESOLUTION|>--- conflicted
+++ resolved
@@ -68,14 +68,10 @@
                             at::Tensor v_cache, at::Tensor kv_indices, at::Tensor o,
                             std::optional<at::Tensor> maybe_lse, int64_t mask_mode_code,
                             int64_t layout_code, int64_t num_qo_heads, int64_t num_kv_heads,
-<<<<<<< HEAD
                             int64_t page_size,
                             double v_scale,  // must use double due to pytorch binding
-                            double sm_scale ADDITIONAL_FUNC_PARAMS PROFILER_FUNC_PARAMS) {
-=======
-                            int64_t page_size, double sm_scale,
+                            double sm_scale,
                             double logits_soft_cap ADDITIONAL_FUNC_PARAMS PROFILER_FUNC_PARAMS) {
->>>>>>> 7442e5ae
   HolisticPlanInfo<2> plan_info;
   plan_info.FromVector(tensor_to_vec(plan_info_vec));
 
@@ -177,13 +173,10 @@
           params[i].v_stride_n = v_stride_n;
 
           params[i].sm_scale = sm_scale;
-<<<<<<< HEAD
           params[i].v_scale = v_scale;
-=======
           params[i].logits_soft_cap = logits_soft_cap;
           // NOTE(Wenxuan) directly using the additional_params_decl from generate_additional_params
           // will be problematic because of the params[i]
->>>>>>> 7442e5ae
           ADDITIONAL_PARAMS_SETTER
           PROFILER_PARAMS_SETTER
         }
