--- conflicted
+++ resolved
@@ -19,16 +19,10 @@
 at::Tensor BatchPrefillWithKVCacheSM90Plan(
     at::Tensor float_workspace_buffer, at::Tensor int_workspace_buffer,
     at::Tensor page_locked_int_workspace_buffer, at::Tensor qo_indptr, at::Tensor kv_indptr,
-<<<<<<< HEAD
     at::Tensor kv_len_arr, int64_t total_num_rows, int64_t batch_size,
     int64_t num_qo_heads, int64_t num_kv_heads, int64_t page_size,
-    bool enable_cuda_graph, int64_t head_dim, bool causal, int64_t cuda_stream);
-=======
-    at::Tensor kv_len_arr, unsigned total_num_rows, unsigned int batch_size,
-    unsigned int num_qo_heads, unsigned int num_kv_heads, unsigned int page_size,
-    bool enable_cuda_graph, unsigned int head_dim_qk, unsigned int head_dim_vo, bool causal,
+    bool enable_cuda_graph, int64_t head_dim_qk, int64_t head_dim_vo, bool causal,
     int64_t cuda_stream);
->>>>>>> 504b9903
 
 void BatchPrefillWithRaggedKVCacheSM90Run(
     at::Tensor float_workspace_buffer, at::Tensor int_workspace_buffer,
