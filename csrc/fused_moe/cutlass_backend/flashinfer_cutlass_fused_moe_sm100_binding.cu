--- conflicted
+++ resolved
@@ -381,28 +381,25 @@
     bool const use_lora = false;                       // No lora support yet
 #ifdef USING_OSS_CUTLASS_MOE_GEMM
     mKernelRunner->runMoe(
-<<<<<<< HEAD
-        input->data, input_sf.has_value() ? input_sf.value()->data : nullptr, swizzled_input_sf,
-        reinterpret_cast<int const*>(token_selected_experts->data),
+        input.data_ptr(), input_sf.has_value() ? input_sf.value().data_ptr() : nullptr,
+        swizzled_input_sf, reinterpret_cast<int const*>(token_selected_experts.data_ptr()),
         token_final_scales.has_value()
-            ? reinterpret_cast<float const*>(token_final_scales.value()->data)
+            ? reinterpret_cast<float const*>(token_final_scales.value().data_ptr())
             : nullptr,
-        fc1_expert_weights->data,
-        fc1_expert_biases.has_value() ? fc1_expert_biases.value()->data : nullptr,
-        activation_params, fc2_expert_weights->data,
-        fc2_expert_biases.has_value() ? fc2_expert_biases.value()->data : nullptr, quant_params,
-        num_rows, hidden_size, unpadded_hidden_size, inter_size, num_experts_total,
-        static_cast<int>(experts_per_token), static_cast<char*>(workspace_info.workspace->data),
-        output->data, static_cast<int*>(workspace_info.src_to_dest_map), parallelism_config,
-        enable_alltoall, use_lora, lora_params, mUseDeepSeekFP8BlockScaling, min_latency_mode,
-        min_latency_params, enable_pdl, stream);
+        fc1_expert_weights.data_ptr(),
+        fc1_expert_biases.has_value() ? fc1_expert_biases.value().data_ptr() : nullptr,
+        activation_params, fc2_expert_weights.data_ptr(),
+        fc2_expert_biases.has_value() ? fc2_expert_biases.value().data_ptr() : nullptr,
+        quant_params, num_rows, hidden_size, unpadded_hidden_size, inter_size, num_experts_total,
+        static_cast<int>(experts_per_token),
+        static_cast<char*>(workspace_info.workspace.data_ptr()), output.data_ptr(),
+        static_cast<int*>(workspace_info.src_to_dest_map), parallelism_config, enable_alltoall,
+        use_lora, lora_params, mUseDeepSeekFP8BlockScaling, min_latency_mode, min_latency_params,
+        enable_pdl, stream);
 #else
     mKernelRunner->runMoe(
-        input->data, input_sf.has_value() ? input_sf.value()->data : nullptr, swizzled_input_sf,
-        reinterpret_cast<int const*>(token_selected_experts->data),
-=======
         input.data_ptr(), input_sf.has_value() ? input_sf.value().data_ptr() : nullptr,
-        reinterpret_cast<int const*>(token_selected_experts.data_ptr()),
+        swizzled_input_sf, reinterpret_cast<int const*>(token_selected_experts->data),
         token_final_scales.has_value()
             ? reinterpret_cast<float const*>(token_final_scales.value().data_ptr())
             : nullptr,
@@ -413,37 +410,8 @@
         quant_params, num_rows, hidden_size, inter_size, num_experts_total,
         static_cast<int>(experts_per_token),
         static_cast<char*>(workspace_info.workspace.data_ptr()), output.data_ptr(),
-        static_cast<int*>(workspace_info.src_to_dest_map), parallelism_config, enable_alltoall,
-        false, lora_params, mUseDeepSeekFP8BlockScaling, min_latency_mode, min_latency_params,
-        enable_pdl, stream);
-#else
-    mKernelRunner->runMoe(
-        input.data_ptr(), input_sf.has_value() ? input_sf.value().data_ptr() : nullptr,
-        reinterpret_cast<int const*>(token_selected_experts.data_ptr()),
->>>>>>> b9287c91
-        token_final_scales.has_value()
-            ? reinterpret_cast<float const*>(token_final_scales.value().data_ptr())
-            : nullptr,
-<<<<<<< HEAD
-        fc1_expert_weights->data,
-        fc1_expert_biases.has_value() ? fc1_expert_biases.value()->data : nullptr,
-        activation_params, fc2_expert_weights->data,
-        fc2_expert_biases.has_value() ? fc2_expert_biases.value()->data : nullptr, quant_params,
-        num_rows, hidden_size, unpadded_hidden_size, inter_size, num_experts_total,
-        static_cast<int>(experts_per_token), static_cast<char*>(workspace_info.workspace),
-        output->data, static_cast<int*>(workspace_info.src_to_dest_map), parallelism_config, false,
-        use_lora, lora_params, mUseDeepSeekFP8BlockScaling, min_latency_mode, min_latency_params,
-=======
-        fc1_expert_weights.data_ptr(),
-        fc1_expert_biases.has_value() ? fc1_expert_biases.value().data_ptr() : nullptr,
-        activation_params, fc2_expert_weights.data_ptr(),
-        fc2_expert_biases.has_value() ? fc2_expert_biases.value().data_ptr() : nullptr,
-        quant_params, num_rows, hidden_size, inter_size, num_experts_total,
-        static_cast<int>(experts_per_token), static_cast<char*>(workspace_info.workspace),
-        output.data_ptr(), static_cast<int*>(workspace_info.src_to_dest_map), parallelism_config,
-        false, lora_params, mUseDeepSeekFP8BlockScaling, min_latency_mode, min_latency_params,
->>>>>>> b9287c91
-        enable_pdl, stream);
+        static_cast<int*>(workspace_info.src_to_dest_map), parallelism_config, false, lora_params,
+        mUseDeepSeekFP8BlockScaling, min_latency_mode, min_latency_params, enable_pdl, stream);
 #endif
   }
 
@@ -597,28 +565,8 @@
     bool const use_lora_ml = false;                       // No lora support yet
 #ifdef USING_OSS_CUTLASS_MOE_GEMM
     mKernelRunner->runMoe(
-<<<<<<< HEAD
-        input->data, input_sf.has_value() ? input_sf.value()->data : nullptr, swizzled_input_sf_ml,
-        reinterpret_cast<int const*>(token_selected_experts->data),
-        token_final_scales.has_value()
-            ? reinterpret_cast<float const*>(token_final_scales.value()->data)
-            : nullptr,
-        fc1_expert_weights->data,
-        fc1_expert_biases.has_value() ? fc1_expert_biases.value()->data : nullptr,
-        activation_params, fc2_expert_weights->data,
-        fc2_expert_biases.has_value() ? fc2_expert_biases.value()->data : nullptr, quant_params,
-        num_rows, hidden_size, unpadded_hidden_size_ml, inter_size, num_experts_total,
-        static_cast<int>(experts_per_token), static_cast<char*>(workspace_info.workspace->data),
-        output->data, static_cast<int*>(workspace_info.src_to_dest_map), parallelism_config,
-        enable_alltoall, use_lora_ml, lora_params, mUseDeepSeekFP8BlockScaling, min_latency_mode,
-        min_latency_params, enable_pdl, stream);
-#else
-    mKernelRunner->runMoe(
-        input->data, input_sf.has_value() ? input_sf.value()->data : nullptr, swizzled_input_sf_ml,
-        reinterpret_cast<int const*>(token_selected_experts->data),
-=======
         input.data_ptr(), input_sf.has_value() ? input_sf.value().data_ptr() : nullptr,
-        reinterpret_cast<int const*>(token_selected_experts.data_ptr()),
+        swizzled_input_sf, reinterpret_cast<int const*>(token_selected_experts.data_ptr()),
         token_final_scales.has_value()
             ? reinterpret_cast<float const*>(token_final_scales.value().data_ptr())
             : nullptr,
@@ -626,40 +574,29 @@
         fc1_expert_biases.has_value() ? fc1_expert_biases.value().data_ptr() : nullptr,
         activation_params, fc2_expert_weights.data_ptr(),
         fc2_expert_biases.has_value() ? fc2_expert_biases.value().data_ptr() : nullptr,
-        quant_params, num_rows, hidden_size, inter_size, num_experts_total,
+        quant_params, num_rows, hidden_size, unpadded_hidden_size_ml, inter_size, num_experts_total,
         static_cast<int>(experts_per_token),
         static_cast<char*>(workspace_info.workspace.data_ptr()), output.data_ptr(),
         static_cast<int*>(workspace_info.src_to_dest_map), parallelism_config, enable_alltoall,
-        false, lora_params, mUseDeepSeekFP8BlockScaling, min_latency_mode, min_latency_params,
+        use_lora_ml, lora_params, mUseDeepSeekFP8BlockScaling, min_latency_mode, min_latency_params,
         enable_pdl, stream);
 #else
     mKernelRunner->runMoe(
         input.data_ptr(), input_sf.has_value() ? input_sf.value().data_ptr() : nullptr,
-        reinterpret_cast<int const*>(token_selected_experts.data_ptr()),
->>>>>>> b9287c91
+        swizzled_input_sf_ml, reinterpret_cast<int const*>(token_selected_experts.data_ptr()),
         token_final_scales.has_value()
             ? reinterpret_cast<float const*>(token_final_scales.value().data_ptr())
             : nullptr,
-<<<<<<< HEAD
-        fc1_expert_weights->data,
-        fc1_expert_biases.has_value() ? fc1_expert_biases.value()->data : nullptr,
-        activation_params, fc2_expert_weights->data,
-        fc2_expert_biases.has_value() ? fc2_expert_biases.value()->data : nullptr, quant_params,
-        num_rows, hidden_size, unpadded_hidden_size_ml, inter_size, num_experts_total,
-        static_cast<int>(experts_per_token), static_cast<char*>(workspace_info.workspace),
-        output->data, static_cast<int*>(workspace_info.src_to_dest_map), parallelism_config, false,
-        use_lora_ml, lora_params, mUseDeepSeekFP8BlockScaling, min_latency_mode, min_latency_params,
-=======
         fc1_expert_weights.data_ptr(),
         fc1_expert_biases.has_value() ? fc1_expert_biases.value().data_ptr() : nullptr,
         activation_params, fc2_expert_weights.data_ptr(),
         fc2_expert_biases.has_value() ? fc2_expert_biases.value().data_ptr() : nullptr,
-        quant_params, num_rows, hidden_size, inter_size, num_experts_total,
-        static_cast<int>(experts_per_token), static_cast<char*>(workspace_info.workspace),
-        output.data_ptr(), static_cast<int*>(workspace_info.src_to_dest_map), parallelism_config,
-        false, lora_params, mUseDeepSeekFP8BlockScaling, min_latency_mode, min_latency_params,
->>>>>>> b9287c91
-        enable_pdl, stream);
+        quant_params, num_rows, hidden_size, unpadded_hidden_size_ml, inter_size, num_experts_total,
+        static_cast<int>(experts_per_token),
+        static_cast<char*>(workspace_info.workspace.data_ptr()), output.data_ptr(),
+        static_cast<int*>(workspace_info.src_to_dest_map), parallelism_config, false, use_lora_ml,
+        lora_params, mUseDeepSeekFP8BlockScaling, min_latency_mode, min_latency_params, enable_pdl,
+        stream);
 #endif
   }
 
