/*
 * Copyright (c) 2022-2024, NVIDIA CORPORATION.  All rights reserved.
 *
 * Licensed under the Apache License, Version 2.0 (the "License");
 * you may not use this file except in compliance with the License.
 * You may obtain a copy of the License at
 *
 *     http://www.apache.org/licenses/LICENSE-2.0
 *
 * Unless required by applicable law or agreed to in writing, software
 * distributed under the License is distributed on an "AS IS" BASIS,
 * WITHOUT WARRANTIES OR CONDITIONS OF ANY KIND, either express or implied.
 * See the License for the specific language governing permissions and
 * limitations under the License.
 */

#if defined(USING_OSS_CUTLASS_MOE_GEMM)
#include "moe_kernels.h"
#else
#include "moe_gemm_kernels.h"
#include "moe_kernels.h"
#endif
// Always include the public header for moe_gemm_kernels.h

#include <tvm/ffi/extra/module.h>

#include "../../tvm_ffi_utils.h"
#include "cutlass_kernel_selector.h"
#include "moe_gemm_kernels.h"
#include "tensorrt_llm/common/workspace.h"
#include "tensorrt_llm/kernels/cutlass_kernels/fp8_blockscale_gemm/fp8_blockscale_gemm.h"

namespace common = tensorrt_llm::common;
namespace kernels = CUTLASS_MOE_GEMM_KERNELS_NAMESPACE;
using ActivationParams = CUTLASS_MOE_GEMM_NAMESPACE::ActivationParams;
using ActivationType = CUTLASS_MOE_GEMM_NAMESPACE::ActivationType;
// Always use public header as it is just utility functions and types
using TmaWarpSpecializedGroupedGemmInput =
    tensorrt_llm::kernels::cutlass_kernels::TmaWarpSpecializedGroupedGemmInput;
using profiler_backend = CUTLASS_MOE_GEMM_KERNELS_NAMESPACE::GemmProfilerBackend;

using tvm::ffi::Array;
using tvm::ffi::DLDataTypeToString;
using tvm::ffi::Function;
using tvm::ffi::Optional;
constexpr DLDataType dl_uint4x2 = DLDataType{kDLUInt, 4, 2};

class DtypeUtils {
 public:
  static nvinfer1::DataType dataType(DLDataType dtype) {
    switch (encode_dlpack_dtype(dtype)) {
      case float32_code:
        return nvinfer1::DataType::kFLOAT;
      case float16_code:
        return nvinfer1::DataType::kHALF;
      case encode_dlpack_dtype(dl_int8):
        return nvinfer1::DataType::kINT8;
      case encode_dlpack_dtype(dl_uint8):
        return nvinfer1::DataType::kUINT8;
      case int32_code:
        return nvinfer1::DataType::kINT32;
      case int64_code:
        return nvinfer1::DataType::kINT64;
      case encode_dlpack_dtype(dl_bool):
        return nvinfer1::DataType::kBOOL;
      case float8_e4m3fn_code:
        return nvinfer1::DataType::kFP8;
      case bfloat16_code:
        return nvinfer1::DataType::kBF16;
      case encode_dlpack_dtype(dl_uint4x2):
        return nvinfer1::DataType::kINT4;
      default:
        TVM_FFI_ICHECK(false) << "unsupported data type";
    }

    return nvinfer1::DataType::kFLOAT;  // supress compiler warning
  }

 private:
  DtypeUtils() = default;
};

class FusedMoeRunner : public tvm::ffi::ModuleObj {
 public:
  template <typename TypeAct, typename TypeWeight, bool NeedQuant = false>
  std::unique_ptr<kernels::CutlassMoeFCRunnerInterface> switch_output_type(DLDataType output_type) {
    switch (encode_dlpack_dtype(output_type)) {
      case int64_code:  // INT64 == FP4
      case float8_e4m3fn_code:
        // TODO We need an atomic FP8 reduction for the finalize fusions
        TVM_FFI_LOG_AND_THROW(NotImplementedError)
            << "Outputting " << DLDataTypeToString(output_type)
            << " directly is not currently supported";
        // return std::make_unique<kernels::CutlassMoeFCRunner<Type, Type>>();
      case float16_code:
        if constexpr (NeedQuant) {
          return std::make_unique<kernels::CutlassMoeFCRunner<TypeAct, TypeWeight, half, half>>();
        } else {
          return std::make_unique<
              kernels::CutlassMoeFCRunner<TypeAct, TypeWeight, half, TypeAct>>();
        }
#ifdef ENABLE_BF16
      case bfloat16_code:
        if constexpr (NeedQuant) {
          return std::make_unique<
              kernels::CutlassMoeFCRunner<TypeAct, TypeWeight, __nv_bfloat16, __nv_bfloat16>>();
        } else {
          return std::make_unique<
              kernels::CutlassMoeFCRunner<TypeAct, TypeWeight, __nv_bfloat16, TypeAct>>();
        }
#endif
      default:
        TVM_FFI_ICHECK(false) << "Invalid output type " << DLDataTypeToString(output_type)
                              << " specified for " << DLDataTypeToString(mActivationDtype);
    }

    return nullptr;  // supress compiler warning
  };

  FusedMoeRunner(DLDataType activation_dtype, DLDataType weight_dtype, DLDataType output_dtype,
                 bool use_deepseek_fp8_block_scale, bool use_w4_group_scaling,
                 bool use_mxfp8_act_scaling) {
    mActivationDtype = activation_dtype;
    mWeightDtype = weight_dtype;
    mOutputDtype = output_dtype;
    mUseDeepSeekFP8BlockScaling = use_deepseek_fp8_block_scale;
    mUseW4GroupScaling = use_w4_group_scaling;
    mUseMxfp8ActScaling = use_mxfp8_act_scaling;
    mInnerDimMultiplier = 1;

    // keep consistent with cpp/tensorrt_llm/plugins/mixtureOfExperts/mixtureOfExpertsPlugin.cpp
    if (mActivationDtype == dl_float16 && mWeightDtype == dl_float16) {
      mKernelRunner = std::make_shared<kernels::CutlassMoeFCRunner<half, half>>();
    }
#ifdef ENABLE_BF16
    else if (mActivationDtype == dl_bfloat16 && mWeightDtype == dl_bfloat16) {
      mKernelRunner = std::make_shared<kernels::CutlassMoeFCRunner<__nv_bfloat16, __nv_bfloat16>>();
    }
#ifdef ENABLE_FP8
    else if (mActivationDtype == dl_bfloat16 && mWeightDtype == dl_float8_e4m3fn) {
      mKernelRunner = std::make_unique<kernels::CutlassMoeFCRunner<__nv_bfloat16, __nv_fp8_e4m3>>();
    }
#endif
#endif

#ifdef ENABLE_FP8
    if (isFp8Quant()) {
      mKernelRunner = switch_output_type<__nv_fp8_e4m3, __nv_fp8_e4m3>(mOutputDtype);
    }
#endif
#ifdef ENABLE_FP4
    if (isWMxfp4AMxfp8Quant() || isWMxfp4AFp8Quant()) {
      mInnerDimMultiplier = 16;  // 16 FP4 -> 1 LONG
      mKernelRunner = switch_output_type<__nv_fp8_e4m3, __nv_fp4_e2m1>(mOutputDtype);
    }

    if (isNvfp4Quant()) {
      mInnerDimMultiplier = 16;
      switch (encode_dlpack_dtype(mActivationDtype)) {
        case float16_code:
#ifdef ENABLE_BF16
        case bfloat16_code:
#endif
          mKernelRunner = switch_output_type<__nv_fp4_e2m1, __nv_fp4_e2m1, true>(mOutputDtype);
          break;
        default:
          mKernelRunner = switch_output_type<__nv_fp4_e2m1, __nv_fp4_e2m1, false>(mOutputDtype);
      }
    }

    if (isWFP4A16Quant()) {
      mInnerDimMultiplier = 2;
      if (mActivationDtype == dl_float16) {
        mKernelRunner = std::make_shared<kernels::CutlassMoeFCRunner<half, __nv_fp4_e2m1>>();
      }
#ifdef ENABLE_BF16
      else if (mActivationDtype == dl_bfloat16) {
        mKernelRunner =
            std::make_shared<kernels::CutlassMoeFCRunner<__nv_bfloat16, __nv_fp4_e2m1>>();
      }
#endif
    }

#endif
    if (isInt4Quant()) {
      mInnerDimMultiplier = 2;
      if (mActivationDtype == dl_float16) {
#ifdef ENABLE_FP8
        if (mUseW4GroupScaling) {
          mKernelRunner = std::make_unique<
              kernels::CutlassMoeFCRunner<__nv_fp8_e4m3, cutlass::uint4b_t, half, half>>();
        } else {
          mKernelRunner = std::make_shared<kernels::CutlassMoeFCRunner<half, cutlass::uint4b_t>>();
        }
#else
        mKernelRunner = std::make_shared<kernels::CutlassMoeFCRunner<half, cutlass::uint4b_t>>();
#endif
      }
#ifdef ENABLE_BF16
      else if (mActivationDtype == dl_bfloat16) {
#ifdef ENABLE_FP8
        if (mUseW4GroupScaling) {
          mKernelRunner =
              std::make_unique<kernels::CutlassMoeFCRunner<__nv_fp8_e4m3, cutlass::uint4b_t,
                                                           __nv_bfloat16, __nv_bfloat16>>();
        } else {
          mKernelRunner =
              std::make_shared<kernels::CutlassMoeFCRunner<__nv_bfloat16, cutlass::uint4b_t>>();
        }
#else
        mKernelRunner =
            std::make_shared<kernels::CutlassMoeFCRunner<__nv_bfloat16, cutlass::uint4b_t>>();
#endif
      }
#endif
    }
    if (!mKernelRunner) {
      TVM_FFI_ICHECK(false)
          << "Could not construct fused moe op with the requested input combination Activation: "
          << DLDataTypeToString(mActivationDtype)
          << ", Weight: " << DLDataTypeToString(mWeightDtype)
          << ", Output: " << DLDataTypeToString(mOutputDtype);
    }

    mProfiler = std::make_shared<kernels::GemmProfilerBackend>();
    // Get tactics for both GEMM1 and GEMM2, combine them
    auto gemm1_tactics = mKernelRunner->getTactics(kernels::MoeGemmId::GEMM_1);
    auto gemm2_tactics = mKernelRunner->getTactics(kernels::MoeGemmId::GEMM_2);
    mAllProfiles = gemm1_tactics;
    mAllProfiles.insert(mAllProfiles.end(), gemm2_tactics.begin(), gemm2_tactics.end());
    TVM_FFI_ICHECK(!mAllProfiles.empty())
        << "No valid tactics available for fused moe op with the requested input combination "
           "Activation: "
        << DLDataTypeToString(mActivationDtype) << ", Weight: " << DLDataTypeToString(mWeightDtype)
        << ", Output: " << DLDataTypeToString(mOutputDtype);
  }

  void runMoe(TensorView output, TensorView input, TensorView token_selected_experts,
              Optional<TensorView> token_final_scales, TensorView fc1_expert_weights,
              Optional<TensorView> fc1_expert_biases, TensorView fc2_expert_weights,
              Optional<TensorView> fc2_expert_biases, Optional<Array<Tensor>> quant_scales,
              Optional<TensorView> input_sf, Optional<TensorView> swiglu_alpha,
              Optional<TensorView> swiglu_beta, Optional<TensorView> swiglu_limit, int64_t tp_size,
              int64_t tp_rank, int64_t ep_size, int64_t ep_rank, int64_t cluster_size,
              int64_t cluster_rank, bool enable_alltoall, bool min_latency_mode,
              Optional<Array<int64_t>> profile_ids, bool enable_pdl,
              ActivationType base_activation_type = ActivationType::Swiglu) {
    std::lock_guard<std::mutex> lock(mMutex);

    TVM_FFI_ICHECK(cluster_size == 1 && cluster_rank == 0)
        << "smart_router is supported in min_latency mode";

    CHECK_INPUT_TYPE(input, mActivationDtype)
    CHECK_INPUT_TYPE(token_selected_experts, dl_int32)
    if (token_final_scales) {
      CHECK_INPUT_TYPE(token_final_scales.value(), dl_float32)
    }
    if (mWeightDtype == dl_uint4x2) {
      // Since dlpack does not support uint4x2, here uses uint8 to bypass
      CHECK_INPUT_TYPE(fc1_expert_weights, dl_uint8);
      CHECK_INPUT_TYPE(fc2_expert_weights, dl_uint8)
    } else {
      CHECK_INPUT_TYPE(fc1_expert_weights, mWeightDtype);
      CHECK_INPUT_TYPE(fc2_expert_weights, mWeightDtype)
    }

    CHECK_DIM(2, input);
    CHECK_DIM(2, token_selected_experts);

    CHECK_DIM(3, fc1_expert_weights);
    CHECK_DIM(3, fc2_expert_weights);

    if (fc1_expert_biases.has_value() || fc2_expert_biases.has_value()) {
      CHECK_INPUT_TYPE(fc1_expert_biases.value(), mOutputDtype);
      CHECK_INPUT_TYPE(fc2_expert_biases.value(), mOutputDtype);

      CHECK_DIM(2, fc1_expert_biases.value());
      CHECK_DIM(2, fc2_expert_biases.value());
      TVM_FFI_ICHECK_EQ(fc1_expert_weights->shape[0], fc1_expert_biases.value()->shape[0])
          << "fc1_expert_weights and fc1_expert_biases must have the same number of experts.";
      TVM_FFI_ICHECK_EQ(fc2_expert_weights->shape[0], fc2_expert_biases.value()->shape[0])
          << "fc2_expert_weights and fc2_expert_biases must have the same number of experts.";
      TVM_FFI_ICHECK_EQ(fc1_expert_biases.value()->shape[1], fc1_expert_weights->shape[1])
          << "fc1_expert_biases should match fc1_expert_weights output shape.";
      TVM_FFI_ICHECK_EQ(fc2_expert_biases.value()->shape[1], fc2_expert_weights->shape[1])
          << "fc2_expert_biases should match fc2_expert_weights output shape.";
    }

    TVM_FFI_ICHECK_EQ(input->shape[0], token_selected_experts->shape[0])
        << "input and token_selected_experts must have the same num tokens.";
    if (token_final_scales.has_value()) {
      CHECK_DIM(2, token_final_scales.value());
      TVM_FFI_ICHECK_EQ(input->shape[0], token_final_scales.value()->shape[0])
          << "input and token_selected_experts_probs must have the same num tokens.";
      TVM_FFI_ICHECK_EQ(token_selected_experts->shape[1], token_final_scales.value()->shape[1])
          << "token_selected_experts and token_final_scales must have the same number of "
             "experts per token.";
    }
    TVM_FFI_ICHECK_EQ(fc1_expert_weights->shape[0], fc2_expert_weights->shape[0])
        << "fc1_expert_weights and fc2_expert_weights must have the same number of experts.";

    if (isGatedActivation(base_activation_type)) {
      TVM_FFI_ICHECK_EQ(fc1_expert_weights->shape[1],
                        fc2_expert_weights->shape[2] * mInnerDimMultiplier * 2)
          << "fc1_expert_weights inter size must be 2 times fc2_expert_weights inter size.";
    } else {
      TVM_FFI_ICHECK_EQ(fc1_expert_weights->shape[1],
                        fc2_expert_weights->shape[2] * mInnerDimMultiplier)
          << "fc1_expert_weights inter size must be equal to fc2_expert_weights inter size.";
    }

    int experts_per_token = token_selected_experts->shape[1];
    int64_t num_rows = input->shape[0];
    int64_t hidden_size = fc2_expert_weights->shape[1];
    int64_t inter_size = fc2_expert_weights->shape[2] * mInnerDimMultiplier;

    if (isWMxfp4AMxfp8Quant() || isWMxfp4AFp8Quant()) {
      // MXFP4 weights are required to bealigned to 128 bytes
      TVM_FFI_ICHECK_EQ(hidden_size % 128, 0)
          << "hidden_size must be divisible by 128 for MXFP4 weights";
      TVM_FFI_ICHECK_EQ(inter_size % 128, 0)
          << "inter_size must be divisible by 128 for MXFP4 weights";
    } else {
      // TMA requires at least 128 bit alignment
      auto min_alignment = 128 / (8 * std::min(mActivationDtype.bits * mActivationDtype.lanes / 8,
                                               mWeightDtype.bits * mWeightDtype.lanes / 8));
      TVM_FFI_ICHECK_EQ(hidden_size % min_alignment, 0)
          << "hidden_size " << hidden_size << " must be divisible by " << min_alignment
          << " for weights";
      TVM_FFI_ICHECK_EQ(inter_size % min_alignment, 0)
          << "inter_size " << inter_size << " must be divisible by " << min_alignment
          << " for weights";
    }

    int const num_experts_on_rank = fc2_expert_weights->shape[0];
    auto const num_experts_total = static_cast<int>(num_experts_on_rank * ep_size);
    auto parallelism_config = kernels::MOEParallelismConfig(tp_size, tp_rank, ep_size, ep_rank);
    if (swiglu_alpha.has_value()) {
      CHECK_INPUT_AND_TYPE(swiglu_alpha.value(), dl_float32);
      TVM_FFI_ICHECK_EQ(swiglu_alpha.value()->shape[0], num_experts_on_rank)
          << "swiglu_alpha must have num_experts_on_rank elements.";
      base_activation_type = ActivationType::SwigluBias;
    }
    if (swiglu_beta.has_value()) {
      CHECK_INPUT_AND_TYPE(swiglu_beta.value(), dl_float32);
      TVM_FFI_ICHECK_EQ(swiglu_beta.value()->shape[0], num_experts_on_rank)
          << "swiglu_beta must have num_experts_on_rank elements.";
      base_activation_type = ActivationType::SwigluBias;
    }
    if (swiglu_limit.has_value()) {
      CHECK_INPUT_AND_TYPE(swiglu_limit.value(), dl_float32);
      TVM_FFI_ICHECK_EQ(swiglu_limit.value()->shape[0], num_experts_on_rank)
          << "swiglu_limit must have num_experts_on_rank elements.";
      base_activation_type = ActivationType::SwigluBias;
    }
    auto activation_params = ActivationParams(
        base_activation_type,
        reinterpret_cast<float const*>(swiglu_alpha.has_value() ? swiglu_alpha.value()->data
                                                                : nullptr),
        reinterpret_cast<float const*>(swiglu_beta.has_value() ? swiglu_beta.value()->data
                                                               : nullptr),
        reinterpret_cast<float const*>(swiglu_limit.has_value() ? swiglu_limit.value()->data
                                                                : nullptr));

    setRunnerProfiles(profile_ids);

    auto stream = get_stream(input->device);

    WorkspaceInfo workspace_info = getWorkspaceInfo(
        num_rows, hidden_size, inter_size, num_experts_total, static_cast<int>(experts_per_token),
        base_activation_type, parallelism_config, min_latency_mode);

    auto const quant_params =
        getQuantParams(num_experts_on_rank, hidden_size, inter_size, quant_scales);
    kernels::MoeMinLatencyParams min_latency_params{};

    // TODO: support lora in the future
    ::tensorrt_llm::kernels::LoraParams lora_params{};
    // HACK Define default values for parameters we don't have good values for
    bool const swizzled_input_sf = false;              // Assume input_sf is not swizzled by default
    int64_t const unpadded_hidden_size = hidden_size;  // Assume no padding by default
    bool const use_lora = false;                       // No lora support yet
#ifdef USING_OSS_CUTLASS_MOE_GEMM
    mKernelRunner->runMoe(
        input->data, input_sf.has_value() ? input_sf.value()->data : nullptr, swizzled_input_sf,
        reinterpret_cast<int const*>(token_selected_experts->data),
        token_final_scales.has_value()
            ? reinterpret_cast<float const*>(token_final_scales.value()->data)
            : nullptr,
        fc1_expert_weights->data,
        fc1_expert_biases.has_value() ? fc1_expert_biases.value()->data : nullptr,
        activation_params, fc2_expert_weights->data,
        fc2_expert_biases.has_value() ? fc2_expert_biases.value()->data : nullptr, quant_params,
        num_rows, hidden_size, unpadded_hidden_size, inter_size, num_experts_total,
        static_cast<int>(experts_per_token), static_cast<char*>(workspace_info.workspace->data),
        output->data, static_cast<int*>(workspace_info.src_to_dest_map), parallelism_config,
        enable_alltoall, use_lora, lora_params, mUseDeepSeekFP8BlockScaling, min_latency_mode,
        min_latency_params, enable_pdl, stream);
#else
    mKernelRunner->runMoe(
        input->data, input_sf.has_value() ? input_sf.value()->data : nullptr, swizzled_input_sf,
        reinterpret_cast<int const*>(token_selected_experts->data),
        token_final_scales.has_value()
            ? reinterpret_cast<float const*>(token_final_scales.value()->data)
            : nullptr,
        fc1_expert_weights->data,
        fc1_expert_biases.has_value() ? fc1_expert_biases.value()->data : nullptr,
        activation_params, fc2_expert_weights->data,
        fc2_expert_biases.has_value() ? fc2_expert_biases.value()->data : nullptr, quant_params,
        num_rows, hidden_size, unpadded_hidden_size, inter_size, num_experts_total,
        static_cast<int>(experts_per_token), static_cast<char*>(workspace_info.workspace),
        output->data, static_cast<int*>(workspace_info.src_to_dest_map), parallelism_config, false,
        use_lora, lora_params, mUseDeepSeekFP8BlockScaling, min_latency_mode, min_latency_params,
        enable_pdl, stream);
#endif
  }

  void runMoeMinLantency(TensorView output, TensorView input, TensorView token_selected_experts,
                         Optional<TensorView> token_final_scales, TensorView fc1_expert_weights,
                         Optional<TensorView> fc1_expert_biases, TensorView fc2_expert_weights,
                         Optional<TensorView> fc2_expert_biases,
                         Optional<Array<Tensor>> quant_scales, Optional<TensorView> input_sf,
                         Optional<TensorView> swiglu_alpha, Optional<TensorView> swiglu_beta,
                         Optional<TensorView> swiglu_limit, TensorView num_active_experts_per_node,
                         TensorView experts_to_token_score, TensorView active_expert_global_ids,
                         int64_t tp_size, int64_t tp_rank, int64_t ep_size, int64_t ep_rank,
                         int64_t cluster_size, int64_t cluster_rank, bool enable_alltoall,
                         bool min_latency_mode, Optional<Array<int64_t>> profile_ids,
                         bool enable_pdl,
                         ActivationType base_activation_type = ActivationType::Swiglu) {
    std::lock_guard<std::mutex> lock(mMutex);

    CHECK_INPUT_TYPE(input, mActivationDtype)
    CHECK_INPUT_TYPE(token_selected_experts, dl_int32)
    if (token_final_scales) {
      CHECK_INPUT_TYPE(token_final_scales.value(), dl_float32)
    }
    if (mWeightDtype == dl_uint4x2) {
      // Since dlpack does not support uint4x2, here uses uint8 to bypass
      CHECK_INPUT_TYPE(fc1_expert_weights, dl_uint8);
      CHECK_INPUT_TYPE(fc2_expert_weights, dl_uint8)
    } else {
      CHECK_INPUT_TYPE(fc1_expert_weights, mWeightDtype);
      CHECK_INPUT_TYPE(fc2_expert_weights, mWeightDtype)
    }

    CHECK_DIM(2, input);
    CHECK_DIM(2, token_selected_experts);

    CHECK_DIM(3, fc1_expert_weights);
    CHECK_DIM(3, fc2_expert_weights);

    if (fc1_expert_biases.has_value() || fc2_expert_biases.has_value()) {
      CHECK_INPUT_TYPE(fc1_expert_biases.value(), mOutputDtype);
      CHECK_INPUT_TYPE(fc2_expert_biases.value(), mOutputDtype);
      CHECK_DIM(2, fc1_expert_biases.value());
      CHECK_DIM(2, fc2_expert_biases.value());
      TVM_FFI_ICHECK_EQ(fc1_expert_weights->shape[0], fc1_expert_biases.value()->shape[0])
          << "fc1_expert_weights and fc1_expert_biases must have the same number of experts.";
      TVM_FFI_ICHECK_EQ(fc2_expert_weights->shape[0], fc2_expert_biases.value()->shape[0])
          << "fc2_expert_weights and fc2_expert_biases must have the same number of experts.";
      TVM_FFI_ICHECK_EQ(fc1_expert_biases.value()->shape[1], fc1_expert_weights->shape[1])
          << "fc1_expert_biases should match fc1_expert_weights output shape.";
      TVM_FFI_ICHECK_EQ(fc2_expert_biases.value()->shape[1], fc2_expert_weights->shape[1])
          << "fc2_expert_biases should match fc2_expert_weights output shape.";
    }

    TVM_FFI_ICHECK_EQ(input->shape[0], token_selected_experts->shape[0])
        << "input and token_selected_experts must have the same num tokens.";
    if (token_final_scales) {
      CHECK_DIM(2, token_final_scales.value());
      TVM_FFI_ICHECK_EQ(input->shape[0], token_final_scales.value()->shape[0])
          << "input and token_selected_experts_probs must have the same num tokens.";
      TVM_FFI_ICHECK_EQ(token_selected_experts->shape[1], token_final_scales.value()->shape[1])
          << "token_selected_experts and token_final_scales must have the same number of "
             "experts per token.";
    }
    TVM_FFI_ICHECK_EQ(fc1_expert_weights->shape[0], fc2_expert_weights->shape[0])
        << "fc1_expert_weights and fc2_expert_weights must have the same number of experts.";
    if (isGatedActivation(base_activation_type)) {
      TVM_FFI_ICHECK_EQ(fc1_expert_weights->shape[1],
                        fc2_expert_weights->shape[2] * mInnerDimMultiplier * 2)
          << "fc1_expert_weights inter size must be 2 times fc2_expert_weights inter size.";
    } else {
      TVM_FFI_ICHECK_EQ(fc1_expert_weights->shape[1],
                        fc2_expert_weights->shape[2] * mInnerDimMultiplier)
          << "fc1_expert_weights inter size must be equal to fc2_expert_weights inter size.";
    }

    TVM_FFI_ICHECK(!input_sf.has_value() || isWMxfp4AMxfp8Quant() || isNvfp4Quant())
        << "Block-scaling factors provided for non block-scaling quantization";

    int experts_per_token = token_selected_experts->shape[1];
    int64_t num_rows = input->shape[0];
    int64_t hidden_size = fc2_expert_weights->shape[1];
    int64_t inter_size = fc2_expert_weights->shape[2] * mInnerDimMultiplier;

    int const num_experts_on_rank = fc2_expert_weights->shape[0];
    auto const num_experts_total = static_cast<int>(num_experts_on_rank * ep_size);
    auto parallelism_config = kernels::MOEParallelismConfig(tp_size, tp_rank, ep_size, ep_rank);
    if (swiglu_alpha.has_value()) {
      CHECK_INPUT_AND_TYPE(swiglu_alpha.value(), dl_float32);
      TVM_FFI_ICHECK_EQ(swiglu_alpha.value()->shape[0], num_experts_on_rank)
          << "swiglu_alpha must have num_experts_on_rank elements.";
      base_activation_type = ActivationType::SwigluBias;
    }
    if (swiglu_beta.has_value()) {
      CHECK_INPUT_AND_TYPE(swiglu_beta.value(), dl_float32);
      TVM_FFI_ICHECK_EQ(swiglu_beta.value()->shape[0], num_experts_on_rank)
      "swiglu_beta must have num_experts_on_rank elements.";
      base_activation_type = ActivationType::SwigluBias;
    }
    if (swiglu_limit.has_value()) {
      CHECK_INPUT_AND_TYPE(swiglu_limit.value(), dl_float32);
      TVM_FFI_ICHECK_EQ(swiglu_limit.value()->shape[0], num_experts_on_rank)
          << "swiglu_limit must have num_experts_on_rank elements.";
      base_activation_type = ActivationType::SwigluBias;
    }
    auto activation_params = ActivationParams(
        base_activation_type,
        reinterpret_cast<float const*>(swiglu_alpha.has_value() ? swiglu_alpha.value()->data
                                                                : nullptr),
        reinterpret_cast<float const*>(swiglu_beta.has_value() ? swiglu_beta.value()->data
                                                               : nullptr),
        reinterpret_cast<float const*>(swiglu_limit.has_value() ? swiglu_limit.value()->data
                                                                : nullptr));

    setRunnerProfiles(profile_ids);

    auto stream = get_stream(input->device);

    CHECK_DIM(1, num_active_experts_per_node);
    CHECK_INPUT_TYPE(num_active_experts_per_node, dl_int32);
    TVM_FFI_ICHECK_EQ(num_active_experts_per_node->shape[0], 1);

    CHECK_DIM(2, experts_to_token_score);
    CHECK_INPUT_TYPE(experts_to_token_score, dl_float32);
    TVM_FFI_ICHECK_EQ(experts_to_token_score->shape[0], num_experts_on_rank);
    TVM_FFI_ICHECK_EQ(experts_to_token_score->shape[1], num_rows);

    CHECK_DIM(1, active_expert_global_ids);
    CHECK_INPUT_TYPE(active_expert_global_ids, dl_int32);
    TVM_FFI_ICHECK_EQ(active_expert_global_ids->shape[0], num_experts_on_rank);

    kernels::MoeMinLatencyParams min_latency_params{};
    min_latency_params.num_active_experts_per_node =
        static_cast<int*>(num_active_experts_per_node->data);
    min_latency_params.experts_to_token_score = static_cast<float*>(experts_to_token_score->data);
    min_latency_params.active_expert_global_ids = static_cast<int*>(active_expert_global_ids->data);

    WorkspaceInfo workspace_info = getWorkspaceInfo(
        num_rows, hidden_size, inter_size, num_experts_total, static_cast<int>(experts_per_token),
        base_activation_type, parallelism_config, min_latency_mode);

    auto const quant_params =
        getQuantParams(num_experts_on_rank, hidden_size, inter_size, quant_scales);

    // TODO: support lora in the future
    ::tensorrt_llm::kernels::LoraParams lora_params{};
    // HACK Define default values for parameters we don't have good values for
    bool const swizzled_input_sf_ml = false;  // Assume input_sf is not swizzled by default
    int64_t const unpadded_hidden_size_ml = hidden_size;  // Assume no padding by default
    bool const use_lora_ml = false;                       // No lora support yet
#ifdef USING_OSS_CUTLASS_MOE_GEMM
    mKernelRunner->runMoe(
        input->data, input_sf.has_value() ? input_sf.value()->data : nullptr, swizzled_input_sf_ml,
        reinterpret_cast<int const*>(token_selected_experts->data),
        token_final_scales.has_value()
            ? reinterpret_cast<float const*>(token_final_scales.value()->data)
            : nullptr,
        fc1_expert_weights->data,
        fc1_expert_biases.has_value() ? fc1_expert_biases.value()->data : nullptr,
        activation_params, fc2_expert_weights->data,
        fc2_expert_biases.has_value() ? fc2_expert_biases.value()->data : nullptr, quant_params,
        num_rows, hidden_size, unpadded_hidden_size_ml, inter_size, num_experts_total,
        static_cast<int>(experts_per_token), static_cast<char*>(workspace_info.workspace->data),
        output->data, static_cast<int*>(workspace_info.src_to_dest_map), parallelism_config,
        enable_alltoall, use_lora_ml, lora_params, mUseDeepSeekFP8BlockScaling, min_latency_mode,
        min_latency_params, enable_pdl, stream);
#else
    mKernelRunner->runMoe(
        input->data, input_sf.has_value() ? input_sf.value()->data : nullptr, swizzled_input_sf_ml,
        reinterpret_cast<int const*>(token_selected_experts->data),
        token_final_scales.has_value()
            ? reinterpret_cast<float const*>(token_final_scales.value()->data)
            : nullptr,
        fc1_expert_weights->data,
        fc1_expert_biases.has_value() ? fc1_expert_biases.value()->data : nullptr,
        activation_params, fc2_expert_weights->data,
        fc2_expert_biases.has_value() ? fc2_expert_biases.value()->data : nullptr, quant_params,
        num_rows, hidden_size, unpadded_hidden_size_ml, inter_size, num_experts_total,
        static_cast<int>(experts_per_token), static_cast<char*>(workspace_info.workspace),
        output->data, static_cast<int*>(workspace_info.src_to_dest_map), parallelism_config, false,
        use_lora_ml, lora_params, mUseDeepSeekFP8BlockScaling, min_latency_mode, min_latency_params,
        enable_pdl, stream);
#endif
  }

  int64_t getTacticNum() {
    std::lock_guard<std::mutex> lock(mMutex);
    return mAllProfiles.size();
  }

  void runGemmProfile(TensorView input, TensorView fc1_expert_weights,
                      Optional<TensorView> fc1_expert_biases, TensorView fc2_expert_weights,
                      Optional<TensorView> fc2_expert_biases, int64_t top_k, int64_t tp_size,
                      int64_t tp_rank, int64_t ep_size, int64_t ep_rank, int64_t cluster_size,
                      int64_t cluster_rank, bool enable_alltoall, bool min_latency_mode,
                      int64_t gemm_idx, int64_t profile_id, bool do_preparation, bool enable_pdl,
                      ActivationType activation_type) {
    std::lock_guard<std::mutex> lock(mMutex);

    // TODO: support profiling under fp8 block scaling in the future
    if (mUseDeepSeekFP8BlockScaling) {
      return;
    }

    int64_t num_rows = input->shape[0];
    int64_t hidden_size = fc2_expert_weights->shape[1];
    int64_t inter_size = fc2_expert_weights->shape[2] * mInnerDimMultiplier;
    int64_t group_size_ =
        isInt4Quant() ? TmaWarpSpecializedGroupedGemmInput::INT4GroupwiseParams::int4_group_size
                      : -1;
    int64_t group_size =
        isWFP4A16Quant()
            ? TmaWarpSpecializedGroupedGemmInput::INT4GroupwiseParams::wfp4a16_group_size
            : group_size_;
    int const num_experts = static_cast<int>(fc2_expert_weights->shape[0] * ep_size);

    // Get specific profile configs according to the profile_id.
    // Fallback tactic is set to be 0
    // TODO: use the best tactic id found offline for a better default inference perf
    auto profile = profile_id == -1 ? mAllProfiles.front() : mAllProfiles[profile_id];

    auto stream = get_stream(input->device);

    auto const* expert_weights_ptr =
        (gemm_idx == 1) ? fc1_expert_weights->data : fc2_expert_weights->data;

    // Preparation phase, only enabled during autotuning warmup phase.
    if (do_preparation) {
      // Set profiled gemm idx
      mProfiler->mGemmToProfile = (gemm_idx == 1) ? profiler_backend::GemmToProfile::GEMM_1
                                                  : profiler_backend::GemmToProfile::GEMM_2;

      // mProfiler init
      auto parallelism_config = kernels::MOEParallelismConfig(
          static_cast<int>(tp_size), static_cast<int>(tp_rank), static_cast<int>(ep_size),
          static_cast<int>(ep_rank), static_cast<int>(cluster_size),
          static_cast<int>(cluster_rank));

      bool USE_BIAS = fc1_expert_biases.has_value() || fc2_expert_biases.has_value();
      bool USE_LORA = false;
      auto activation_dtype =
          (mUseW4GroupScaling && !isWFP4A16Quant()) ? dl_float8_e4m3fn : mActivationDtype;
      activation_dtype = isNvfp4Quant() ? dl_int64 : activation_dtype;
      int64_t const unpadded_hidden_size_profiler = hidden_size;  // HACK no padding by default
#ifdef USING_OSS_CUTLASS_MOE_GEMM
      mProfiler->init(*mKernelRunner.get(), mProfiler->mGemmToProfile,
                      DtypeUtils::dataType(activation_dtype), DtypeUtils::dataType(mWeightDtype),
                      DtypeUtils::dataType(mOutputDtype), num_experts, static_cast<int>(top_k),
<<<<<<< HEAD
                      hidden_size, unpadded_hidden_size_profiler, inter_size, group_size,
                      ActivationType::Swiglu, USE_BIAS, USE_LORA, min_latency_mode,
=======
                      hidden_size, inter_size, group_size, activation_type, USE_BIAS, USE_LORA,
                      min_latency_mode,
>>>>>>> ffcc5f42
                      /*need_weights*/ false, parallelism_config, enable_alltoall);
#else
      mProfiler->init(*mKernelRunner.get(), mProfiler->mGemmToProfile,
                      DtypeUtils::dataType(activation_dtype), DtypeUtils::dataType(mWeightDtype),
                      DtypeUtils::dataType(mOutputDtype), num_experts, static_cast<int>(top_k),
<<<<<<< HEAD
                      hidden_size, unpadded_hidden_size_profiler, inter_size, group_size,
                      ActivationType::Swiglu, USE_BIAS, USE_LORA, min_latency_mode,
=======
                      hidden_size, inter_size, group_size, activation_type, USE_BIAS, USE_LORA,
                      min_latency_mode,
>>>>>>> ffcc5f42
                      /*need_weights*/ false, parallelism_config);
#endif

      size_t profile_workspace_size = mProfiler->getWorkspaceSize(num_rows);
      int device_id;
      cudaGetDevice(&device_id);
      mProfileWorkspace = alloc_tensor({static_cast<int64_t>(profile_workspace_size)}, dl_int8,
                                       DLDevice{kDLCUDA, device_id});

      mProfiler->prepare(num_rows, static_cast<char*>(mProfileWorkspace->data), expert_weights_ptr,
                         enable_pdl, stream);
    }

    // Profile specific tactic. Assuming at least one preparation phase has been executed already.
    mProfiler->runProfiler(num_rows, profile, static_cast<char*>(mProfileWorkspace->data),
                           expert_weights_ptr, enable_pdl, stream);
  }

  const char* kind() const final { return "fused_moe_runner"; }
  Optional<Function> GetFunction(const tvm::ffi::String& name) final {
    if (name == "run_gemm_profile") {
      return Function::FromTyped(
          [this](TensorView input, TensorView fc1_expert_weights,
                 Optional<TensorView> fc1_expert_biases, TensorView fc2_expert_weights,
                 Optional<TensorView> fc2_expert_biases, int64_t top_k, int64_t tp_size,
                 int64_t tp_rank, int64_t ep_size, int64_t ep_rank, int64_t cluster_size,
                 int64_t cluster_rank, bool enable_alltoall, bool min_latency_mode,
                 int64_t gemm_idx, int64_t profile_id, bool do_preparation, bool enable_pdl,
                 int64_t activation_type) {
            runGemmProfile(input, fc1_expert_weights, fc1_expert_biases, fc2_expert_weights,
                           fc2_expert_biases, top_k, tp_size, tp_rank, ep_size, ep_rank,
                           cluster_size, cluster_rank, enable_alltoall, min_latency_mode, gemm_idx,
                           profile_id, do_preparation, enable_pdl,
                           static_cast<ActivationType>(activation_type));
          });
    } else if (name == "get_tactic_num") {
      return Function::FromTyped([this]() -> int64_t { return getTacticNum(); });
    } else if (name == "run_moe") {
      return Function::FromTyped(
          [this](TensorView output, TensorView input, TensorView token_selected_experts,
                 Optional<TensorView> token_final_scales, TensorView fc1_expert_weights,
                 Optional<TensorView> fc1_expert_biases, TensorView fc2_expert_weights,
                 Optional<TensorView> fc2_expert_biases, Optional<Array<Tensor>> quant_scales,
                 Optional<TensorView> input_sf, Optional<TensorView> swiglu_alpha,
                 Optional<TensorView> swiglu_beta, Optional<TensorView> swiglu_limit,
                 int64_t tp_size, int64_t tp_rank, int64_t ep_size, int64_t ep_rank,
                 int64_t cluster_size, int64_t cluster_rank, bool enable_alltoall,
                 bool min_latency_mode, Optional<Array<int64_t>> profile_ids, bool enable_pdl,
                 int64_t base_activation_type) {
            runMoe(output, input, token_selected_experts, token_final_scales, fc1_expert_weights,
                   fc1_expert_biases, fc2_expert_weights, fc2_expert_biases, quant_scales, input_sf,
                   swiglu_alpha, swiglu_beta, swiglu_limit, tp_size, tp_rank, ep_size, ep_rank,
                   cluster_size, cluster_rank, enable_alltoall, min_latency_mode, profile_ids,
                   enable_pdl, static_cast<ActivationType>(base_activation_type));
          });
    } else if (name == "run_moe_min_latency") {
      return Function::FromTyped(
          [this](TensorView output, TensorView input, TensorView token_selected_experts,
                 Optional<TensorView> token_final_scales, TensorView fc1_expert_weights,
                 Optional<TensorView> fc1_expert_biases, TensorView fc2_expert_weights,
                 Optional<TensorView> fc2_expert_biases, Optional<Array<Tensor>> quant_scales,
                 Optional<TensorView> input_sf, Optional<TensorView> swiglu_alpha,
                 Optional<TensorView> swiglu_beta, Optional<TensorView> swiglu_limit,
                 TensorView num_active_experts_per_node, TensorView experts_to_token_score,
                 TensorView active_expert_global_ids, int64_t tp_size, int64_t tp_rank,
                 int64_t ep_size, int64_t ep_rank, int64_t cluster_size, int64_t cluster_rank,
                 bool enable_alltoall, bool min_latency_mode, Optional<Array<int64_t>> profile_ids,
                 bool enable_pdl, int64_t base_activation_type) {
            runMoeMinLantency(
                output, input, token_selected_experts, token_final_scales, fc1_expert_weights,
                fc1_expert_biases, fc2_expert_weights, fc2_expert_biases, quant_scales, input_sf,
                swiglu_alpha, swiglu_beta, swiglu_limit, num_active_experts_per_node,
                experts_to_token_score, active_expert_global_ids, tp_size, tp_rank, ep_size,
                ep_rank, cluster_size, cluster_rank, enable_alltoall, min_latency_mode, profile_ids,
                enable_pdl, static_cast<ActivationType>(base_activation_type));
          });
    } else {
      return Function(nullptr);
    }
  }

 private:
  struct WorkspaceInfo {
    Tensor workspace{};
    void* src_to_dest_map{};
  };

  std::mutex mMutex;
  std::shared_ptr<kernels::CutlassMoeFCRunnerInterface> mKernelRunner;
  std::shared_ptr<kernels::GemmProfilerBackend> mProfiler;
  DLDataType mActivationDtype;
  DLDataType mWeightDtype;
  DLDataType mOutputDtype;
  // number of elements packed into the inner dimension of a matrix
  // e.g. 16 nvfp4 elements are packed into a single int64 element
  int64_t mInnerDimMultiplier;
  Tensor mProfileWorkspace;

  bool mUseDeepSeekFP8BlockScaling = false;
  bool mUseW4GroupScaling = false;
  bool mUseMxfp8ActScaling = false;

  using Profile = tensorrt_llm::cutlass_extensions::CutlassGemmConfig;
  std::vector<Profile> mAllProfiles;

  void setRunnerProfiles(Optional<Array<int64_t>> profile_ids) {
    if (mUseDeepSeekFP8BlockScaling) {
      auto config = tensorrt_llm::cutlass_extensions::CutlassGemmConfig(
          tensorrt_llm::cutlass_extensions::CutlassTileConfigSM90::CtaShape128x16x128B,
          tensorrt_llm::cutlass_extensions::MainloopScheduleType::AUTO,
          tensorrt_llm::cutlass_extensions::EpilogueScheduleType::AUTO,
          tensorrt_llm::cutlass_extensions::ClusterShape::ClusterShape_1x1x1);
      mKernelRunner->setTactic(config, config);
      return;
    }

    auto best_gemm1_profile = mAllProfiles.front();
    auto best_gemm2_profile = mAllProfiles.front();
    if (profile_ids.has_value()) {
      TVM_FFI_ICHECK_EQ(profile_ids.value().size(), 2) << "Expecting 2 profile ids";
      best_gemm1_profile = profile_ids.value()[0] == -1 ? best_gemm1_profile
                                                        : mAllProfiles.at(profile_ids.value()[0]);
      best_gemm2_profile = profile_ids.value()[1] == -1 ? best_gemm2_profile
                                                        : mAllProfiles.at(profile_ids.value()[1]);
    }
    mKernelRunner->setTactic(best_gemm1_profile, best_gemm2_profile);
  }

  WorkspaceInfo getWorkspaceInfo(int64_t num_rows, int64_t hidden_size, int64_t inter_size,
                                 int num_experts, int experts_per_token,
                                 ActivationType activation_type,
                                 kernels::MOEParallelismConfig parallelismConfig,
                                 bool min_latency_mode) {
    size_t moe_workspace_size = mKernelRunner->getWorkspaceSize(
        num_rows, hidden_size, inter_size, num_experts, experts_per_token, activation_type,
        parallelismConfig, /* use_lora */ false, mUseDeepSeekFP8BlockScaling, min_latency_mode,
        mUseW4GroupScaling);
    size_t src_to_dest_map_size = experts_per_token * num_rows * sizeof(int);

    std::vector<size_t> workspaces{moe_workspace_size, src_to_dest_map_size};

    size_t total_workspace_size =
        common::calculateTotalWorkspaceSize(workspaces.data(), workspaces.size());

    WorkspaceInfo info{};
    int device_id;
    cudaGetDevice(&device_id);
    info.workspace = alloc_tensor({static_cast<int64_t>(total_workspace_size)}, dl_int8,
                                  DLDevice{kDLCUDA, device_id});
    info.src_to_dest_map =
        common::nextWorkspacePtr(static_cast<int8_t*>(info.workspace->data), moe_workspace_size);

    return info;
  }

  kernels::QuantParams getQuantParams(int64_t num_experts_on_rank, int64_t hidden_size,
                                      int64_t inter_size,
                                      Optional<Array<Tensor>> quant_scales) const {
    if (isFp8Quant()) {
      TVM_FFI_ICHECK(quant_scales.has_value()) << "Expecting quant scales for fp8 quantization";
      TVM_FFI_ICHECK_EQ(quant_scales.value().size(), 4)
          << "Expecting 4 quant scales for fp8 quantization";

      auto const fc1_dequant = quant_scales.value()[0];
      auto const fc2_quant = quant_scales.value()[1];
      auto const fc2_dequant = quant_scales.value()[2];
      auto const fc1_input_dequant = quant_scales.value()[3];

      // Check types
      CHECK_INPUT_TYPE(fc1_dequant, dl_float32);
      CHECK_INPUT_TYPE(fc2_quant, dl_float32);
      CHECK_INPUT_TYPE(fc2_dequant, dl_float32);
      CHECK_INPUT_TYPE(fc1_input_dequant, dl_float32);
      // Check ranks
      CHECK_DIM(1, fc1_dequant);
      TVM_FFI_ICHECK_LE(fc2_quant->ndim, 1) << "fc2 quant must be a scalar or 1-D tensor";
      CHECK_DIM(1, fc2_dequant);
      CHECK_DIM(0, fc1_input_dequant);
      // Check shapes
      TVM_FFI_ICHECK_EQ(fc1_dequant->shape[0], num_experts_on_rank)
          << "fc1 dequant size must be (num_experts_on_rank,)";
      TVM_FFI_ICHECK(fc2_quant->ndim == 0 || fc2_quant->shape[0] == num_experts_on_rank)
          << "fc2 quant must be scalar or (num_experts_on_rank,)";
      TVM_FFI_ICHECK_EQ(fc2_dequant->shape[0], num_experts_on_rank)
          << "fc2 dequant size must be (num_experts_on_rank,)";

      return kernels::QuantParams::FP8(
          static_cast<float const*>(fc1_dequant->data), static_cast<float const*>(fc2_quant->data),
          static_cast<float const*>(fc2_dequant->data),
          /* fp8 output quant scale */ nullptr, static_cast<float const*>(fc1_input_dequant->data),
          fc2_quant->ndim == 1);
    } else if (isWMxfp4AFp8Quant()) {
      TVM_FFI_ICHECK(quant_scales.has_value())
          << "Expecting quant scales for W4A8_MXFP4_MXF8 quantization";
      TVM_FFI_ICHECK_EQ(quant_scales.value().size(), 5)
          << "Expecting 5 quant scales for W4A8_MXFP4_FP8 quantization";

      auto const fc1_weight_block = quant_scales.value()[0];
      auto const fc1_global = quant_scales.value()[1];
      auto const fc2_act_global = quant_scales.value()[2];
      auto const fc2_weight_block = quant_scales.value()[3];
      auto const fc2_global = quant_scales.value()[4];

      // The input for scale fc1_weight_block / fc2_weight_block is packed into INT32
      constexpr int FP8_PER_INT32 = 4;
      // Check types
      CHECK_INPUT_TYPE(fc1_weight_block, dl_int32);
      CHECK_INPUT_TYPE(fc1_global, dl_float32);
      CHECK_INPUT_TYPE(fc2_act_global, dl_float32);
      CHECK_INPUT_TYPE(fc2_weight_block, dl_int32);
      CHECK_INPUT_TYPE(fc2_global, dl_float32);
      // Check ranks
      CHECK_DIM(3, fc1_weight_block);
      CHECK_DIM(1, fc1_global);
      TVM_FFI_ICHECK_LE(fc2_act_global->ndim, 1) << "fc2 act global must be a scalar or 1-D tensor";
      CHECK_DIM(3, fc2_weight_block);
      CHECK_DIM(1, fc2_global);
      // Check shapes
      TVM_FFI_ICHECK(
          fc1_weight_block->shape[0] == num_experts_on_rank &&
          fc1_weight_block->shape[1] ==
              TmaWarpSpecializedGroupedGemmInput::alignToSfDim(
                  inter_size, TmaWarpSpecializedGroupedGemmInput::MinNDimAlignmentMXFPX) *
                  2 &&
          fc1_weight_block->shape[2] * FP8_PER_INT32 *
                  TmaWarpSpecializedGroupedGemmInput::MXFPXBlockScaleVectorSize ==
              TmaWarpSpecializedGroupedGemmInput::alignToSfDim(
                  hidden_size, TmaWarpSpecializedGroupedGemmInput::MinKDimAlignmentMXFPX))
          << "fc1 weight block size must be (num_experts_on_rank, inter_size * 2, hidden_size // 4 "
             "// block_scale_vector_size)";
      TVM_FFI_ICHECK_EQ(fc1_global->shape[0], num_experts_on_rank)
          << "fc1 global size must be (num_experts_on_rank,)";
      TVM_FFI_ICHECK(fc2_act_global->ndim == 0 || fc2_act_global->shape[0] == num_experts_on_rank)
          << "fc2 act global must be scalar or (num_experts_on_rank,)";
      TVM_FFI_ICHECK(
          fc2_weight_block->shape[0] == num_experts_on_rank &&
          fc2_weight_block->shape[1] ==
              TmaWarpSpecializedGroupedGemmInput::alignToSfDim(
                  hidden_size, TmaWarpSpecializedGroupedGemmInput::MinNDimAlignmentMXFPX) &&
          fc2_weight_block->shape[2] * FP8_PER_INT32 *
                  TmaWarpSpecializedGroupedGemmInput::MXFPXBlockScaleVectorSize ==
              TmaWarpSpecializedGroupedGemmInput::alignToSfDim(
                  inter_size, TmaWarpSpecializedGroupedGemmInput::MinKDimAlignmentMXFPX))
          << "fc2 weight block size must be (num_experts_on_rank, hidden_size, inter_size // 4 // "
             "block_scale_vector_size)";
      TVM_FFI_ICHECK_EQ(fc2_global->shape[0], num_experts_on_rank)
          << "fc2 global size must be (num_experts_on_rank,)";

      return kernels::QuantParams::FP8MXFP4(
          nullptr,
          static_cast<TmaWarpSpecializedGroupedGemmInput::ElementSF*>(fc1_weight_block->data),
          static_cast<float const*>(fc1_global->data),
          static_cast<float const*>(fc2_act_global->data),
          static_cast<TmaWarpSpecializedGroupedGemmInput::ElementSF*>(fc2_weight_block->data),
          static_cast<float const*>(fc2_global->data), false, fc2_act_global->ndim == 1);
    } else if (isWMxfp4AMxfp8Quant()) {
#ifdef USING_OSS_CUTLASS_MOE_GEMM
      TVM_FFI_ICHECK(quant_scales.has_value())
          << "Expecting quant scales for W4A8_MXFP4_MXFP8 quantization";
      TVM_FFI_ICHECK_EQ(quant_scales.value().size(), 4)
      "Expecting 4 quant scales for W4A8_MXFP4_MXFP8 quantization";

      TensorView fc1_weight_block = quant_scales.value()[0];
      TensorView fc1_global = quant_scales.value()[1];
      TensorView fc2_weight_block = quant_scales.value()[2];
      TensorView fc2_global = quant_scales.value()[3];

      // The input for scale fc1_weight_block / fc2_weight_block is packed into INT32
      constexpr int FP8_PER_INT32 = 4;
      CHECK_INPUT_TYPE(fc1_weight_block, dl_int32);
      CHECK_INPUT_TYPE(fc1_global, dl_float32);
      CHECK_INPUT_TYPE(fc2_weight_block, dl_int32);
      CHECK_INPUT_TYPE(fc2_global, dl_float32);
      CHECK_DIM(3, fc1_weight_block);
      CHECK_DIM(1, fc1_global);
      CHECK_DIM(3, fc2_weight_block);
      CHECK_DIM(1, fc2_global);
      TVM_FFI_ICHECK(
          fc1_weight_block->shape[0] == num_experts_on_rank &&
          fc1_weight_block->shape[1] ==
              TmaWarpSpecializedGroupedGemmInput::alignToSfDim(
                  inter_size, TmaWarpSpecializedGroupedGemmInput::MinNDimAlignmentMXFPX) *
                  2 &&
          fc1_weight_block->shape[2] * FP8_PER_INT32 *
                  TmaWarpSpecializedGroupedGemmInput::MXFPXBlockScaleVectorSize ==
              TmaWarpSpecializedGroupedGemmInput::alignToSfDim(
                  hidden_size, TmaWarpSpecializedGroupedGemmInput::MinKDimAlignmentMXFPX))
          << "fc1 weight block size must be (num_experts_on_rank, inter_size * 2, hidden_size // 4 "
             "// block_scale_vector_size)";
      TVM_FFI_ICHECK_EQ(fc1_global->shape[0], num_experts_on_rank)
          << "fc1 global size must be (num_experts_on_rank,)";
      TVM_FFI_ICHECK(
          fc2_weight_block->shape[0] == num_experts_on_rank &&
          fc2_weight_block->shape[1] ==
              TmaWarpSpecializedGroupedGemmInput::alignToSfDim(
                  hidden_size, TmaWarpSpecializedGroupedGemmInput::MinNDimAlignmentMXFPX) &&
          fc2_weight_block->shape[2] * FP8_PER_INT32 *
                  TmaWarpSpecializedGroupedGemmInput::MXFPXBlockScaleVectorSize ==
              TmaWarpSpecializedGroupedGemmInput::alignToSfDim(
                  inter_size, TmaWarpSpecializedGroupedGemmInput::MinKDimAlignmentMXFPX))
          << "fc2 weight block size must be (num_experts_on_rank, hidden_size, inter_size // 4 // "
             "block_scale_vector_size)";
      TVM_FFI_ICHECK_EQ(fc2_global->shape[0], num_experts_on_rank)
          << "fc2 global size must be (num_experts_on_rank,)";

      return kernels::QuantParams::MXFP8MXFP4(
          static_cast<TmaWarpSpecializedGroupedGemmInput::ElementSF*>(fc1_weight_block->data),
          static_cast<float const*>(fc1_global->data),
          static_cast<TmaWarpSpecializedGroupedGemmInput::ElementSF*>(fc2_weight_block->data),
          static_cast<float const*>(fc2_global->data));
#else
      TVM_FFI_ICHECK(false)
          << "MXFP8 x MXFP4 quantization is not supported in OSS Cutlass Moe Gemm";
#endif
    }

    else if (isNvfp4Quant()) {
      TVM_FFI_ICHECK(quant_scales.has_value()) << "Expecting quant scales for nvfp4 quantization";
      TVM_FFI_ICHECK_EQ(quant_scales.value().size(), 6)
          << "Expecting 6 quant scales for nvfp4 quantization";

      TensorView fc1_act_global = quant_scales.value()[0];
      TensorView fc1_weight_block = quant_scales.value()[1];
      TensorView fc1_global = quant_scales.value()[2];
      TensorView fc2_act_global = quant_scales.value()[3];
      TensorView fc2_weight_block = quant_scales.value()[4];
      TensorView fc2_global = quant_scales.value()[5];

      // The input for scale fc1_weight_block / fc2_weight_block is packed into INT32
      constexpr int FP8_PER_INT32 = 4;
      // Check types
      CHECK_INPUT_TYPE(fc1_act_global, dl_float32);
      CHECK_INPUT_TYPE(fc1_weight_block, dl_int32);
      CHECK_INPUT_TYPE(fc1_global, dl_float32);
      CHECK_INPUT_TYPE(fc2_act_global, dl_float32);
      CHECK_INPUT_TYPE(fc2_weight_block, dl_int32);
      CHECK_INPUT_TYPE(fc2_global, dl_float32);
      // Check ranks
      TVM_FFI_ICHECK_LE(fc1_act_global->ndim, 1) << "fc1 act global must be a scalar or 1-D tensor";
      CHECK_DIM(3, fc1_weight_block);
      CHECK_DIM(1, fc1_global);
      TVM_FFI_ICHECK_LE(fc2_act_global->ndim, 1) << "fc2 act global must be a scalar or 1-D tensor";
      CHECK_DIM(3, fc2_weight_block);
      CHECK_DIM(1, fc2_global);
      // Check shapes
      TVM_FFI_ICHECK(fc1_act_global->ndim == 0 || fc1_act_global->shape[0] == num_experts_on_rank)
          << "fc1 act global must be scalar or (num_experts_on_rank,)";
      TVM_FFI_ICHECK(
          fc1_weight_block->shape[0] == num_experts_on_rank &&
          fc1_weight_block->shape[1] ==
              TmaWarpSpecializedGroupedGemmInput::alignToSfDim(
                  inter_size, TmaWarpSpecializedGroupedGemmInput::MinKDimAlignmentNVFP4) *
                  2 &&
          fc1_weight_block->shape[2] * FP8_PER_INT32 *
                  TmaWarpSpecializedGroupedGemmInput::NVFP4BlockScaleVectorSize ==
              TmaWarpSpecializedGroupedGemmInput::alignToSfDim(
                  hidden_size, TmaWarpSpecializedGroupedGemmInput::MinKDimAlignmentNVFP4))
          << "fc1 weight block size must be (num_experts_on_rank, inter_size * 2, hidden_size // 4 "
             "// block_scale_vector_size)";
      TVM_FFI_ICHECK_EQ(fc1_global->shape[0], num_experts_on_rank)
          << "fc1 global size must be (num_experts_on_rank,)";
      TVM_FFI_ICHECK(fc2_act_global->ndim == 0 || fc2_act_global->shape[0] == num_experts_on_rank)
          << "fc2 act global must be scalar or (num_experts_on_rank,)";
      TVM_FFI_ICHECK(
          fc2_weight_block->shape[0] == num_experts_on_rank &&
          fc2_weight_block->shape[1] ==
              TmaWarpSpecializedGroupedGemmInput::alignToSfDim(
                  hidden_size, TmaWarpSpecializedGroupedGemmInput::MinNDimAlignmentNVFP4) &&
          fc2_weight_block->shape[2] * FP8_PER_INT32 *
                  TmaWarpSpecializedGroupedGemmInput::NVFP4BlockScaleVectorSize ==
              TmaWarpSpecializedGroupedGemmInput::alignToSfDim(
                  inter_size, TmaWarpSpecializedGroupedGemmInput::MinKDimAlignmentNVFP4))
          << "fc2 weight block size must be (num_experts_on_rank, hidden_size, inter_size // 4 // "
             "block_scale_vector_size)";
      TVM_FFI_ICHECK_EQ(fc2_global->shape[0], num_experts_on_rank)
          << "fc2 global size must be (num_experts_on_rank,)";

      return kernels::QuantParams::FP4(
          static_cast<float const*>(fc1_act_global->data),
          static_cast<TmaWarpSpecializedGroupedGemmInput::ElementSF*>(fc1_weight_block->data),
          static_cast<float const*>(fc1_global->data),
          static_cast<float const*>(fc2_act_global->data),
          static_cast<TmaWarpSpecializedGroupedGemmInput::ElementSF*>(fc2_weight_block->data),
          static_cast<float const*>(fc2_global->data), fc1_act_global->ndim == 1,
          fc2_act_global->ndim == 1);
    } else if (mUseDeepSeekFP8BlockScaling) {
      TensorView fc1_scales = quant_scales.value()[0];
      TensorView fc2_scales = quant_scales.value()[1];
      return kernels::QuantParams::FP8BlockScaling(static_cast<float const*>(fc1_scales->data),
                                                   static_cast<float const*>(fc2_scales->data));
    } else if (isWFP4A16Quant()) {
      TVM_FFI_ICHECK(quant_scales.has_value()) << "Expecting quant scales for W4 quantization";
      TVM_FFI_ICHECK_EQ(quant_scales.value().size(), 2)
          << "Expecting 2 quant scales for W4A16 quantization";

      TensorView fc1_weight_scales = quant_scales.value()[0];
      TensorView fc2_weight_scales = quant_scales.value()[1];
      int group_size = TmaWarpSpecializedGroupedGemmInput::INT4GroupwiseParams::wfp4a16_group_size;
      return kernels::QuantParams::GroupWise(group_size,
                                             static_cast<void const*>(fc1_weight_scales->data),
                                             static_cast<void const*>(fc2_weight_scales->data),
                                             nullptr, nullptr, nullptr, nullptr, nullptr, nullptr);
    } else if (isInt4Quant()) {
      TVM_FFI_ICHECK(quant_scales.has_value()) << "Expecting quant scales for INT4 quantization";
      TVM_FFI_ICHECK_EQ(quant_scales.value().size(), 8)
          << "Expecting 8 quant scales for INT4 quantization";
      TensorView fc1_weight_scales = quant_scales.value()[0];
      TensorView fc2_weight_scales = quant_scales.value()[1];
      TensorView fc1_act_scales = quant_scales.value()[2];
      TensorView fc2_act_scales = quant_scales.value()[3];
      TensorView fc1_weight_zeros = quant_scales.value()[4];
      TensorView fc2_weight_zeros = quant_scales.value()[5];
      TensorView fc1_alpha = quant_scales.value()[6];
      TensorView fc2_alpha = quant_scales.value()[7];
      int group_size = TmaWarpSpecializedGroupedGemmInput::INT4GroupwiseParams::int4_group_size;
      return kernels::QuantParams::GroupWise(
          group_size, static_cast<void const*>(fc1_weight_scales->data),
          static_cast<void const*>(fc2_weight_scales->data),
          static_cast<void const*>(fc1_act_scales.numel() > 0 ? fc1_act_scales->data : nullptr),
          static_cast<void const*>(fc2_act_scales.numel() > 0 ? fc2_act_scales->data : nullptr),
          static_cast<void const*>(fc1_weight_zeros.numel() > 0 ? fc1_weight_zeros->data : nullptr),
          static_cast<void const*>(fc2_weight_zeros.numel() > 0 ? fc2_weight_zeros->data : nullptr),
          static_cast<float const*>(fc1_alpha.numel() > 0 ? fc1_alpha->data : nullptr),
          static_cast<float const*>(fc2_alpha.numel() > 0 ? fc2_alpha->data : nullptr));
    } else {
      return kernels::QuantParams{};
    }
  }

  bool isFp8Quant() const {
    return !mUseDeepSeekFP8BlockScaling && mActivationDtype == dl_float8_e4m3fn &&
           mWeightDtype == dl_float8_e4m3fn;
  }

  bool isNvfp4Quant() const {
    return mWeightDtype == dl_int64 &&
           mActivationDtype != dl_float8_e4m3fn;  // FP8 activation does not use FP4
  }

  bool isWFP4A16Quant() const { return mUseW4GroupScaling && mWeightDtype == dl_uint8; }

  bool isInt4Quant() const { return mWeightDtype == dl_uint4x2; }

  bool isW4AFp8Quant() const { return mActivationDtype == dl_float8_e4m3fn && isInt4Quant(); }

  bool isWMxfp4AFp8Quant() const {
    return mActivationDtype == dl_float8_e4m3fn && mWeightDtype == dl_int64 && !mUseMxfp8ActScaling;
  }

  bool isWMxfp4AMxfp8Quant() const {
    return mActivationDtype == dl_float8_e4m3fn && mWeightDtype == dl_int64 && mUseMxfp8ActScaling;
  }
};

tvm::ffi::Module init(DLDataType activation_dtype, DLDataType weight_dtype, DLDataType output_dtype,
                      bool use_deepseek_fp8_block_scale, bool use_w4_group_scaling,
                      bool use_mxfp8_act_scaling) {
  auto ptr = tvm::ffi::make_object<FusedMoeRunner>(activation_dtype, weight_dtype, output_dtype,
                                                   use_deepseek_fp8_block_scale,
                                                   use_w4_group_scaling, use_mxfp8_act_scaling);
  return tvm::ffi::Module(ptr);
}

TVM_FFI_DLL_EXPORT_TYPED_FUNC(init, init);<|MERGE_RESOLUTION|>--- conflicted
+++ resolved
@@ -659,25 +659,15 @@
       mProfiler->init(*mKernelRunner.get(), mProfiler->mGemmToProfile,
                       DtypeUtils::dataType(activation_dtype), DtypeUtils::dataType(mWeightDtype),
                       DtypeUtils::dataType(mOutputDtype), num_experts, static_cast<int>(top_k),
-<<<<<<< HEAD
                       hidden_size, unpadded_hidden_size_profiler, inter_size, group_size,
-                      ActivationType::Swiglu, USE_BIAS, USE_LORA, min_latency_mode,
-=======
-                      hidden_size, inter_size, group_size, activation_type, USE_BIAS, USE_LORA,
-                      min_latency_mode,
->>>>>>> ffcc5f42
+                      activation_type, USE_BIAS, USE_LORA, min_latency_mode,
                       /*need_weights*/ false, parallelism_config, enable_alltoall);
 #else
       mProfiler->init(*mKernelRunner.get(), mProfiler->mGemmToProfile,
                       DtypeUtils::dataType(activation_dtype), DtypeUtils::dataType(mWeightDtype),
                       DtypeUtils::dataType(mOutputDtype), num_experts, static_cast<int>(top_k),
-<<<<<<< HEAD
                       hidden_size, unpadded_hidden_size_profiler, inter_size, group_size,
-                      ActivationType::Swiglu, USE_BIAS, USE_LORA, min_latency_mode,
-=======
-                      hidden_size, inter_size, group_size, activation_type, USE_BIAS, USE_LORA,
-                      min_latency_mode,
->>>>>>> ffcc5f42
+                      activation_type, USE_BIAS, USE_LORA, min_latency_mode,
                       /*need_weights*/ false, parallelism_config);
 #endif
 
