/*
 * Copyright (c) 2022-2024, NVIDIA CORPORATION.  All rights reserved.
 *
 * Licensed under the Apache License, Version 2.0 (the "License");
 * you may not use this file except in compliance with the License.
 * You may obtain a copy of the License at
 *
 *     http://www.apache.org/licenses/LICENSE-2.0
 *
 * Unless required by applicable law or agreed to in writing, software
 * distributed under the License is distributed on an "AS IS" BASIS,
 * WITHOUT WARRANTIES OR CONDITIONS OF ANY KIND, either express or implied.
 * See the License for the specific language governing permissions and
 * limitations under the License.
 */

#if defined(USING_OSS_CUTLASS_MOE_GEMM)
#include "moe_kernels.h"
#else
#include "moe_gemm_kernels.h"
#include "moe_kernels.h"
#endif
// Always include the public header for moe_gemm_kernels.h

#include <tvm/ffi/extra/module.h>

#include "../../tvm_ffi_utils.h"
#include "cutlass_kernel_selector.h"
#include "moe_gemm_kernels.h"
#include "tensorrt_llm/common/workspace.h"
#include "tensorrt_llm/kernels/cutlass_kernels/fp8_blockscale_gemm/fp8_blockscale_gemm.h"

namespace common = tensorrt_llm::common;
namespace kernels = CUTLASS_MOE_GEMM_KERNELS_NAMESPACE;
using ActivationParams = CUTLASS_MOE_GEMM_NAMESPACE::ActivationParams;
using ActivationType = CUTLASS_MOE_GEMM_NAMESPACE::ActivationType;
// Always use public header as it is just utility functions and types
using TmaWarpSpecializedGroupedGemmInput =
    tensorrt_llm::kernels::cutlass_kernels::TmaWarpSpecializedGroupedGemmInput;
using profiler_backend = CUTLASS_MOE_GEMM_KERNELS_NAMESPACE::GemmProfilerBackend;

using tvm::ffi::Array;
using tvm::ffi::DLDataTypeToString;
using tvm::ffi::Function;
using tvm::ffi::Optional;
constexpr DLDataType dl_uint4x2 = DLDataType{kDLUInt, 4, 2};

class DtypeUtils {
 public:
  static nvinfer1::DataType dataType(DLDataType dtype) {
    switch (encode_dlpack_dtype(dtype)) {
      case float32_code:
        return nvinfer1::DataType::kFLOAT;
      case float16_code:
        return nvinfer1::DataType::kHALF;
      case encode_dlpack_dtype(dl_int8):
        return nvinfer1::DataType::kINT8;
      case encode_dlpack_dtype(dl_uint8):
        return nvinfer1::DataType::kUINT8;
      case int32_code:
        return nvinfer1::DataType::kINT32;
      case int64_code:
        return nvinfer1::DataType::kINT64;
      case encode_dlpack_dtype(dl_bool):
        return nvinfer1::DataType::kBOOL;
      case float8_e4m3fn_code:
        return nvinfer1::DataType::kFP8;
      case bfloat16_code:
        return nvinfer1::DataType::kBF16;
      case encode_dlpack_dtype(dl_uint4x2):
        return nvinfer1::DataType::kINT4;
      default:
        TVM_FFI_ICHECK(false) << "unsupported data type";
    }
  }

 private:
  DtypeUtils() = default;
};

class FusedMoeRunner : public tvm::ffi::ModuleObj {
 public:
  template <typename TypeAct, typename TypeWeight, bool NeedQuant = false>
  std::unique_ptr<kernels::CutlassMoeFCRunnerInterface> switch_output_type(DLDataType output_type) {
    switch (encode_dlpack_dtype(output_type)) {
      case int64_code:  // INT64 == FP4
      case float8_e4m3fn_code:
        // TODO We need an atomic FP8 reduction for the finalize fusions
        TVM_FFI_LOG_AND_THROW(NotImplementedError)
            << "Outputting " << DLDataTypeToString(output_type)
            << " directly is not currently supported";
        // return std::make_unique<kernels::CutlassMoeFCRunner<Type, Type>>();
      case float16_code:
        if constexpr (NeedQuant) {
          return std::make_unique<kernels::CutlassMoeFCRunner<TypeAct, TypeWeight, half, half>>();
        } else {
          return std::make_unique<
              kernels::CutlassMoeFCRunner<TypeAct, TypeWeight, half, TypeAct>>();
        }
#ifdef ENABLE_BF16
      case bfloat16_code:
        if constexpr (NeedQuant) {
          return std::make_unique<
              kernels::CutlassMoeFCRunner<TypeAct, TypeWeight, __nv_bfloat16, __nv_bfloat16>>();
        } else {
          return std::make_unique<
              kernels::CutlassMoeFCRunner<TypeAct, TypeWeight, __nv_bfloat16, TypeAct>>();
        }
#endif
      default:
        TVM_FFI_ICHECK(false) << "Invalid output type " << DLDataTypeToString(output_type)
                              << " specified for " << DLDataTypeToString(mActivationDtype);
    }
  };

  FusedMoeRunner(DLDataType activation_dtype, DLDataType weight_dtype, DLDataType output_dtype,
                 bool use_deepseek_fp8_block_scale, bool use_w4_group_scaling,
                 bool use_mxfp8_act_scaling) {
    mActivationDtype = activation_dtype;
    mWeightDtype = weight_dtype;
    mOutputDtype = output_dtype;
    mUseDeepSeekFP8BlockScaling = use_deepseek_fp8_block_scale;
    mUseW4GroupScaling = use_w4_group_scaling;
    mUseMxfp8ActScaling = use_mxfp8_act_scaling;
    mInnerDimMultiplier = 1;

    // keep consistent with cpp/tensorrt_llm/plugins/mixtureOfExperts/mixtureOfExpertsPlugin.cpp
    if (mActivationDtype == dl_float16 && mWeightDtype == dl_float16) {
      mKernelRunner = std::make_shared<kernels::CutlassMoeFCRunner<half, half>>();
    }
#ifdef ENABLE_BF16
    else if (mActivationDtype == dl_bfloat16 && mWeightDtype == dl_bfloat16) {
      mKernelRunner = std::make_shared<kernels::CutlassMoeFCRunner<__nv_bfloat16, __nv_bfloat16>>();
    }
#ifdef ENABLE_FP8
    else if (mActivationDtype == dl_bfloat16 && mWeightDtype == dl_float8_e4m3fn) {
      mKernelRunner = std::make_unique<kernels::CutlassMoeFCRunner<__nv_bfloat16, __nv_fp8_e4m3>>();
    }
#endif
#endif

#ifdef ENABLE_FP8
    if (isFp8Quant()) {
      mKernelRunner = switch_output_type<__nv_fp8_e4m3, __nv_fp8_e4m3>(mOutputDtype);
    }
#endif
#ifdef ENABLE_FP4
    if (isWMxfp4AMxfp8Quant() || isWMxfp4AFp8Quant()) {
      mInnerDimMultiplier = 16;  // 16 FP4 -> 1 LONG
      mKernelRunner = switch_output_type<__nv_fp8_e4m3, __nv_fp4_e2m1>(mOutputDtype);
    }

    if (isNvfp4Quant()) {
      mInnerDimMultiplier = 16;
      switch (encode_dlpack_dtype(mActivationDtype)) {
        case float16_code:
#ifdef ENABLE_BF16
        case bfloat16_code:
#endif
          mKernelRunner = switch_output_type<__nv_fp4_e2m1, __nv_fp4_e2m1, true>(mOutputDtype);
          break;
        default:
          mKernelRunner = switch_output_type<__nv_fp4_e2m1, __nv_fp4_e2m1, false>(mOutputDtype);
      }
    }

    if (isWFP4A16Quant()) {
      mInnerDimMultiplier = 2;
      if (mActivationDtype == dl_float16) {
        mKernelRunner = std::make_shared<kernels::CutlassMoeFCRunner<half, __nv_fp4_e2m1>>();
      }
#ifdef ENABLE_BF16
      else if (mActivationDtype == dl_bfloat16) {
        mKernelRunner =
            std::make_shared<kernels::CutlassMoeFCRunner<__nv_bfloat16, __nv_fp4_e2m1>>();
      }
#endif
    }

#endif
    if (isInt4Quant()) {
      mInnerDimMultiplier = 2;
      if (mActivationDtype == dl_float16) {
#ifdef ENABLE_FP8
        if (mUseW4GroupScaling) {
          mKernelRunner = std::make_unique<
              kernels::CutlassMoeFCRunner<__nv_fp8_e4m3, cutlass::uint4b_t, half, half>>();
        } else {
          mKernelRunner = std::make_shared<kernels::CutlassMoeFCRunner<half, cutlass::uint4b_t>>();
        }
#else
        mKernelRunner = std::make_shared<kernels::CutlassMoeFCRunner<half, cutlass::uint4b_t>>();
#endif
      }
#ifdef ENABLE_BF16
      else if (mActivationDtype == dl_bfloat16) {
#ifdef ENABLE_FP8
        if (mUseW4GroupScaling) {
          mKernelRunner =
              std::make_unique<kernels::CutlassMoeFCRunner<__nv_fp8_e4m3, cutlass::uint4b_t,
                                                           __nv_bfloat16, __nv_bfloat16>>();
        } else {
          mKernelRunner =
              std::make_shared<kernels::CutlassMoeFCRunner<__nv_bfloat16, cutlass::uint4b_t>>();
        }
#else
        mKernelRunner =
            std::make_shared<kernels::CutlassMoeFCRunner<__nv_bfloat16, cutlass::uint4b_t>>();
#endif
      }
#endif
    }
    if (!mKernelRunner) {
      TVM_FFI_ICHECK(false)
          << "Could not construct fused moe op with the requested input combination Activation: "
          << DLDataTypeToString(mActivationDtype)
          << ", Weight: " << DLDataTypeToString(mWeightDtype)
          << ", Output: " << DLDataTypeToString(mOutputDtype);
    }

    mProfiler = std::make_shared<kernels::GemmProfilerBackend>();
    mAllProfiles = mKernelRunner->getTactics();
    TVM_FFI_ICHECK(!mAllProfiles.empty())
        << "No valid tactics available for fused moe op with the requested input combination "
           "Activation: "
        << DLDataTypeToString(mActivationDtype) << ", Weight: " << DLDataTypeToString(mWeightDtype)
        << ", Output: " << DLDataTypeToString(mOutputDtype);
  }

  void runMoe(TensorView output, TensorView input, TensorView token_selected_experts,
              Optional<TensorView> token_final_scales, TensorView fc1_expert_weights,
              Optional<TensorView> fc1_expert_biases, TensorView fc2_expert_weights,
              Optional<TensorView> fc2_expert_biases, Optional<Array<Tensor>> quant_scales,
              Optional<TensorView> input_sf, Optional<TensorView> swiglu_alpha,
              Optional<TensorView> swiglu_beta, Optional<TensorView> swiglu_limit, int64_t tp_size,
              int64_t tp_rank, int64_t ep_size, int64_t ep_rank, int64_t cluster_size,
              int64_t cluster_rank, bool enable_alltoall, bool min_latency_mode,
              Optional<Array<int64_t>> profile_ids, bool enable_pdl,
              ActivationType base_activation_type = ActivationType::Swiglu) {
    std::lock_guard<std::mutex> lock(mMutex);

    TVM_FFI_ICHECK(cluster_size == 1 && cluster_rank == 0)
        << "smart_router is supported in min_latency mode";

    CHECK_INPUT_TYPE(input, mActivationDtype)
    CHECK_INPUT_TYPE(token_selected_experts, dl_int32)
    if (token_final_scales) {
      CHECK_INPUT_TYPE(token_final_scales.value(), dl_float32)
    }
    if (mWeightDtype == dl_uint4x2) {
      // Since dlpack does not support uint4x2, here uses uint8 to bypass
      CHECK_INPUT_TYPE(fc1_expert_weights, dl_uint8);
      CHECK_INPUT_TYPE(fc2_expert_weights, dl_uint8)
    } else {
      CHECK_INPUT_TYPE(fc1_expert_weights, mWeightDtype);
      CHECK_INPUT_TYPE(fc2_expert_weights, mWeightDtype)
    }

    CHECK_DIM(2, input);
    CHECK_DIM(2, token_selected_experts);

    CHECK_DIM(3, fc1_expert_weights);
    CHECK_DIM(3, fc2_expert_weights);

    if (fc1_expert_biases.has_value() || fc2_expert_biases.has_value()) {
      CHECK_INPUT_TYPE(fc1_expert_biases.value(), mOutputDtype);
      CHECK_INPUT_TYPE(fc2_expert_biases.value(), mOutputDtype);

      CHECK_DIM(2, fc1_expert_biases.value());
      CHECK_DIM(2, fc2_expert_biases.value());
      TVM_FFI_ICHECK_EQ(fc1_expert_weights.size(0), fc1_expert_biases.value().size(0))
          << "fc1_expert_weights and fc1_expert_biases must have the same number of experts.";
      TVM_FFI_ICHECK_EQ(fc2_expert_weights.size(0), fc2_expert_biases.value().size(0))
          << "fc2_expert_weights and fc2_expert_biases must have the same number of experts.";
      TVM_FFI_ICHECK_EQ(fc1_expert_biases.value().size(1), fc1_expert_weights.size(1))
          << "fc1_expert_biases should match fc1_expert_weights output shape.";
      TVM_FFI_ICHECK_EQ(fc2_expert_biases.value().size(1), fc2_expert_weights.size(1))
          << "fc2_expert_biases should match fc2_expert_weights output shape.";
    }

    TVM_FFI_ICHECK_EQ(input.size(0), token_selected_experts.size(0))
        << "input and token_selected_experts must have the same num tokens.";
    if (token_final_scales.has_value()) {
      CHECK_DIM(2, token_final_scales.value());
      TVM_FFI_ICHECK_EQ(input.size(0), token_final_scales.value().size(0))
          << "input and token_selected_experts_probs must have the same num tokens.";
      TVM_FFI_ICHECK_EQ(token_selected_experts.size(1), token_final_scales.value().size(1))
          << "token_selected_experts and token_final_scales must have the same number of "
             "experts per token.";
    }
    TVM_FFI_ICHECK_EQ(fc1_expert_weights.size(0), fc2_expert_weights.size(0))
        << "fc1_expert_weights and fc2_expert_weights must have the same number of experts.";
<<<<<<< HEAD
    TVM_FFI_ICHECK_EQ(fc1_expert_weights.size(1),
                      fc2_expert_weights.size(2) * mInnerDimMultiplier * 2)
        << "fc1_expert_weights inter size must be 2 times fc2_expert_weights inter size.";
=======

    if (isGatedActivation(base_activation_type)) {
      TVM_FFI_ICHECK_EQ(fc1_expert_weights->shape[1],
                        fc2_expert_weights->shape[2] * mInnerDimMultiplier * 2)
          << "fc1_expert_weights inter size must be 2 times fc2_expert_weights inter size.";
    } else {
      TVM_FFI_ICHECK_EQ(fc1_expert_weights->shape[1],
                        fc2_expert_weights->shape[2] * mInnerDimMultiplier)
          << "fc1_expert_weights inter size must be equal to fc2_expert_weights inter size.";
    }
>>>>>>> ffcc5f42

    int experts_per_token = token_selected_experts.size(1);
    int64_t num_rows = input.size(0);
    int64_t hidden_size = fc2_expert_weights.size(1);
    int64_t inter_size = fc2_expert_weights.size(2) * mInnerDimMultiplier;

    if (isWMxfp4AMxfp8Quant() || isWMxfp4AFp8Quant()) {
      // MXFP4 weights are required to bealigned to 128 bytes
      TVM_FFI_ICHECK_EQ(hidden_size % 128, 0)
          << "hidden_size must be divisible by 128 for MXFP4 weights";
      TVM_FFI_ICHECK_EQ(inter_size % 128, 0)
          << "inter_size must be divisible by 128 for MXFP4 weights";
    } else {
      // TMA requires at least 128 bit alignment
      auto min_alignment = 128 / (8 * std::min(mActivationDtype.bits * mActivationDtype.lanes / 8,
                                               mWeightDtype.bits * mWeightDtype.lanes / 8));
      TVM_FFI_ICHECK_EQ(hidden_size % min_alignment, 0)
          << "hidden_size " << hidden_size << " must be divisible by " << min_alignment
          << " for weights";
      TVM_FFI_ICHECK_EQ(inter_size % min_alignment, 0)
          << "inter_size " << inter_size << " must be divisible by " << min_alignment
          << " for weights";
    }

    int const num_experts_on_rank = fc2_expert_weights.size(0);
    auto const num_experts_total = static_cast<int>(num_experts_on_rank * ep_size);
    auto parallelism_config = kernels::MOEParallelismConfig(tp_size, tp_rank, ep_size, ep_rank);
    if (swiglu_alpha.has_value()) {
      CHECK_INPUT_AND_TYPE(swiglu_alpha.value(), dl_float32);
      TVM_FFI_ICHECK_EQ(swiglu_alpha.value().size(0), num_experts_on_rank)
          << "swiglu_alpha must have num_experts_on_rank elements.";
      base_activation_type = ActivationType::SwigluBias;
    }
    if (swiglu_beta.has_value()) {
      CHECK_INPUT_AND_TYPE(swiglu_beta.value(), dl_float32);
      TVM_FFI_ICHECK_EQ(swiglu_beta.value().size(0), num_experts_on_rank)
          << "swiglu_beta must have num_experts_on_rank elements.";
      base_activation_type = ActivationType::SwigluBias;
    }
    if (swiglu_limit.has_value()) {
      CHECK_INPUT_AND_TYPE(swiglu_limit.value(), dl_float32);
      TVM_FFI_ICHECK_EQ(swiglu_limit.value().size(0), num_experts_on_rank)
          << "swiglu_limit must have num_experts_on_rank elements.";
      base_activation_type = ActivationType::SwigluBias;
    }
    auto activation_params = ActivationParams(
        base_activation_type,
        reinterpret_cast<float const*>(swiglu_alpha.has_value() ? swiglu_alpha.value().data_ptr()
                                                                : nullptr),
        reinterpret_cast<float const*>(swiglu_beta.has_value() ? swiglu_beta.value().data_ptr()
                                                               : nullptr),
        reinterpret_cast<float const*>(swiglu_limit.has_value() ? swiglu_limit.value().data_ptr()
                                                                : nullptr));

    setRunnerProfiles(profile_ids);

    auto stream = get_stream(input.device());

    WorkspaceInfo workspace_info = getWorkspaceInfo(
        num_rows, hidden_size, inter_size, num_experts_total, static_cast<int>(experts_per_token),
        base_activation_type, parallelism_config, min_latency_mode);

    auto const quant_params =
        getQuantParams(num_experts_on_rank, hidden_size, inter_size, quant_scales);
    kernels::MoeMinLatencyParams min_latency_params{};

    // TODO: support lora in the future
    ::tensorrt_llm::kernels::LoraParams lora_params{};
#ifdef USING_OSS_CUTLASS_MOE_GEMM
    mKernelRunner->runMoe(
        input.data_ptr(), input_sf.has_value() ? input_sf.value().data_ptr() : nullptr,
        reinterpret_cast<int const*>(token_selected_experts.data_ptr()),
        token_final_scales.has_value()
            ? reinterpret_cast<float const*>(token_final_scales.value().data_ptr())
            : nullptr,
        fc1_expert_weights.data_ptr(),
        fc1_expert_biases.has_value() ? fc1_expert_biases.value().data_ptr() : nullptr,
        activation_params, fc2_expert_weights.data_ptr(),
        fc2_expert_biases.has_value() ? fc2_expert_biases.value().data_ptr() : nullptr,
        quant_params, num_rows, hidden_size, inter_size, num_experts_total,
        static_cast<int>(experts_per_token),
        static_cast<char*>(workspace_info.workspace.data_ptr()), output.data_ptr(),
        static_cast<int*>(workspace_info.src_to_dest_map), parallelism_config, enable_alltoall,
        false, lora_params, mUseDeepSeekFP8BlockScaling, min_latency_mode, min_latency_params,
        enable_pdl, stream);
#else
    mKernelRunner->runMoe(
        input.data_ptr(), input_sf.has_value() ? input_sf.value().data_ptr() : nullptr,
        reinterpret_cast<int const*>(token_selected_experts.data_ptr()),
        token_final_scales.has_value()
            ? reinterpret_cast<float const*>(token_final_scales.value().data_ptr())
            : nullptr,
        fc1_expert_weights.data_ptr(),
        fc1_expert_biases.has_value() ? fc1_expert_biases.value().data_ptr() : nullptr,
        activation_params, fc2_expert_weights.data_ptr(),
        fc2_expert_biases.has_value() ? fc2_expert_biases.value().data_ptr() : nullptr,
        quant_params, num_rows, hidden_size, inter_size, num_experts_total,
        static_cast<int>(experts_per_token), static_cast<char*>(workspace_info.workspace),
        output.data_ptr(), static_cast<int*>(workspace_info.src_to_dest_map), parallelism_config,
        false, lora_params, mUseDeepSeekFP8BlockScaling, min_latency_mode, min_latency_params,
        enable_pdl, stream);
#endif
  }

  void runMoeMinLantency(TensorView output, TensorView input, TensorView token_selected_experts,
                         Optional<TensorView> token_final_scales, TensorView fc1_expert_weights,
                         Optional<TensorView> fc1_expert_biases, TensorView fc2_expert_weights,
                         Optional<TensorView> fc2_expert_biases,
                         Optional<Array<Tensor>> quant_scales, Optional<TensorView> input_sf,
                         Optional<TensorView> swiglu_alpha, Optional<TensorView> swiglu_beta,
                         Optional<TensorView> swiglu_limit, TensorView num_active_experts_per_node,
                         TensorView experts_to_token_score, TensorView active_expert_global_ids,
                         int64_t tp_size, int64_t tp_rank, int64_t ep_size, int64_t ep_rank,
                         int64_t cluster_size, int64_t cluster_rank, bool enable_alltoall,
                         bool min_latency_mode, Optional<Array<int64_t>> profile_ids,
                         bool enable_pdl,
                         ActivationType base_activation_type = ActivationType::Swiglu) {
    std::lock_guard<std::mutex> lock(mMutex);

    CHECK_INPUT_TYPE(input, mActivationDtype)
    CHECK_INPUT_TYPE(token_selected_experts, dl_int32)
    if (token_final_scales) {
      CHECK_INPUT_TYPE(token_final_scales.value(), dl_float32)
    }
    if (mWeightDtype == dl_uint4x2) {
      // Since dlpack does not support uint4x2, here uses uint8 to bypass
      CHECK_INPUT_TYPE(fc1_expert_weights, dl_uint8);
      CHECK_INPUT_TYPE(fc2_expert_weights, dl_uint8)
    } else {
      CHECK_INPUT_TYPE(fc1_expert_weights, mWeightDtype);
      CHECK_INPUT_TYPE(fc2_expert_weights, mWeightDtype)
    }

    CHECK_DIM(2, input);
    CHECK_DIM(2, token_selected_experts);

    CHECK_DIM(3, fc1_expert_weights);
    CHECK_DIM(3, fc2_expert_weights);

    if (fc1_expert_biases.has_value() || fc2_expert_biases.has_value()) {
      CHECK_INPUT_TYPE(fc1_expert_biases.value(), mOutputDtype);
      CHECK_INPUT_TYPE(fc2_expert_biases.value(), mOutputDtype);
      CHECK_DIM(2, fc1_expert_biases.value());
      CHECK_DIM(2, fc2_expert_biases.value());
      TVM_FFI_ICHECK_EQ(fc1_expert_weights.size(0), fc1_expert_biases.value().size(0))
          << "fc1_expert_weights and fc1_expert_biases must have the same number of experts.";
      TVM_FFI_ICHECK_EQ(fc2_expert_weights.size(0), fc2_expert_biases.value().size(0))
          << "fc2_expert_weights and fc2_expert_biases must have the same number of experts.";
      TVM_FFI_ICHECK_EQ(fc1_expert_biases.value().size(1), fc1_expert_weights.size(1))
          << "fc1_expert_biases should match fc1_expert_weights output shape.";
      TVM_FFI_ICHECK_EQ(fc2_expert_biases.value().size(1), fc2_expert_weights.size(1))
          << "fc2_expert_biases should match fc2_expert_weights output shape.";
    }

    TVM_FFI_ICHECK_EQ(input.size(0), token_selected_experts.size(0))
        << "input and token_selected_experts must have the same num tokens.";
    if (token_final_scales) {
      CHECK_DIM(2, token_final_scales.value());
      TVM_FFI_ICHECK_EQ(input.size(0), token_final_scales.value().size(0))
          << "input and token_selected_experts_probs must have the same num tokens.";
      TVM_FFI_ICHECK_EQ(token_selected_experts.size(1), token_final_scales.value().size(1))
          << "token_selected_experts and token_final_scales must have the same number of "
             "experts per token.";
    }
    TVM_FFI_ICHECK_EQ(fc1_expert_weights.size(0), fc2_expert_weights.size(0))
        << "fc1_expert_weights and fc2_expert_weights must have the same number of experts.";
<<<<<<< HEAD
    TVM_FFI_ICHECK_EQ(fc1_expert_weights.size(1),
                      fc2_expert_weights.size(2) * mInnerDimMultiplier * 2)
        << "fc1_expert_weights inter size must be 2 times fc2_expert_weights inter size.";
=======
    if (isGatedActivation(base_activation_type)) {
      TVM_FFI_ICHECK_EQ(fc1_expert_weights->shape[1],
                        fc2_expert_weights->shape[2] * mInnerDimMultiplier * 2)
          << "fc1_expert_weights inter size must be 2 times fc2_expert_weights inter size.";
    } else {
      TVM_FFI_ICHECK_EQ(fc1_expert_weights->shape[1],
                        fc2_expert_weights->shape[2] * mInnerDimMultiplier)
          << "fc1_expert_weights inter size must be equal to fc2_expert_weights inter size.";
    }
>>>>>>> ffcc5f42

    TVM_FFI_ICHECK(!input_sf.has_value() || isWMxfp4AMxfp8Quant() || isNvfp4Quant())
        << "Block-scaling factors provided for non block-scaling quantization";

    int experts_per_token = token_selected_experts.size(1);
    int64_t num_rows = input.size(0);
    int64_t hidden_size = fc2_expert_weights.size(1);
    int64_t inter_size = fc2_expert_weights.size(2) * mInnerDimMultiplier;

    int const num_experts_on_rank = fc2_expert_weights.size(0);
    auto const num_experts_total = static_cast<int>(num_experts_on_rank * ep_size);
    auto parallelism_config = kernels::MOEParallelismConfig(tp_size, tp_rank, ep_size, ep_rank);
    if (swiglu_alpha.has_value()) {
      CHECK_INPUT_AND_TYPE(swiglu_alpha.value(), dl_float32);
      TVM_FFI_ICHECK_EQ(swiglu_alpha.value().size(0), num_experts_on_rank)
          << "swiglu_alpha must have num_experts_on_rank elements.";
      base_activation_type = ActivationType::SwigluBias;
    }
    if (swiglu_beta.has_value()) {
      CHECK_INPUT_AND_TYPE(swiglu_beta.value(), dl_float32);
      TVM_FFI_ICHECK_EQ(swiglu_beta.value().size(0), num_experts_on_rank)
      "swiglu_beta must have num_experts_on_rank elements.";
      base_activation_type = ActivationType::SwigluBias;
    }
    if (swiglu_limit.has_value()) {
      CHECK_INPUT_AND_TYPE(swiglu_limit.value(), dl_float32);
      TVM_FFI_ICHECK_EQ(swiglu_limit.value().size(0), num_experts_on_rank)
          << "swiglu_limit must have num_experts_on_rank elements.";
      base_activation_type = ActivationType::SwigluBias;
    }
    auto activation_params = ActivationParams(
        base_activation_type,
        reinterpret_cast<float const*>(swiglu_alpha.has_value() ? swiglu_alpha.value().data_ptr()
                                                                : nullptr),
        reinterpret_cast<float const*>(swiglu_beta.has_value() ? swiglu_beta.value().data_ptr()
                                                               : nullptr),
        reinterpret_cast<float const*>(swiglu_limit.has_value() ? swiglu_limit.value().data_ptr()
                                                                : nullptr));

    setRunnerProfiles(profile_ids);

    auto stream = get_stream(input.device());

    CHECK_DIM(1, num_active_experts_per_node);
    CHECK_INPUT_TYPE(num_active_experts_per_node, dl_int32);
    TVM_FFI_ICHECK_EQ(num_active_experts_per_node.size(0), 1);

    CHECK_DIM(2, experts_to_token_score);
    CHECK_INPUT_TYPE(experts_to_token_score, dl_float32);
    TVM_FFI_ICHECK_EQ(experts_to_token_score.size(0), num_experts_on_rank);
    TVM_FFI_ICHECK_EQ(experts_to_token_score.size(1), num_rows);

    CHECK_DIM(1, active_expert_global_ids);
    CHECK_INPUT_TYPE(active_expert_global_ids, dl_int32);
    TVM_FFI_ICHECK_EQ(active_expert_global_ids.size(0), num_experts_on_rank);

    kernels::MoeMinLatencyParams min_latency_params{};
    min_latency_params.num_active_experts_per_node =
        static_cast<int*>(num_active_experts_per_node.data_ptr());
    min_latency_params.experts_to_token_score =
        static_cast<float*>(experts_to_token_score.data_ptr());
    min_latency_params.active_expert_global_ids =
        static_cast<int*>(active_expert_global_ids.data_ptr());

    WorkspaceInfo workspace_info = getWorkspaceInfo(
        num_rows, hidden_size, inter_size, num_experts_total, static_cast<int>(experts_per_token),
        base_activation_type, parallelism_config, min_latency_mode);

    auto const quant_params =
        getQuantParams(num_experts_on_rank, hidden_size, inter_size, quant_scales);

    // TODO: support lora in the future
    ::tensorrt_llm::kernels::LoraParams lora_params{};
#ifdef USING_OSS_CUTLASS_MOE_GEMM
    mKernelRunner->runMoe(
        input.data_ptr(), input_sf.has_value() ? input_sf.value().data_ptr() : nullptr,
        reinterpret_cast<int const*>(token_selected_experts.data_ptr()),
        token_final_scales.has_value()
            ? reinterpret_cast<float const*>(token_final_scales.value().data_ptr())
            : nullptr,
        fc1_expert_weights.data_ptr(),
        fc1_expert_biases.has_value() ? fc1_expert_biases.value().data_ptr() : nullptr,
        activation_params, fc2_expert_weights.data_ptr(),
        fc2_expert_biases.has_value() ? fc2_expert_biases.value().data_ptr() : nullptr,
        quant_params, num_rows, hidden_size, inter_size, num_experts_total,
        static_cast<int>(experts_per_token),
        static_cast<char*>(workspace_info.workspace.data_ptr()), output.data_ptr(),
        static_cast<int*>(workspace_info.src_to_dest_map), parallelism_config, enable_alltoall,
        false, lora_params, mUseDeepSeekFP8BlockScaling, min_latency_mode, min_latency_params,
        enable_pdl, stream);
#else
    mKernelRunner->runMoe(
        input.data_ptr(), input_sf.has_value() ? input_sf.value().data_ptr() : nullptr,
        reinterpret_cast<int const*>(token_selected_experts.data_ptr()),
        token_final_scales.has_value()
            ? reinterpret_cast<float const*>(token_final_scales.value().data_ptr())
            : nullptr,
        fc1_expert_weights.data_ptr(),
        fc1_expert_biases.has_value() ? fc1_expert_biases.value().data_ptr() : nullptr,
        activation_params, fc2_expert_weights.data_ptr(),
        fc2_expert_biases.has_value() ? fc2_expert_biases.value().data_ptr() : nullptr,
        quant_params, num_rows, hidden_size, inter_size, num_experts_total,
        static_cast<int>(experts_per_token), static_cast<char*>(workspace_info.workspace),
        output.data_ptr(), static_cast<int*>(workspace_info.src_to_dest_map), parallelism_config,
        false, lora_params, mUseDeepSeekFP8BlockScaling, min_latency_mode, min_latency_params,
        enable_pdl, stream);
#endif
  }

  int64_t getTacticNum() {
    std::lock_guard<std::mutex> lock(mMutex);
    return mAllProfiles.size();
  }

  void runGemmProfile(TensorView input, TensorView fc1_expert_weights,
                      Optional<TensorView> fc1_expert_biases, TensorView fc2_expert_weights,
                      Optional<TensorView> fc2_expert_biases, int64_t top_k, int64_t tp_size,
                      int64_t tp_rank, int64_t ep_size, int64_t ep_rank, int64_t cluster_size,
                      int64_t cluster_rank, bool enable_alltoall, bool min_latency_mode,
                      int64_t gemm_idx, int64_t profile_id, bool do_preparation, bool enable_pdl,
                      ActivationType activation_type) {
    std::lock_guard<std::mutex> lock(mMutex);

    // TODO: support profiling under fp8 block scaling in the future
    if (mUseDeepSeekFP8BlockScaling) {
      return;
    }

    int64_t num_rows = input.size(0);
    int64_t hidden_size = fc2_expert_weights.size(1);
    int64_t inter_size = fc2_expert_weights.size(2) * mInnerDimMultiplier;
    int64_t group_size_ =
        isInt4Quant() ? TmaWarpSpecializedGroupedGemmInput::INT4GroupwiseParams::int4_group_size
                      : -1;
    int64_t group_size =
        isWFP4A16Quant()
            ? TmaWarpSpecializedGroupedGemmInput::INT4GroupwiseParams::wfp4a16_group_size
            : group_size_;
    int const num_experts = static_cast<int>(fc2_expert_weights.size(0) * ep_size);

    // Get specific profile configs according to the profile_id.
    // Fallback tactic is set to be 0
    // TODO: use the best tactic id found offline for a better default inference perf
    auto profile = profile_id == -1 ? mAllProfiles.front() : mAllProfiles[profile_id];

    auto stream = get_stream(input.device());

    auto const* expert_weights_ptr =
        (gemm_idx == 1) ? fc1_expert_weights.data_ptr() : fc2_expert_weights.data_ptr();

    // Preparation phase, only enabled during autotuning warmup phase.
    if (do_preparation) {
      // Set profiled gemm idx
      mProfiler->mGemmToProfile = (gemm_idx == 1) ? profiler_backend::GemmToProfile::GEMM_1
                                                  : profiler_backend::GemmToProfile::GEMM_2;

      // mProfiler init
      auto parallelism_config = kernels::MOEParallelismConfig(
          static_cast<int>(tp_size), static_cast<int>(tp_rank), static_cast<int>(ep_size),
          static_cast<int>(ep_rank), static_cast<int>(cluster_size),
          static_cast<int>(cluster_rank));

      bool USE_BIAS = fc1_expert_biases.has_value() || fc2_expert_biases.has_value();
      bool USE_LORA = false;
      auto activation_dtype =
          (mUseW4GroupScaling && !isWFP4A16Quant()) ? dl_float8_e4m3fn : mActivationDtype;
      activation_dtype = isNvfp4Quant() ? dl_int64 : activation_dtype;
#ifdef USING_OSS_CUTLASS_MOE_GEMM
      mProfiler->init(*mKernelRunner.get(), mProfiler->mGemmToProfile,
                      DtypeUtils::dataType(activation_dtype), DtypeUtils::dataType(mWeightDtype),
                      DtypeUtils::dataType(mOutputDtype), num_experts, static_cast<int>(top_k),
                      hidden_size, inter_size, group_size, activation_type, USE_BIAS, USE_LORA,
                      min_latency_mode,
                      /*need_weights*/ false, parallelism_config, enable_alltoall);
#else
      mProfiler->init(*mKernelRunner.get(), mProfiler->mGemmToProfile,
                      DtypeUtils::dataType(activation_dtype), DtypeUtils::dataType(mWeightDtype),
                      DtypeUtils::dataType(mOutputDtype), num_experts, static_cast<int>(top_k),
                      hidden_size, inter_size, group_size, activation_type, USE_BIAS, USE_LORA,
                      min_latency_mode,
                      /*need_weights*/ false, parallelism_config);
#endif

      size_t profile_workspace_size = mProfiler->getWorkspaceSize(num_rows);
      int device_id;
      cudaGetDevice(&device_id);
      mProfileWorkspace = alloc_tensor({static_cast<int64_t>(profile_workspace_size)}, dl_int8,
                                       DLDevice{kDLCUDA, device_id});

      mProfiler->prepare(num_rows, static_cast<char*>(mProfileWorkspace.data_ptr()),
                         expert_weights_ptr, enable_pdl, stream);
    }

    // Profile specific tactic. Assuming at least one preparation phase has been executed already.
    mProfiler->runProfiler(num_rows, profile, static_cast<char*>(mProfileWorkspace.data_ptr()),
                           expert_weights_ptr, enable_pdl, stream);
  }

  const char* kind() const final { return "fused_moe_runner"; }
  Optional<Function> GetFunction(const tvm::ffi::String& name) final {
    if (name == "run_gemm_profile") {
      return Function::FromTyped(
          [this](TensorView input, TensorView fc1_expert_weights,
                 Optional<TensorView> fc1_expert_biases, TensorView fc2_expert_weights,
                 Optional<TensorView> fc2_expert_biases, int64_t top_k, int64_t tp_size,
                 int64_t tp_rank, int64_t ep_size, int64_t ep_rank, int64_t cluster_size,
                 int64_t cluster_rank, bool enable_alltoall, bool min_latency_mode,
                 int64_t gemm_idx, int64_t profile_id, bool do_preparation, bool enable_pdl,
                 int64_t activation_type) {
            runGemmProfile(input, fc1_expert_weights, fc1_expert_biases, fc2_expert_weights,
                           fc2_expert_biases, top_k, tp_size, tp_rank, ep_size, ep_rank,
                           cluster_size, cluster_rank, enable_alltoall, min_latency_mode, gemm_idx,
                           profile_id, do_preparation, enable_pdl,
                           static_cast<ActivationType>(activation_type));
          });
    } else if (name == "get_tactic_num") {
      return Function::FromTyped([this]() -> int64_t { return getTacticNum(); });
    } else if (name == "run_moe") {
      return Function::FromTyped(
          [this](TensorView output, TensorView input, TensorView token_selected_experts,
                 Optional<TensorView> token_final_scales, TensorView fc1_expert_weights,
                 Optional<TensorView> fc1_expert_biases, TensorView fc2_expert_weights,
                 Optional<TensorView> fc2_expert_biases, Optional<Array<Tensor>> quant_scales,
                 Optional<TensorView> input_sf, Optional<TensorView> swiglu_alpha,
                 Optional<TensorView> swiglu_beta, Optional<TensorView> swiglu_limit,
                 int64_t tp_size, int64_t tp_rank, int64_t ep_size, int64_t ep_rank,
                 int64_t cluster_size, int64_t cluster_rank, bool enable_alltoall,
                 bool min_latency_mode, Optional<Array<int64_t>> profile_ids, bool enable_pdl,
                 int64_t base_activation_type) {
            runMoe(output, input, token_selected_experts, token_final_scales, fc1_expert_weights,
                   fc1_expert_biases, fc2_expert_weights, fc2_expert_biases, quant_scales, input_sf,
                   swiglu_alpha, swiglu_beta, swiglu_limit, tp_size, tp_rank, ep_size, ep_rank,
                   cluster_size, cluster_rank, enable_alltoall, min_latency_mode, profile_ids,
                   enable_pdl, static_cast<ActivationType>(base_activation_type));
          });
    } else if (name == "run_moe_min_latency") {
      return Function::FromTyped(
          [this](TensorView output, TensorView input, TensorView token_selected_experts,
                 Optional<TensorView> token_final_scales, TensorView fc1_expert_weights,
                 Optional<TensorView> fc1_expert_biases, TensorView fc2_expert_weights,
                 Optional<TensorView> fc2_expert_biases, Optional<Array<Tensor>> quant_scales,
                 Optional<TensorView> input_sf, Optional<TensorView> swiglu_alpha,
                 Optional<TensorView> swiglu_beta, Optional<TensorView> swiglu_limit,
                 TensorView num_active_experts_per_node, TensorView experts_to_token_score,
                 TensorView active_expert_global_ids, int64_t tp_size, int64_t tp_rank,
                 int64_t ep_size, int64_t ep_rank, int64_t cluster_size, int64_t cluster_rank,
                 bool enable_alltoall, bool min_latency_mode, Optional<Array<int64_t>> profile_ids,
                 bool enable_pdl, int64_t base_activation_type) {
            runMoeMinLantency(
                output, input, token_selected_experts, token_final_scales, fc1_expert_weights,
                fc1_expert_biases, fc2_expert_weights, fc2_expert_biases, quant_scales, input_sf,
                swiglu_alpha, swiglu_beta, swiglu_limit, num_active_experts_per_node,
                experts_to_token_score, active_expert_global_ids, tp_size, tp_rank, ep_size,
                ep_rank, cluster_size, cluster_rank, enable_alltoall, min_latency_mode, profile_ids,
                enable_pdl, static_cast<ActivationType>(base_activation_type));
          });
    } else {
      return Function(nullptr);
    }
  }

 private:
  struct WorkspaceInfo {
    Tensor workspace{};
    void* src_to_dest_map{};
  };

  std::mutex mMutex;
  std::shared_ptr<kernels::CutlassMoeFCRunnerInterface> mKernelRunner;
  std::shared_ptr<kernels::GemmProfilerBackend> mProfiler;
  DLDataType mActivationDtype;
  DLDataType mWeightDtype;
  DLDataType mOutputDtype;
  // number of elements packed into the inner dimension of a matrix
  // e.g. 16 nvfp4 elements are packed into a single int64 element
  int64_t mInnerDimMultiplier;
  Tensor mProfileWorkspace;

  bool mUseDeepSeekFP8BlockScaling = false;
  bool mUseW4GroupScaling = false;
  bool mUseMxfp8ActScaling = false;

  using Profile = tensorrt_llm::cutlass_extensions::CutlassGemmConfig;
  std::vector<Profile> mAllProfiles;

  void setRunnerProfiles(Optional<Array<int64_t>> profile_ids) {
    if (mUseDeepSeekFP8BlockScaling) {
      auto config = tensorrt_llm::cutlass_extensions::CutlassGemmConfig(
          tensorrt_llm::cutlass_extensions::CutlassTileConfigSM90::CtaShape128x16x128B,
          tensorrt_llm::cutlass_extensions::MainloopScheduleType::AUTO,
          tensorrt_llm::cutlass_extensions::EpilogueScheduleType::AUTO,
          tensorrt_llm::cutlass_extensions::ClusterShape::ClusterShape_1x1x1);
      mKernelRunner->setTactic(config, config);
      return;
    }

    auto best_gemm1_profile = mAllProfiles.front();
    auto best_gemm2_profile = mAllProfiles.front();
    if (profile_ids.has_value()) {
      TVM_FFI_ICHECK_EQ(profile_ids.value().size(), 2) << "Expecting 2 profile ids";
      best_gemm1_profile = profile_ids.value()[0] == -1 ? best_gemm1_profile
                                                        : mAllProfiles.at(profile_ids.value()[0]);
      best_gemm2_profile = profile_ids.value()[1] == -1 ? best_gemm2_profile
                                                        : mAllProfiles.at(profile_ids.value()[1]);
    }
    mKernelRunner->setTactic(best_gemm1_profile, best_gemm2_profile);
  }

  WorkspaceInfo getWorkspaceInfo(int64_t num_rows, int64_t hidden_size, int64_t inter_size,
                                 int num_experts, int experts_per_token,
                                 ActivationType activation_type,
                                 kernels::MOEParallelismConfig parallelismConfig,
                                 bool min_latency_mode) {
    size_t moe_workspace_size = mKernelRunner->getWorkspaceSize(
        num_rows, hidden_size, inter_size, num_experts, experts_per_token, activation_type,
        parallelismConfig, /* use_lora */ false, mUseDeepSeekFP8BlockScaling, min_latency_mode,
        mUseW4GroupScaling);
    size_t src_to_dest_map_size = experts_per_token * num_rows * sizeof(int);

    std::vector<size_t> workspaces{moe_workspace_size, src_to_dest_map_size};

    size_t total_workspace_size =
        common::calculateTotalWorkspaceSize(workspaces.data(), workspaces.size());

    WorkspaceInfo info{};
    int device_id;
    cudaGetDevice(&device_id);
    info.workspace = alloc_tensor({static_cast<int64_t>(total_workspace_size)}, dl_int8,
                                  DLDevice{kDLCUDA, device_id});
    info.src_to_dest_map = common::nextWorkspacePtr(static_cast<int8_t*>(info.workspace.data_ptr()),
                                                    moe_workspace_size);

    return info;
  }

  kernels::QuantParams getQuantParams(int64_t num_experts_on_rank, int64_t hidden_size,
                                      int64_t inter_size,
                                      Optional<Array<Tensor>> quant_scales) const {
    if (isFp8Quant()) {
      TVM_FFI_ICHECK(quant_scales.has_value()) << "Expecting quant scales for fp8 quantization";
      TVM_FFI_ICHECK_EQ(quant_scales.value().size(), 4)
          << "Expecting 4 quant scales for fp8 quantization";

      auto const fc1_dequant = quant_scales.value()[0];
      auto const fc2_quant = quant_scales.value()[1];
      auto const fc2_dequant = quant_scales.value()[2];
      auto const fc1_input_dequant = quant_scales.value()[3];

      // Check types
      CHECK_INPUT_TYPE(fc1_dequant, dl_float32);
      CHECK_INPUT_TYPE(fc2_quant, dl_float32);
      CHECK_INPUT_TYPE(fc2_dequant, dl_float32);
      CHECK_INPUT_TYPE(fc1_input_dequant, dl_float32);
      // Check ranks
      CHECK_DIM(1, fc1_dequant);
      TVM_FFI_ICHECK_LE(fc2_quant.ndim(), 1) << "fc2 quant must be a scalar or 1-D tensor";
      CHECK_DIM(1, fc2_dequant);
      CHECK_DIM(0, fc1_input_dequant);
      // Check shapes
      TVM_FFI_ICHECK_EQ(fc1_dequant.size(0), num_experts_on_rank)
          << "fc1 dequant size must be (num_experts_on_rank,)";
      TVM_FFI_ICHECK(fc2_quant.ndim() == 0 || fc2_quant.size(0) == num_experts_on_rank)
          << "fc2 quant must be scalar or (num_experts_on_rank,)";
      TVM_FFI_ICHECK_EQ(fc2_dequant.size(0), num_experts_on_rank)
          << "fc2 dequant size must be (num_experts_on_rank,)";

      return kernels::QuantParams::FP8(static_cast<float const*>(fc1_dequant.data_ptr()),
                                       static_cast<float const*>(fc2_quant.data_ptr()),
                                       static_cast<float const*>(fc2_dequant.data_ptr()),
                                       /* fp8 output quant scale */ nullptr,
                                       static_cast<float const*>(fc1_input_dequant.data_ptr()),
                                       fc2_quant.ndim() == 1);
    } else if (isWMxfp4AFp8Quant()) {
      TVM_FFI_ICHECK(quant_scales.has_value())
          << "Expecting quant scales for W4A8_MXFP4_MXF8 quantization";
      TVM_FFI_ICHECK_EQ(quant_scales.value().size(), 5)
          << "Expecting 5 quant scales for W4A8_MXFP4_FP8 quantization";

      auto const fc1_weight_block = quant_scales.value()[0];
      auto const fc1_global = quant_scales.value()[1];
      auto const fc2_act_global = quant_scales.value()[2];
      auto const fc2_weight_block = quant_scales.value()[3];
      auto const fc2_global = quant_scales.value()[4];

      // The input for scale fc1_weight_block / fc2_weight_block is packed into INT32
      constexpr int FP8_PER_INT32 = 4;
      // Check types
      CHECK_INPUT_TYPE(fc1_weight_block, dl_int32);
      CHECK_INPUT_TYPE(fc1_global, dl_float32);
      CHECK_INPUT_TYPE(fc2_act_global, dl_float32);
      CHECK_INPUT_TYPE(fc2_weight_block, dl_int32);
      CHECK_INPUT_TYPE(fc2_global, dl_float32);
      // Check ranks
      CHECK_DIM(3, fc1_weight_block);
      CHECK_DIM(1, fc1_global);
      TVM_FFI_ICHECK_LE(fc2_act_global.ndim(), 1)
          << "fc2 act global must be a scalar or 1-D tensor";
      CHECK_DIM(3, fc2_weight_block);
      CHECK_DIM(1, fc2_global);
      // Check shapes
      TVM_FFI_ICHECK(
          fc1_weight_block.size(0) == num_experts_on_rank &&
          fc1_weight_block.size(1) ==
              TmaWarpSpecializedGroupedGemmInput::alignToSfDim(
                  inter_size, TmaWarpSpecializedGroupedGemmInput::MinNDimAlignmentMXFPX) *
                  2 &&
          fc1_weight_block.size(2) * FP8_PER_INT32 *
                  TmaWarpSpecializedGroupedGemmInput::MXFPXBlockScaleVectorSize ==
              TmaWarpSpecializedGroupedGemmInput::alignToSfDim(
                  hidden_size, TmaWarpSpecializedGroupedGemmInput::MinKDimAlignmentMXFPX))
          << "fc1 weight block size must be (num_experts_on_rank, inter_size * 2, hidden_size // 4 "
             "// block_scale_vector_size)";
      TVM_FFI_ICHECK_EQ(fc1_global.size(0), num_experts_on_rank)
          << "fc1 global size must be (num_experts_on_rank,)";
      TVM_FFI_ICHECK(fc2_act_global.ndim() == 0 || fc2_act_global.size(0) == num_experts_on_rank)
          << "fc2 act global must be scalar or (num_experts_on_rank,)";
      TVM_FFI_ICHECK(
          fc2_weight_block.size(0) == num_experts_on_rank &&
          fc2_weight_block.size(1) ==
              TmaWarpSpecializedGroupedGemmInput::alignToSfDim(
                  hidden_size, TmaWarpSpecializedGroupedGemmInput::MinNDimAlignmentMXFPX) &&
          fc2_weight_block.size(2) * FP8_PER_INT32 *
                  TmaWarpSpecializedGroupedGemmInput::MXFPXBlockScaleVectorSize ==
              TmaWarpSpecializedGroupedGemmInput::alignToSfDim(
                  inter_size, TmaWarpSpecializedGroupedGemmInput::MinKDimAlignmentMXFPX))
          << "fc2 weight block size must be (num_experts_on_rank, hidden_size, inter_size // 4 // "
             "block_scale_vector_size)";
      TVM_FFI_ICHECK_EQ(fc2_global.size(0), num_experts_on_rank)
          << "fc2 global size must be (num_experts_on_rank,)";

      return kernels::QuantParams::FP8MXFP4(
          nullptr,
          static_cast<TmaWarpSpecializedGroupedGemmInput::ElementSF*>(fc1_weight_block.data_ptr()),
          static_cast<float const*>(fc1_global.data_ptr()),
          static_cast<float const*>(fc2_act_global.data_ptr()),
          static_cast<TmaWarpSpecializedGroupedGemmInput::ElementSF*>(fc2_weight_block.data_ptr()),
          static_cast<float const*>(fc2_global.data_ptr()), false, fc2_act_global.ndim() == 1);
    } else if (isWMxfp4AMxfp8Quant()) {
#ifdef USING_OSS_CUTLASS_MOE_GEMM
      TVM_FFI_ICHECK(quant_scales.has_value())
          << "Expecting quant scales for W4A8_MXFP4_MXFP8 quantization";
      TVM_FFI_ICHECK_EQ(quant_scales.value().size(), 4)
      "Expecting 4 quant scales for W4A8_MXFP4_MXFP8 quantization";

      TensorView fc1_weight_block = quant_scales.value()[0];
      TensorView fc1_global = quant_scales.value()[1];
      TensorView fc2_weight_block = quant_scales.value()[2];
      TensorView fc2_global = quant_scales.value()[3];

      // The input for scale fc1_weight_block / fc2_weight_block is packed into INT32
      constexpr int FP8_PER_INT32 = 4;
      CHECK_INPUT_TYPE(fc1_weight_block, dl_int32);
      CHECK_INPUT_TYPE(fc1_global, dl_float32);
      CHECK_INPUT_TYPE(fc2_weight_block, dl_int32);
      CHECK_INPUT_TYPE(fc2_global, dl_float32);
      CHECK_DIM(3, fc1_weight_block);
      CHECK_DIM(1, fc1_global);
      CHECK_DIM(3, fc2_weight_block);
      CHECK_DIM(1, fc2_global);
      TVM_FFI_ICHECK(
          fc1_weight_block.size(0) == num_experts_on_rank &&
          fc1_weight_block.size(1) ==
              TmaWarpSpecializedGroupedGemmInput::alignToSfDim(
                  inter_size, TmaWarpSpecializedGroupedGemmInput::MinNDimAlignmentMXFPX) *
                  2 &&
          fc1_weight_block.size(2) * FP8_PER_INT32 *
                  TmaWarpSpecializedGroupedGemmInput::MXFPXBlockScaleVectorSize ==
              TmaWarpSpecializedGroupedGemmInput::alignToSfDim(
                  hidden_size, TmaWarpSpecializedGroupedGemmInput::MinKDimAlignmentMXFPX))
          << "fc1 weight block size must be (num_experts_on_rank, inter_size * 2, hidden_size // 4 "
             "// block_scale_vector_size)";
      TVM_FFI_ICHECK_EQ(fc1_global.size(0), num_experts_on_rank)
          << "fc1 global size must be (num_experts_on_rank,)";
      TVM_FFI_ICHECK(
          fc2_weight_block.size(0) == num_experts_on_rank &&
          fc2_weight_block.size(1) ==
              TmaWarpSpecializedGroupedGemmInput::alignToSfDim(
                  hidden_size, TmaWarpSpecializedGroupedGemmInput::MinNDimAlignmentMXFPX) &&
          fc2_weight_block.size(2) * FP8_PER_INT32 *
                  TmaWarpSpecializedGroupedGemmInput::MXFPXBlockScaleVectorSize ==
              TmaWarpSpecializedGroupedGemmInput::alignToSfDim(
                  inter_size, TmaWarpSpecializedGroupedGemmInput::MinKDimAlignmentMXFPX))
          << "fc2 weight block size must be (num_experts_on_rank, hidden_size, inter_size // 4 // "
             "block_scale_vector_size)";
      TVM_FFI_ICHECK_EQ(fc2_global.size(0), num_experts_on_rank)
          << "fc2 global size must be (num_experts_on_rank,)";

      return kernels::QuantParams::MXFP8MXFP4(
          static_cast<TmaWarpSpecializedGroupedGemmInput::ElementSF*>(fc1_weight_block.data_ptr()),
          static_cast<float const*>(fc1_global.data_ptr()),
          static_cast<TmaWarpSpecializedGroupedGemmInput::ElementSF*>(fc2_weight_block.data_ptr()),
          static_cast<float const*>(fc2_global.data_ptr()));
#else
      TVM_FFI_ICHECK(false)
          << "MXFP8 x MXFP4 quantization is not supported in OSS Cutlass Moe Gemm";
#endif
    }

    else if (isNvfp4Quant()) {
      TVM_FFI_ICHECK(quant_scales.has_value()) << "Expecting quant scales for nvfp4 quantization";
      TVM_FFI_ICHECK_EQ(quant_scales.value().size(), 6)
          << "Expecting 6 quant scales for nvfp4 quantization";

      TensorView fc1_act_global = quant_scales.value()[0];
      TensorView fc1_weight_block = quant_scales.value()[1];
      TensorView fc1_global = quant_scales.value()[2];
      TensorView fc2_act_global = quant_scales.value()[3];
      TensorView fc2_weight_block = quant_scales.value()[4];
      TensorView fc2_global = quant_scales.value()[5];

      // The input for scale fc1_weight_block / fc2_weight_block is packed into INT32
      constexpr int FP8_PER_INT32 = 4;
      // Check types
      CHECK_INPUT_TYPE(fc1_act_global, dl_float32);
      CHECK_INPUT_TYPE(fc1_weight_block, dl_int32);
      CHECK_INPUT_TYPE(fc1_global, dl_float32);
      CHECK_INPUT_TYPE(fc2_act_global, dl_float32);
      CHECK_INPUT_TYPE(fc2_weight_block, dl_int32);
      CHECK_INPUT_TYPE(fc2_global, dl_float32);
      // Check ranks
      TVM_FFI_ICHECK_LE(fc1_act_global.ndim(), 1)
          << "fc1 act global must be a scalar or 1-D tensor";
      CHECK_DIM(3, fc1_weight_block);
      CHECK_DIM(1, fc1_global);
      TVM_FFI_ICHECK_LE(fc2_act_global.ndim(), 1)
          << "fc2 act global must be a scalar or 1-D tensor";
      CHECK_DIM(3, fc2_weight_block);
      CHECK_DIM(1, fc2_global);
      // Check shapes
      TVM_FFI_ICHECK(fc1_act_global.ndim() == 0 || fc1_act_global.size(0) == num_experts_on_rank)
          << "fc1 act global must be scalar or (num_experts_on_rank,)";
      TVM_FFI_ICHECK(
          fc1_weight_block.size(0) == num_experts_on_rank &&
          fc1_weight_block.size(1) ==
              TmaWarpSpecializedGroupedGemmInput::alignToSfDim(
                  inter_size, TmaWarpSpecializedGroupedGemmInput::MinKDimAlignmentNVFP4) *
                  2 &&
          fc1_weight_block.size(2) * FP8_PER_INT32 *
                  TmaWarpSpecializedGroupedGemmInput::NVFP4BlockScaleVectorSize ==
              TmaWarpSpecializedGroupedGemmInput::alignToSfDim(
                  hidden_size, TmaWarpSpecializedGroupedGemmInput::MinKDimAlignmentNVFP4))
          << "fc1 weight block size must be (num_experts_on_rank, inter_size * 2, hidden_size // 4 "
             "// block_scale_vector_size)";
      TVM_FFI_ICHECK_EQ(fc1_global.size(0), num_experts_on_rank)
          << "fc1 global size must be (num_experts_on_rank,)";
      TVM_FFI_ICHECK(fc2_act_global.ndim() == 0 || fc2_act_global.size(0) == num_experts_on_rank)
          << "fc2 act global must be scalar or (num_experts_on_rank,)";
      TVM_FFI_ICHECK(
          fc2_weight_block.size(0) == num_experts_on_rank &&
          fc2_weight_block.size(1) ==
              TmaWarpSpecializedGroupedGemmInput::alignToSfDim(
                  hidden_size, TmaWarpSpecializedGroupedGemmInput::MinNDimAlignmentNVFP4) &&
          fc2_weight_block.size(2) * FP8_PER_INT32 *
                  TmaWarpSpecializedGroupedGemmInput::NVFP4BlockScaleVectorSize ==
              TmaWarpSpecializedGroupedGemmInput::alignToSfDim(
                  inter_size, TmaWarpSpecializedGroupedGemmInput::MinKDimAlignmentNVFP4))
          << "fc2 weight block size must be (num_experts_on_rank, hidden_size, inter_size // 4 // "
             "block_scale_vector_size)";
      TVM_FFI_ICHECK_EQ(fc2_global.size(0), num_experts_on_rank)
          << "fc2 global size must be (num_experts_on_rank,)";

      return kernels::QuantParams::FP4(
          static_cast<float const*>(fc1_act_global.data_ptr()),
          static_cast<TmaWarpSpecializedGroupedGemmInput::ElementSF*>(fc1_weight_block.data_ptr()),
          static_cast<float const*>(fc1_global.data_ptr()),
          static_cast<float const*>(fc2_act_global.data_ptr()),
          static_cast<TmaWarpSpecializedGroupedGemmInput::ElementSF*>(fc2_weight_block.data_ptr()),
          static_cast<float const*>(fc2_global.data_ptr()), fc1_act_global.ndim() == 1,
          fc2_act_global.ndim() == 1);
    } else if (mUseDeepSeekFP8BlockScaling) {
      TensorView fc1_scales = quant_scales.value()[0];
      TensorView fc2_scales = quant_scales.value()[1];
      return kernels::QuantParams::FP8BlockScaling(
          static_cast<float const*>(fc1_scales.data_ptr()),
          static_cast<float const*>(fc2_scales.data_ptr()));
    } else if (isWFP4A16Quant()) {
      TVM_FFI_ICHECK(quant_scales.has_value()) << "Expecting quant scales for W4 quantization";
      TVM_FFI_ICHECK_EQ(quant_scales.value().size(), 2)
          << "Expecting 2 quant scales for W4A16 quantization";

      TensorView fc1_weight_scales = quant_scales.value()[0];
      TensorView fc2_weight_scales = quant_scales.value()[1];
      int group_size = TmaWarpSpecializedGroupedGemmInput::INT4GroupwiseParams::wfp4a16_group_size;
      return kernels::QuantParams::GroupWise(group_size,
                                             static_cast<void const*>(fc1_weight_scales.data_ptr()),
                                             static_cast<void const*>(fc2_weight_scales.data_ptr()),
                                             nullptr, nullptr, nullptr, nullptr, nullptr, nullptr);
    } else if (isInt4Quant()) {
      TVM_FFI_ICHECK(quant_scales.has_value()) << "Expecting quant scales for INT4 quantization";
      TVM_FFI_ICHECK_EQ(quant_scales.value().size(), 8)
          << "Expecting 8 quant scales for INT4 quantization";
      TensorView fc1_weight_scales = quant_scales.value()[0];
      TensorView fc2_weight_scales = quant_scales.value()[1];
      TensorView fc1_act_scales = quant_scales.value()[2];
      TensorView fc2_act_scales = quant_scales.value()[3];
      TensorView fc1_weight_zeros = quant_scales.value()[4];
      TensorView fc2_weight_zeros = quant_scales.value()[5];
      TensorView fc1_alpha = quant_scales.value()[6];
      TensorView fc2_alpha = quant_scales.value()[7];
      int group_size = TmaWarpSpecializedGroupedGemmInput::INT4GroupwiseParams::int4_group_size;
      return kernels::QuantParams::GroupWise(
          group_size, static_cast<void const*>(fc1_weight_scales.data_ptr()),
          static_cast<void const*>(fc2_weight_scales.data_ptr()),
          static_cast<void const*>(fc1_act_scales.numel() > 0 ? fc1_act_scales.data_ptr()
                                                              : nullptr),
          static_cast<void const*>(fc2_act_scales.numel() > 0 ? fc2_act_scales.data_ptr()
                                                              : nullptr),
          static_cast<void const*>(fc1_weight_zeros.numel() > 0 ? fc1_weight_zeros.data_ptr()
                                                                : nullptr),
          static_cast<void const*>(fc2_weight_zeros.numel() > 0 ? fc2_weight_zeros.data_ptr()
                                                                : nullptr),
          static_cast<float const*>(fc1_alpha.numel() > 0 ? fc1_alpha.data_ptr() : nullptr),
          static_cast<float const*>(fc2_alpha.numel() > 0 ? fc2_alpha.data_ptr() : nullptr));
    } else {
      return kernels::QuantParams{};
    }
  }

  bool isFp8Quant() const {
    return !mUseDeepSeekFP8BlockScaling && mActivationDtype == dl_float8_e4m3fn &&
           mWeightDtype == dl_float8_e4m3fn;
  }

  bool isNvfp4Quant() const {
    return mWeightDtype == dl_int64 &&
           mActivationDtype != dl_float8_e4m3fn;  // FP8 activation does not use FP4
  }

  bool isWFP4A16Quant() const { return mUseW4GroupScaling && mWeightDtype == dl_uint8; }

  bool isInt4Quant() const { return mWeightDtype == dl_uint4x2; }

  bool isW4AFp8Quant() const { return mActivationDtype == dl_float8_e4m3fn && isInt4Quant(); }

  bool isWMxfp4AFp8Quant() const {
    return mActivationDtype == dl_float8_e4m3fn && mWeightDtype == dl_int64 && !mUseMxfp8ActScaling;
  }

  bool isWMxfp4AMxfp8Quant() const {
    return mActivationDtype == dl_float8_e4m3fn && mWeightDtype == dl_int64 && mUseMxfp8ActScaling;
  }
};

tvm::ffi::Module init(DLDataType activation_dtype, DLDataType weight_dtype, DLDataType output_dtype,
                      bool use_deepseek_fp8_block_scale, bool use_w4_group_scaling,
                      bool use_mxfp8_act_scaling) {
  auto ptr = tvm::ffi::make_object<FusedMoeRunner>(activation_dtype, weight_dtype, output_dtype,
                                                   use_deepseek_fp8_block_scale,
                                                   use_w4_group_scaling, use_mxfp8_act_scaling);
  return tvm::ffi::Module(ptr);
}

TVM_FFI_DLL_EXPORT_TYPED_FUNC(init, init);<|MERGE_RESOLUTION|>--- conflicted
+++ resolved
@@ -290,22 +290,15 @@
     }
     TVM_FFI_ICHECK_EQ(fc1_expert_weights.size(0), fc2_expert_weights.size(0))
         << "fc1_expert_weights and fc2_expert_weights must have the same number of experts.";
-<<<<<<< HEAD
-    TVM_FFI_ICHECK_EQ(fc1_expert_weights.size(1),
-                      fc2_expert_weights.size(2) * mInnerDimMultiplier * 2)
-        << "fc1_expert_weights inter size must be 2 times fc2_expert_weights inter size.";
-=======
-
     if (isGatedActivation(base_activation_type)) {
-      TVM_FFI_ICHECK_EQ(fc1_expert_weights->shape[1],
-                        fc2_expert_weights->shape[2] * mInnerDimMultiplier * 2)
+      TVM_FFI_ICHECK_EQ(fc1_expert_weights.size(1) fc2_expert_weights.size(2) *
+                        mInnerDimMultiplier * 2)
           << "fc1_expert_weights inter size must be 2 times fc2_expert_weights inter size.";
     } else {
-      TVM_FFI_ICHECK_EQ(fc1_expert_weights->shape[1],
-                        fc2_expert_weights->shape[2] * mInnerDimMultiplier)
+      TVM_FFI_ICHECK_EQ(fc1_expert_weights.size(1),
+                        fc2_expert_weights.size(2) * mInnerDimMultiplier)
           << "fc1_expert_weights inter size must be equal to fc2_expert_weights inter size.";
     }
->>>>>>> ffcc5f42
 
     int experts_per_token = token_selected_experts.size(1);
     int64_t num_rows = input.size(0);
@@ -472,21 +465,15 @@
     }
     TVM_FFI_ICHECK_EQ(fc1_expert_weights.size(0), fc2_expert_weights.size(0))
         << "fc1_expert_weights and fc2_expert_weights must have the same number of experts.";
-<<<<<<< HEAD
-    TVM_FFI_ICHECK_EQ(fc1_expert_weights.size(1),
-                      fc2_expert_weights.size(2) * mInnerDimMultiplier * 2)
-        << "fc1_expert_weights inter size must be 2 times fc2_expert_weights inter size.";
-=======
     if (isGatedActivation(base_activation_type)) {
-      TVM_FFI_ICHECK_EQ(fc1_expert_weights->shape[1],
-                        fc2_expert_weights->shape[2] * mInnerDimMultiplier * 2)
+      TVM_FFI_ICHECK_EQ(fc1_expert_weights.size(1),
+                        fc2_expert_weights.size(2) * mInnerDimMultiplier * 2)
           << "fc1_expert_weights inter size must be 2 times fc2_expert_weights inter size.";
     } else {
-      TVM_FFI_ICHECK_EQ(fc1_expert_weights->shape[1],
-                        fc2_expert_weights->shape[2] * mInnerDimMultiplier)
+      TVM_FFI_ICHECK_EQ(fc1_expert_weights.size(1),
+                        fc2_expert_weights.size(2) * mInnerDimMultiplier)
           << "fc1_expert_weights inter size must be equal to fc2_expert_weights inter size.";
     }
->>>>>>> ffcc5f42
 
     TVM_FFI_ICHECK(!input_sf.has_value() || isWMxfp4AMxfp8Quant() || isNvfp4Quant())
         << "Block-scaling factors provided for non block-scaling quantization";
