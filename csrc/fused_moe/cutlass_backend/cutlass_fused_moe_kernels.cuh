--- conflicted
+++ resolved
@@ -983,7 +983,7 @@
       cvt_quant_get_sf_out_offset<TmaWarpSpecializedGroupedGemmInput::ElementSF, NumThreadsPerSF>(
           std::nullopt /* batchIdx */, token_id - num_tokens_before_expert, elem_idx,
           std::nullopt /* numRows */, num_cols / VecSize, act_sf_expert,
-          QuantizationSFLayout::SWIZZLED);
+          QuantizationSFLayout::SWIZZLED_128x4);
 
   // Do the conversion and set the output and scaling factor
   auto func = [&]() {
@@ -1024,14 +1024,14 @@
       cvt_quant_get_sf_out_offset<TmaWarpSpecializedGroupedGemmInput::ElementSF, NumThreadsPerSF>(
           std::nullopt /* batchIdx */, token_id - num_tokens_before_expert, elem_idx,
           std::nullopt /* numRows */, num_cols / VecSize, act_sf_expert,
-          QuantizationSFLayout::SWIZZLED);
+          QuantizationSFLayout::SWIZZLED_128x4);
   if (sf_out) {
     if (input_sf) {
       auto const sf_in = cvt_quant_get_sf_out_offset<TmaWarpSpecializedGroupedGemmInput::ElementSF,
                                                      NumThreadsPerSF>(
           std::nullopt /* batchIdx */, source_token_id, elem_idx, std::nullopt /* numRows */,
           num_cols / VecSize, const_cast<TmaWarpSpecializedGroupedGemmInput::ElementSF*>(input_sf),
-          QuantizationSFLayout::SWIZZLED);
+          QuantizationSFLayout::SWIZZLED_128x4);
       *sf_out = *sf_in;
     } else {
       *sf_out = 0x00;
@@ -2934,12 +2934,8 @@
     WeightType const* const fc1_expert_weights, ScaleBiasType const* const fc1_expert_biases,
     float const* const fc2_fp8_quant, int64_t const num_rows, int64_t const expanded_num_rows,
     int64_t const hidden_size, int64_t const inter_size, int const num_experts_per_node,
-<<<<<<< HEAD
-    ActivationParams fc1_activation_type, QuantParams& quant_params, cudaStream_t stream) {
-=======
-    ActivationType fc1_activation_type, QuantParams& quant_params, bool enable_pdl,
+    ActivationParams fc1_activation_type, QuantParams& quant_params, bool enable_pdl,
     cudaStream_t stream) {
->>>>>>> 66144d27
   bool const is_gated_activation = isGatedActivation(fc1_activation_type);
 
   int shape_n = is_gated_activation ? inter_size * 2 : inter_size;
@@ -3349,11 +3345,8 @@
                       static_cast<UnfusedGemmOutputType const*>(gemm_output), nullptr,
                       static_cast<ScaleBiasType const*>(fc2_lora), false, expert_first_token_offset,
                       num_experts_per_node, hidden_size, expanded_num_rows,
-<<<<<<< HEAD
-                      ActivationParams(ActivationType::Identity), {}, false, nullptr, stream);
-=======
-                      ActivationType::Identity, {}, false, nullptr, enable_pdl, stream);
->>>>>>> 66144d27
+                      ActivationParams(ActivationType::Identity), {}, false, nullptr, enable_pdl,
+                      stream);
     sync_check_cuda_error(stream);
   }
 
@@ -3979,14 +3972,9 @@
         QuantParams quant_params, ScaleBiasType const* bias1, ScaleBiasType const* bias2,
         UnfusedGemmOutputType* output1, UnfusedGemmOutputType* output2,
         int const* num_active_experts_per, int const* active_expert_global_ids, int start_expert,
-<<<<<<< HEAD
-        cudaStream_t stream) {
+        bool enable_pdl, cudaStream_t stream) {
   TLLM_CHECK_WITH_INFO(!use_w4_groupwise,
                        "W4AFP8 and WFP4A16 are not supported in low latency mode");
-=======
-        bool enable_pdl, cudaStream_t stream) {
-  TLLM_CHECK_WITH_INFO(!use_w4afp8, "W4AFP8 is not supported in low latency mode");
->>>>>>> 66144d27
 
   // Always nullptr
   layout_info1.ptr_c = nullptr;
@@ -4828,7 +4816,6 @@
 
   mInterface->is_profiler = true;
   if (mGemmToProfile == GemmToProfile::GEMM_1) {
-<<<<<<< HEAD
     mInterface->gemm1(
         input,                                             //
         output,                                            //
@@ -4858,20 +4845,8 @@
         tactic,                                                                      //
         mMinLatencyMode,                                                             //
         num_active_experts_per_node,                                                 //
-        active_expert_global_ids);                                                   //
-=======
-    mInterface->gemm1(input, output, intermediate, expert_first_token_offset, tma_ws_input_template,
-                      weights_sel, bias, expert_first_token_offset + num_experts_per_node,
-                      mQuantParams.wo.fc1_weight_scales, mQuantParams.fp8.dequant_fc1,
-                      mQuantParams.fp8_mxfp4.fc2.act_global_scale
-                          ? mQuantParams.fp8_mxfp4.fc2.act_global_scale
-                          : mQuantParams.fp8.quant_fc2,
-                      fp4_act_scale_flat, fp4_act_scale_flat, mQuantParams, original_num_tokens,
-                      expanded_num_tokens, mExpertHiddenSize, mExpertInterSize,
-                      num_experts_per_node, mActivationType, alpha_scale_ptr_array, !mUseLora,
-                      /*use_deepseek_fp8_block_scale=*/false, stream, tactic, mMinLatencyMode,
-                      num_active_experts_per_node, active_expert_global_ids, enable_pdl);
->>>>>>> 66144d27
+        active_expert_global_ids,                                                    //
+        enable_pdl);                                                                 //
   } else {
     TLLM_CHECK(mGemmToProfile == GemmToProfile::GEMM_2);
     mInterface->gemm2(
