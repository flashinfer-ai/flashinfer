--- conflicted
+++ resolved
@@ -39,16 +39,10 @@
       << "TopPRenormProb failed with error code " << cudaGetErrorString(status);
 }
 
-<<<<<<< HEAD
-void top_k_renorm_probs(Tensor probs, Tensor renorm_probs, Optional<Tensor> maybe_top_k_arr,
-                        int64_t top_k_val) {
+void top_k_renorm_probs(TensorView probs, TensorView renorm_probs,
+                        Optional<TensorView> maybe_top_k_arr, int64_t top_k_val) {
   CHECK_CUDA(probs);
   CHECK_LAST_DIM_CONTIGUOUS(probs);
-=======
-void top_k_renorm_probs(TensorView probs, TensorView renorm_probs,
-                        Optional<TensorView> maybe_top_k_arr, int64_t top_k_val) {
-  CHECK_INPUT(probs);
->>>>>>> 4b55b264
   CHECK_DIM(2, probs);  // probs: (batch_size, vocab_size)
   unsigned int batch_size = probs->shape[0];
   unsigned int vocab_size = probs->shape[1];
@@ -65,16 +59,10 @@
       << "TopKRenormProb failed with error code " << cudaGetErrorString(status);
 }
 
-<<<<<<< HEAD
-void top_k_mask_logits(Tensor logits, Tensor mask_logits, Optional<Tensor> maybe_top_k_arr,
-                       int64_t top_k_val) {
+void top_k_mask_logits(TensorView logits, TensorView mask_logits,
+                       Optional<TensorView> maybe_top_k_arr, int64_t top_k_val) {
   CHECK_CUDA(logits);
   CHECK_LAST_DIM_CONTIGUOUS(logits);
-=======
-void top_k_mask_logits(TensorView logits, TensorView mask_logits,
-                       Optional<TensorView> maybe_top_k_arr, int64_t top_k_val) {
-  CHECK_INPUT(logits);
->>>>>>> 4b55b264
   CHECK_DIM(2, logits);  // logits: (batch_size, vocab_size)
   unsigned int batch_size = logits->shape[0];
   unsigned int vocab_size = logits->shape[1];
