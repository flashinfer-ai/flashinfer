/*
 * Copyright (c) 2023 by FlashInfer team.
 *
 * Licensed under the Apache License, Version 2.0 (the "License");
 * you may not use this file except in compliance with the License.
 * You may obtain a copy of the License at
 *
 *   http://www.apache.org/licenses/LICENSE-2.0
 *
 * Unless required by applicable law or agreed to in writing, software
 * distributed under the License is distributed on an "AS IS" BASIS,
 * WITHOUT WARRANTIES OR CONDITIONS OF ANY KIND, either express or implied.
 * See the License for the specific language governing permissions and
 * limitations under the License.
 */
#include "aot_default_additional_params.h"
#include "pytorch_extension_utils.h"

//========== activation ==========

void silu_and_mul(at::Tensor& out, at::Tensor& input, int64_t cuda_stream);
void gelu_tanh_and_mul(at::Tensor& out, at::Tensor& input, int64_t cuda_stream);
void gelu_and_mul(at::Tensor& out, at::Tensor& input, int64_t cuda_stream);

//========== cascade ==========

void merge_state(at::Tensor v_a, at::Tensor s_a, at::Tensor v_b, at::Tensor s_b,
                 at::Tensor v_merged, at::Tensor s_merged, int64_t cuda_stream);

void merge_state_in_place(at::Tensor v, at::Tensor s, at::Tensor v_other, at::Tensor s_other,
                          std::optional<at::Tensor> mask, int64_t cuda_stream);

void merge_states(at::Tensor v, at::Tensor s, at::Tensor v_merged, at::Tensor s_merged,
                  int64_t cuda_stream);

//========== decode ==========

void single_decode_with_kv_cache(at::Tensor q, at::Tensor k, at::Tensor v, at::Tensor tmp,
                                 at::Tensor o, int64_t layout,
                                 int64_t window_left SINGLE_DECODE_ADDITIONAL_FUNC_PARAMS,
                                 int64_t cuda_stream);

at::Tensor BatchDecodeWithPagedKVCachePlan(
    at::Tensor float_workspace_buffer, at::Tensor int_workspace_buffer,
<<<<<<< HEAD
    at::Tensor page_locked_int_workspace_buffer, at::Tensor indptr, int64_t batch_size,
    int64_t num_qo_heads, int64_t num_kv_heads, int64_t page_size,
    bool enable_cuda_graph, int64_t window_left, double logits_soft_cap, int64_t head_dim,
    at::Tensor empty_q_data, at::Tensor empty_kv_data, int64_t cuda_stream);
=======
    at::Tensor page_locked_int_workspace_buffer, at::Tensor indptr, unsigned int batch_size,
    unsigned int num_qo_heads, unsigned int num_kv_heads, unsigned int page_size,
    bool enable_cuda_graph, int window_left, float logits_soft_cap, unsigned int head_dim_qk,
    unsigned head_dim_vo, at::Tensor empty_q_data, at::Tensor empty_kv_data, int64_t cuda_stream);
>>>>>>> 504b9903

void BatchDecodeWithPagedKVCacheRun(
    at::Tensor float_workspace_buffer, at::Tensor int_workspace_buffer,
    at::Tensor plan_info_vec, at::Tensor q, at::Tensor paged_k_cache,
    at::Tensor paged_v_cache, at::Tensor paged_kv_indptr, at::Tensor paged_kv_indices,
    at::Tensor paged_kv_last_page_len, at::Tensor o, std::optional<at::Tensor> maybe_lse,
    int64_t kv_layout_code, int64_t window_left BATCH_DECODE_ADDITIONAL_FUNC_PARAMS,
    int64_t cuda_stream);

//========== gemm ==========

void bmm_fp8(at::Tensor A, at::Tensor B, at::Tensor D, at::Tensor A_scale, at::Tensor B_scale,
             at::Tensor workspace_buffer, int64_t cublas_handle, int64_t cuda_stream);

void CutlassSegmentGEMM(at::Tensor workspace_buffer, at::Tensor all_problems, at::Tensor x_ptr,
                        at::Tensor w_ptr, at::Tensor y_ptr, at::Tensor x_ld, at::Tensor w_ld,
                        at::Tensor y_ld, at::Tensor empty_x_data, bool weight_column_major,
                        int64_t cuda_stream);

//========== norm ==========

void rmsnorm(at::Tensor& out, at::Tensor& input, at::Tensor& weight, double eps,
             int64_t cuda_stream);

void fused_add_rmsnorm(at::Tensor& input, at::Tensor& residual, at::Tensor& weight, double eps,
                       int64_t cuda_stream);

void gemma_rmsnorm(at::Tensor& out, at::Tensor& input, at::Tensor& weight, double eps,
                   int64_t cuda_stream);

void gemma_fused_add_rmsnorm(at::Tensor& input, at::Tensor& residual, at::Tensor& weight,
                             double eps, int64_t cuda_stream);

//========== page ==========

void append_paged_kv_cache(at::Tensor append_key, at::Tensor append_value, at::Tensor batch_indices,
                           at::Tensor positions, at::Tensor paged_k_cache, at::Tensor paged_v_cache,
                           at::Tensor kv_indices, at::Tensor kv_indptr, at::Tensor kv_last_page_len,
                           int64_t layout, int64_t cuda_stream);

void block_sparse_indices_to_vector_sparse_offsets(at::Tensor block_sparse_indices,
                                                   at::Tensor block_sparse_indptr,
                                                   at::Tensor vector_sparse_offsets,
                                                   at::Tensor vector_sparse_indptr,
                                                   at::Tensor kv_len_arr, int64_t stride_block,
                                                   int64_t stride_n, int64_t batch_size,
                                                   int64_t block_size, int64_t cuda_stream);

//========== prefill ==========

void single_prefill_with_kv_cache(at::Tensor q, at::Tensor k, at::Tensor v, at::Tensor tmp,
                                  at::Tensor o, std::optional<at::Tensor> maybe_lse,
                                  int64_t mask_mode_code, int64_t layout,
                                  int64_t window_left SINGLE_PREFILL_ADDITIONAL_FUNC_PARAMS,
                                  int64_t cuda_stream);

at::Tensor BatchPrefillWithKVCachePlan(
    at::Tensor float_workspace_buffer, at::Tensor int_workspace_buffer,
    at::Tensor page_locked_int_workspace_buffer, at::Tensor qo_indptr, at::Tensor kv_indptr,
<<<<<<< HEAD
    at::Tensor kv_len_arr, int64_t total_num_rows, int64_t batch_size,
    int64_t num_qo_heads, int64_t num_kv_heads, int64_t page_size,
    bool enable_cuda_graph, int64_t head_dim, bool causal, int64_t cuda_stream);
=======
    at::Tensor kv_len_arr, unsigned total_num_rows, unsigned int batch_size,
    unsigned int num_qo_heads, unsigned int num_kv_heads, unsigned int page_size,
    bool enable_cuda_graph, unsigned int head_dim_qk, unsigned int head_dim_vo, bool causal,
    int64_t cuda_stream);
>>>>>>> 504b9903

void BatchPrefillWithRaggedKVCacheRun(
    at::Tensor float_workspace_buffer, at::Tensor int_workspace_buffer,
    at::Tensor plan_info_vec, at::Tensor q, at::Tensor k, at::Tensor v,
    at::Tensor qo_indptr, at::Tensor kv_indptr, at::Tensor o, std::optional<at::Tensor> maybe_lse,
    int64_t mask_mode_code, int64_t layout,
    int64_t window_left BATCH_PREFILL_ADDITIONAL_FUNC_PARAMS, int64_t cuda_stream);

void BatchPrefillWithPagedKVCacheRun(
    at::Tensor float_workspace_buffer, at::Tensor int_workspace_buffer,
    at::Tensor plan_info_vec, at::Tensor q, at::Tensor paged_k_cache,
    at::Tensor paged_v_cache, at::Tensor qo_indptr, at::Tensor paged_kv_indptr,
    at::Tensor paged_kv_indices, at::Tensor paged_kv_last_page_len, at::Tensor o,
    std::optional<at::Tensor> maybe_lse, int64_t mask_mode_code, int64_t layout,
    int64_t window_left BATCH_PREFILL_ADDITIONAL_FUNC_PARAMS, int64_t cuda_stream);

//========== quantization ==========

void packbits(at::Tensor x, const std::string& bitorder, at::Tensor y, int64_t cuda_stream);

void segment_packbits(at::Tensor x, at::Tensor input_indptr, at::Tensor output_indptr,
                      const std::string& bitorder, at::Tensor y, int64_t cuda_stream);

//========== rope ==========

void apply_rope(at::Tensor q, at::Tensor k, at::Tensor q_rope, at::Tensor k_rope, at::Tensor indptr,
                at::Tensor offsets, int64_t rotary_dim, bool interleave, double rope_scale,
                double rope_theta, int64_t cuda_stream);

void apply_llama31_rope(at::Tensor q, at::Tensor k, at::Tensor q_rope, at::Tensor k_rope,
                        at::Tensor indptr, at::Tensor offsets, int64_t rotary_dim,
                        bool interleave, double rope_scale, double rope_theta, double low_freq_factor,
                        double high_freq_factor, double old_context_length, int64_t cuda_stream);

void apply_rope_pos_ids(at::Tensor q, at::Tensor k, at::Tensor q_rope, at::Tensor k_rope,
                        at::Tensor pos_ids, int64_t rotary_dim, bool interleave,
                        double rope_scale, double rope_theta, int64_t cuda_stream);

void apply_llama31_rope_pos_ids(at::Tensor q, at::Tensor k, at::Tensor q_rope, at::Tensor k_rope,
                                at::Tensor pos_ids, int64_t rotary_dim, bool interleave,
                                double rope_scale, double rope_theta, double low_freq_factor,
                                double high_freq_factor, double old_context_length,
                                int64_t cuda_stream);

void apply_rope_pos_ids_cos_sin_cache(at::Tensor q, at::Tensor k, at::Tensor q_rope,
                                      at::Tensor k_rope, at::Tensor cos_sin_cache,
                                      at::Tensor pos_ids, bool interleave, int64_t cuda_stream);

//========== sampling ==========

void sampling_from_probs(at::Tensor probs, at::Tensor uniform_samples, at::Tensor samples,
                         bool deterministic, int64_t cuda_stream);

void top_p_sampling_from_probs(at::Tensor probs, at::Tensor uniform_samples, at::Tensor samples,
                               at::Tensor success, std::optional<at::Tensor> maybe_top_p_arr,
                               double top_p_val, bool deterministic, int64_t cuda_stream);

void top_k_sampling_from_probs(at::Tensor probs, at::Tensor uniform_samples, at::Tensor samples,
                               at::Tensor success, std::optional<at::Tensor> maybe_top_k_arr,
                               int64_t top_k_val, bool deterministic, int64_t cuda_stream);

void min_p_sampling_from_probs(at::Tensor probs, at::Tensor uniform_samples, at::Tensor samples,
                               std::optional<at::Tensor> maybe_min_p_arr, double min_p_val,
                               bool deterministic, int64_t cuda_stream);

void top_k_top_p_sampling_from_probs(at::Tensor probs, at::Tensor uniform_samples,
                                     at::Tensor samples, at::Tensor success,
                                     std::optional<at::Tensor> maybe_top_k_arr, double top_k_val,
                                     std::optional<at::Tensor> maybe_top_p_arr, double top_p_val,
                                     bool deterministic, int64_t cuda_stream);

void top_p_renorm_probs(at::Tensor probs, at::Tensor renorm_probs,
                        std::optional<at::Tensor> maybe_top_p_arr, double top_p_val,
                        int64_t cuda_stream);

void top_k_renorm_probs(at::Tensor probs, at::Tensor renorm_probs,
                        std::optional<at::Tensor> maybe_top_k_arr, int64_t top_k_val,
                        int64_t cuda_stream);

void top_k_mask_logits(at::Tensor logits, at::Tensor mask_logits,
                       std::optional<at::Tensor> maybe_top_k_arr, int64_t top_k_val,
                       int64_t cuda_stream);

void chain_speculative_sampling(at::Tensor draft_probs, at::Tensor draft_token_ids,
                                at::Tensor uniform_samples, at::Tensor target_probs,
                                at::Tensor output_token_ids, at::Tensor output_accepted_token_num,
                                at::Tensor output_emitted_token_num, bool deterministic,
                                int64_t cuda_stream);

//========== Torch Library ==========

TORCH_LIBRARY_FRAGMENT(TORCH_EXTENSION_NAME, m) {
  // activation
  // Fused SiLU and Mul
  m.def("silu_and_mul", silu_and_mul);
  // Fused GeLU Tanh and Mul
  m.def("gelu_tanh_and_mul", gelu_tanh_and_mul);
  // Fused GeLU and Mul
  m.def("gelu_and_mul", gelu_and_mul);

  // cascade
  // Merge two self-attention states
  m.def("merge_state", merge_state);
  // Merge another self-attention state in-place.
  m.def("merge_state_in_place", merge_state_in_place);
  // "Merge multiple self-attention states"
  m.def("merge_states", merge_states);

  // decode
  // "Single-request decode with KV-Cache operator"
  m.def("single_decode_with_kv_cache", single_decode_with_kv_cache);
  m.def("batch_decode_with_paged_kv_cache_plan", BatchDecodeWithPagedKVCachePlan);
  m.def("batch_decode_with_paged_kv_cache_run", BatchDecodeWithPagedKVCacheRun);

  // gemm
  // BMM FP8
  m.def("bmm_fp8", bmm_fp8);
  // Cutlass Segment GEMM operator
  m.def("cutlass_segment_gemm", CutlassSegmentGEMM);

  // norm
  // Root mean square normalization
  m.def("rmsnorm", rmsnorm);
  // Fused add root mean square normalization
  m.def("fused_add_rmsnorm", fused_add_rmsnorm);
  // Gemma Root mean square normalization
  m.def("gemma_rmsnorm", gemma_rmsnorm);
  // Gemma Fused add root mean square normalization
  m.def("gemma_fused_add_rmsnorm", gemma_fused_add_rmsnorm);

  // page
  // Append paged KV-Cache operator
  m.def("append_paged_kv_cache", append_paged_kv_cache);
  // Precompute block sparse offsets
  m.def("block_sparse_indices_to_vector_sparse_offsets",
        block_sparse_indices_to_vector_sparse_offsets);

  // prefill
  // Single-request prefill attention with KV-Cache operator
  m.def("single_prefill_with_kv_cache", single_prefill_with_kv_cache);
  m.def("batch_prefill_with_kv_cache_plan", BatchPrefillWithKVCachePlan);
  m.def("batch_prefill_with_ragged_kv_cache_run", BatchPrefillWithRaggedKVCacheRun);
  m.def("batch_prefill_with_paged_kv_cache_run", BatchPrefillWithPagedKVCacheRun);

  // quantization
  // GPU packbits operator
  m.def("packbits", packbits);
  // GPU segment packbits operator
  m.def("segment_packbits", segment_packbits);

  // rope
  // "Apply RoPE"
  m.def("apply_rope", apply_rope);
  // "Apply Llama 3.1 style RoPE"
  m.def("apply_llama31_rope", apply_llama31_rope);
  // "Apply RoPE with positional ids"
  m.def("apply_rope_pos_ids", apply_rope_pos_ids);
  // "Apply Llama 3.1 style RoPE with positional ids"
  m.def("apply_llama31_rope_pos_ids", apply_llama31_rope_pos_ids);
  // "Apply RoPE with positional ids and cosine/sine cache"
  m.def("apply_rope_pos_ids_cos_sin_cache", apply_rope_pos_ids_cos_sin_cache);

  // sampling
  // Sample from probabilities
  m.def("sampling_from_probs", sampling_from_probs);
  // Top-k sampling from probabilities
  m.def("top_k_sampling_from_probs", top_k_sampling_from_probs);
  // Min-p sampling from probabilities
  m.def("min_p_sampling_from_probs", min_p_sampling_from_probs);
  // Top-p sampling from probabilities
  m.def("top_p_sampling_from_probs", top_p_sampling_from_probs);
  // Top-k and top-p sampling from probabilities
  m.def("top_k_top_p_sampling_from_probs", top_k_top_p_sampling_from_probs);
  // Renormalize probabilities by top-k mask
  m.def("top_k_renorm_probs", top_k_renorm_probs);
  // Renormalize probabilities by top-p mask
  m.def("top_p_renorm_probs", top_p_renorm_probs);
  // Mask logits by top-k mask
  m.def("top_k_mask_logits", top_k_mask_logits);
  // Speculative sampling from sequence of probabilities
  m.def("chain_speculative_sampling", chain_speculative_sampling);
}<|MERGE_RESOLUTION|>--- conflicted
+++ resolved
@@ -42,17 +42,10 @@
 
 at::Tensor BatchDecodeWithPagedKVCachePlan(
     at::Tensor float_workspace_buffer, at::Tensor int_workspace_buffer,
-<<<<<<< HEAD
     at::Tensor page_locked_int_workspace_buffer, at::Tensor indptr, int64_t batch_size,
     int64_t num_qo_heads, int64_t num_kv_heads, int64_t page_size,
-    bool enable_cuda_graph, int64_t window_left, double logits_soft_cap, int64_t head_dim,
-    at::Tensor empty_q_data, at::Tensor empty_kv_data, int64_t cuda_stream);
-=======
-    at::Tensor page_locked_int_workspace_buffer, at::Tensor indptr, unsigned int batch_size,
-    unsigned int num_qo_heads, unsigned int num_kv_heads, unsigned int page_size,
-    bool enable_cuda_graph, int window_left, float logits_soft_cap, unsigned int head_dim_qk,
-    unsigned head_dim_vo, at::Tensor empty_q_data, at::Tensor empty_kv_data, int64_t cuda_stream);
->>>>>>> 504b9903
+    bool enable_cuda_graph, int64_t window_left, double logits_soft_cap, int64_t head_dim_qk,
+    int64_t head_dim_vo, at::Tensor empty_q_data, at::Tensor empty_kv_data, int64_t cuda_stream);
 
 void BatchDecodeWithPagedKVCacheRun(
     at::Tensor float_workspace_buffer, at::Tensor int_workspace_buffer,
@@ -112,16 +105,10 @@
 at::Tensor BatchPrefillWithKVCachePlan(
     at::Tensor float_workspace_buffer, at::Tensor int_workspace_buffer,
     at::Tensor page_locked_int_workspace_buffer, at::Tensor qo_indptr, at::Tensor kv_indptr,
-<<<<<<< HEAD
     at::Tensor kv_len_arr, int64_t total_num_rows, int64_t batch_size,
     int64_t num_qo_heads, int64_t num_kv_heads, int64_t page_size,
-    bool enable_cuda_graph, int64_t head_dim, bool causal, int64_t cuda_stream);
-=======
-    at::Tensor kv_len_arr, unsigned total_num_rows, unsigned int batch_size,
-    unsigned int num_qo_heads, unsigned int num_kv_heads, unsigned int page_size,
-    bool enable_cuda_graph, unsigned int head_dim_qk, unsigned int head_dim_vo, bool causal,
+    bool enable_cuda_graph, int64_t head_dim_qk, int64_t head_dim_vo, bool causal,
     int64_t cuda_stream);
->>>>>>> 504b9903
 
 void BatchPrefillWithRaggedKVCacheRun(
     at::Tensor float_workspace_buffer, at::Tensor int_workspace_buffer,
