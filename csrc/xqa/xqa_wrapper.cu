--- conflicted
+++ resolved
@@ -51,38 +51,24 @@
 #else
 
 void xqa_wrapper(bool run_sm90_fp8_mha, int64_t multiProcessorCount, int64_t nbKHeads,
-<<<<<<< HEAD
-                 int64_t slidingWinSize, double qScale, TensorView output, double rcpOutScale,
-                 TensorView q, Optional<TensorView> attentionSinks, TensorView kCacheVLLM,
-                 TensorView vCacheVLLM, TensorView kvCachePageList, int64_t maxSeqLen,
-                 TensorView seqLen, int64_t batchSize, double kvCacheScale, int64_t qSeqLen,
-                 Optional<TensorView> mask, TensorView semaphores, TensorView scratch,
-                 bool enable_pdl) {
-=======
                  int64_t slidingWinSize, double qScale, Optional<TensorView> qScaleTensor,
                  TensorView output, double rcpOutScale, TensorView q,
                  Optional<TensorView> attentionSinks, TensorView kCacheVLLM, TensorView vCacheVLLM,
                  TensorView kvCachePageList, int64_t maxSeqLen, TensorView seqLen,
                  int64_t batchSize, double kvCacheScale, Optional<TensorView> kvScaleTensor,
-#if SPEC_DEC
-                 int64_t qSeqLen, TensorView qCuSeqLens, TensorView mask,
-#endif
-                 TensorView semaphores, TensorView scratch, bool enable_pdl) {
->>>>>>> af25b45c
+                 int64_t qSeqLen, Optional<TensorView> mask, TensorView semaphores,
+                 TensorView scratch, bool enable_pdl) {
   auto stream = get_stream(output.device());
   float const* attentionSinksPtr =
       attentionSinks.has_value() ? reinterpret_cast<float const*>(attentionSinks.value().data_ptr())
                                  : nullptr;
-<<<<<<< HEAD
-#if defined(__CUDA_ARCH__) && __CUDA_ARCH__ == 900
-=======
   float const* qScalePtr = qScaleTensor.has_value()
                                ? reinterpret_cast<float const*>(qScaleTensor.value().data_ptr())
                                : nullptr;
   float const* kvScalePtr = kvScaleTensor.has_value()
                                 ? reinterpret_cast<float const*>(kvScaleTensor.value().data_ptr())
                                 : nullptr;
->>>>>>> af25b45c
+#if defined(__CUDA_ARCH__) && __CUDA_ARCH__ == 900
   auto const mha_func = run_sm90_fp8_mha ? &launchHopperF8MHAFlashInfer : &launchMHAFlashInfer;
 #else
   auto const mha_func = &launchMHAFlashInfer;
@@ -93,16 +79,12 @@
   uint64_t kv_stride_token = kCacheVLLM.stride(-3);
   uint64_t kv_stride_head = kCacheVLLM.stride(-2);
 
-<<<<<<< HEAD
 #if SPEC_DEC
   MaskType const* maskPtr =
       mask.has_value() ? reinterpret_cast<MaskType const*>(mask.value().data_ptr()) : nullptr;
 #endif
 
-  mha_func(multiProcessorCount, nbKHeads, slidingWinSize, qScale,
-=======
   mha_func(multiProcessorCount, nbKHeads, slidingWinSize, qScale, qScalePtr,
->>>>>>> af25b45c
            reinterpret_cast<OutputHead*>(output.data_ptr()),
 #if LOW_PREC_OUTPUT
            rcpOutScale,
