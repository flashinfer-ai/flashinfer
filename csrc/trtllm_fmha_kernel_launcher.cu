/*
 * Licensed under the Apache License, Version 2.0 (the "License");
 * you may not use this file except in compliance with the License.
 * You may obtain a copy of the License at
 *
 *     http://www.apache.org/licenses/LICENSE-2.0
 *
 * Unless required by applicable law or agreed to in writing, software
 * distributed under the License is distributed on an "AS IS" BASIS,
 * WITHOUT WARRANTIES OR CONDITIONS OF ANY KIND, either express or implied.
 * See the License for the specific language governing permissions and
 * limitations under the License.
 */
#include <ATen/cuda/CUDAContext.h>
#include <c10/cuda/CUDAGuard.h>
#include <c10/cuda/CUDAStream.h>
#include <flashinfer/allocator.h>
#include <flashinfer/exception.h>
#include <flashinfer/trtllm/common.h>
#include <flashinfer/trtllm/fmha/decoder_impl_common.h>
#include <flashinfer/trtllm/fmha/fmhaRunnerParams.h>
#include <nvrtc.h>

#include <flashinfer/trtllm/fmha/fmhaRunner.cuh>
#include <flashinfer/utils.cuh>
#include <iostream>
#include <optional>
#include <sstream>
#include <unordered_map>

#include "pytorch_extension_utils.h"

namespace flashinfer {

enum class TllmPagedAttentionMode {
  Context,
  ForGen,
};

#include <memory>
#include <mutex>

class TllmGenFmhaRunnerCache {
 public:
  using Key = std::tuple<Data_type, Data_type, Data_type>;

  static std::shared_ptr<TllmGenFmhaRunner> get(Data_type q_data_type, Data_type kv_data_type,
                                                Data_type o_data_type) {
    static std::unordered_map<Key, std::shared_ptr<TllmGenFmhaRunner>, KeyHash> cache;
    static std::mutex cache_mutex;
    Key key = std::make_tuple(q_data_type, kv_data_type, o_data_type);

    std::lock_guard<std::mutex> lock(cache_mutex);
    auto it = cache.find(key);
    if (it != cache.end()) {
      return it->second;
    } else {
      auto runner = std::make_shared<TllmGenFmhaRunner>(q_data_type, kv_data_type, o_data_type);
      cache.emplace(key, runner);
      return runner;
    }
  }

 private:
  struct KeyHash {
    std::size_t operator()(const Key& k) const {
      return std::hash<int>()(static_cast<int>(std::get<0>(k))) ^
             (std::hash<int>()(static_cast<int>(std::get<1>(k))) << 1) ^
             (std::hash<int>()(static_cast<int>(std::get<2>(k))) << 2);
    }
  };
};

void trtllm_paged_attention_launcher(
    void* out, void* out_scale_factor, void* query, void* key_cache, void* value_cache,
    void* workspace_buffer, int* block_tables, int* seq_lens, int* cum_seq_lens_q,
<<<<<<< HEAD
    int* cum_seq_lens_kv, float* attention_sinks, float* lse, Data_type q_data_type,
    Data_type kv_data_type, Data_type o_data_type, TllmPagedAttentionMode mode, int64_t batch_size,
    int64_t max_q_len, int64_t max_kv_len, int64_t num_pages_in_mem_pool, int64_t num_qo_heads,
    int64_t num_kv_heads, int64_t head_dim_qk, int64_t head_dim_vo, int64_t page_size,
    int64_t kv_stride_keys_values, int64_t kv_stride_heads, int64_t kv_stride_batch,
    int64_t max_num_blocks_per_seq, double bmm1_scale, double bmm2_scale, double o_sf_scale,
    int64_t o_sf_vec_size, int64_t o_sf_start_index, int64_t window_left, int64_t sum_seq_q,
    int64_t sm_count, bool enable_pdl, cudaStream_t stream) {
=======
    int* cum_seq_lens_kv, float* attention_sinks, Data_type q_data_type, Data_type kv_data_type,
    Data_type o_data_type, TllmPagedAttentionMode mode, int64_t batch_size, int64_t max_q_len,
    int64_t max_kv_len, int64_t num_pages_in_mem_pool, int64_t num_qo_heads, int64_t num_kv_heads,
    int64_t head_dim_qk, int64_t head_dim_vo, int64_t page_size, int64_t kv_stride_keys_values,
    int64_t kv_stride_heads, int64_t kv_stride_batch, int64_t max_num_blocks_per_seq,
    double bmm1_scale, double bmm2_scale, double o_sf_scale, int64_t o_sf_vec_size,
    int64_t o_sf_start_index, int64_t window_left, int64_t sum_seq_q, int64_t sm_count,
    bool enable_pdl, int64_t workspace_size, cudaStream_t stream) {
>>>>>>> 8aa4bba9
  if (num_qo_heads % num_kv_heads != 0) {
    std::ostringstream err_msg;
    err_msg << "num_qo_heads must be a multiple of num_kv_heads, got num_kv_heads: " << num_kv_heads
            << " and num_qo_heads: " << num_qo_heads;
    FLASHINFER_ERROR(err_msg.str());
  }

  auto fmha_runner = TllmGenFmhaRunnerCache::get(q_data_type, kv_data_type, o_data_type);
  TllmGenFmhaRunnerParams runner_params;

  // Common params
  runner_params.qPtr = query;
  runner_params.kPtr = key_cache;
  runner_params.vPtr = value_cache;
  runner_params.kvPageIdxPtr = block_tables;
  runner_params.seqLensKvPtr = seq_lens;
  runner_params.oPtr = out;
  runner_params.mHeadDimQk = head_dim_qk;
  runner_params.mHeadDimV = head_dim_vo;
  runner_params.mNumHeadsQ = num_qo_heads;
  runner_params.mNumHeadsKv = num_kv_heads;
  runner_params.mNumHeadsQPerKv = num_qo_heads / num_kv_heads;
  runner_params.mBatchSize = batch_size;
  runner_params.mMaxSeqLenKv = max_kv_len;
  runner_params.mMaxNumPagesPerSeqKv = max_num_blocks_per_seq;
  runner_params.mNumTokensPerPage = page_size;
  runner_params.mQkvLayout = QkvLayout::PagedKv;
  runner_params.mMultiProcessorCount = sm_count;
  runner_params.kStrideKeysValues = kv_stride_keys_values;
  runner_params.kStrideHeads = kv_stride_heads;
  runner_params.kStrideBatch = kv_stride_batch;
  runner_params.vStrideKeysValues = kv_stride_keys_values;
  runner_params.vStrideHeads = kv_stride_heads;
  runner_params.vStrideBatch = kv_stride_batch;
  runner_params.mNumPagesInMemPool = num_pages_in_mem_pool;
  runner_params.stream = stream;
  runner_params.outputScale = bmm2_scale;
  runner_params.scaleSoftmaxLog2 = bmm1_scale * M_LOG2E;
  runner_params.oSfPtr = out_scale_factor;
  runner_params.mSfStartTokenIdx = o_sf_start_index;
  runner_params.mScaleSfO = o_sf_scale;
  TORCH_CHECK(o_sf_vec_size == 16 || o_sf_vec_size == -1,
              "Only support o_sf_vec_size == 16 or -1(not used)");
  runner_params.mChunkedAttentionSize = INT_MAX;  // disable chunked attention by INT_MAX
  runner_params.mAttentionWindowSize =
      window_left == -1 ? INT_MAX : window_left + 1;  // disable window attention by INT_MAX
  runner_params.mMaxSeqLenQ = max_q_len;
  runner_params.mSumOfSeqLensQ = sum_seq_q;
  runner_params.ptrAttentionSinks = attention_sinks;
  runner_params.enable_pdl = enable_pdl;
<<<<<<< HEAD
  runner_params.lsePtr = lse;

  // workspace buffer counter layout
  size_t max_batch_size = 8192;   // todo(Yingyi): get from dlfw
  size_t max_num_qo_heads = 256;  // todo(Yingyi): get from dlfw, in total 8MB
  size_t num_semaphores =
      round_up(max_batch_size * max_num_qo_heads, 8);  // max 8MB, should align to 16 bytes
  size_t workspace_size = 128 * 1024 * 1024;           // 128MB
  AlignedAllocator float_allocator(workspace_buffer, workspace_size);
  if (lse != nullptr) {
    runner_params.softmaxStatsPtr = float_allocator.aligned_alloc<float2>(
        sizeof(float2) * num_qo_heads * runner_params.mSumOfSeqLensQ, 16,
        "trtllm_gen_softmax_stats_workspace");
  }

=======

  AlignedAllocator float_allocator(workspace_buffer, workspace_size);
>>>>>>> 8aa4bba9
  if (mode == TllmPagedAttentionMode::Context) {
    runner_params.mMaskType = TrtllmGenAttentionMaskType::Causal;
    runner_params.mKernelType = FmhaKernelType::Context;
    runner_params.mTileScheduler = TileScheduler::Persistent;
    runner_params.mMultiCtasKvMode = false;

    runner_params.cumSeqLensQPtr = cum_seq_lens_q;
    runner_params.cumSeqLensKvPtr = cum_seq_lens_kv;
  } else {
    // ForGen
    runner_params.mMaskType = TrtllmGenAttentionMaskType::Dense;
    runner_params.mKernelType = FmhaKernelType::Generation;
    bool use_multi_block = true;
    runner_params.mTileScheduler =
        use_multi_block ? TileScheduler::Static : TileScheduler::Persistent;
    runner_params.mMultiCtasKvMode = use_multi_block;

<<<<<<< HEAD
    // semaphores be at the first 8MB of workspace buffer: counter | softmax | scratch
    // splitK-only
    runner_params.multiCtasKvCounterPtr = float_allocator.aligned_alloc<int32_t>(
        num_semaphores * sizeof(uint32_t), 16, "trtllm_gen_counter_workspace");
=======
    size_t max_batch_size = 8192;   // todo(Yingyi): get from dlfw
    size_t max_num_qo_heads = 256;  // todo(Yingyi): get from dlfw, in total 8MB
    size_t num_semaphores =
        round_up(max_batch_size * max_num_qo_heads, 8);  // max 8MB, should align to 16 bytes
    // semaphores be at the first 8MB of workspace buffer: counter | scratch
    // todo(Yingyi): add softmax buffer later for lse return
    runner_params.multiCtasKvCounterPtr = float_allocator.aligned_alloc<int32_t>(
        num_semaphores * sizeof(uint32_t), 16, "trtllm_gen_counter_workspace");
    // scratch takes the rest of the workspace buffer
>>>>>>> 8aa4bba9
    runner_params.multiCtasKvScratchPtr =
        float_allocator.aligned_alloc<void>(0, 16, "trtllm_gen_scratch_workspace");
  }

  auto [foundKernels, kinfo] = fmha_runner->isSupportedWithInfo(runner_params);
  if (!foundKernels) {
    std::ostringstream err_msg;
    err_msg << "Missing TRTLLM-GEN kernel ("
            << (mode == TllmPagedAttentionMode::Context ? "context" : "decode") << "): " << kinfo;
    FLASHINFER_ERROR(err_msg.str());
  }

  fmha_runner->run(runner_params);
}

inline Data_type torch_dtype_to_tllm_data_type(at::ScalarType dtype) {
  if (dtype == at::ScalarType::Float) {
    return Data_type::DATA_TYPE_FP32;
  } else if (dtype == at::ScalarType::Half) {
    return Data_type::DATA_TYPE_FP16;
  } else if (dtype == at::ScalarType::BFloat16) {
    return Data_type::DATA_TYPE_BF16;
  } else if (dtype == at::ScalarType::Float8_e4m3fn) {
    return Data_type::DATA_TYPE_E4M3;
  } else if (dtype == at::ScalarType::Float8_e5m2) {
    return Data_type::DATA_TYPE_E5M2;
  } else if (dtype == at::ScalarType::Byte) {
    // fp4 tensor is not supported in torch and use uint8_t as container.
    return Data_type::DATA_TYPE_E2M1;
  }
  return Data_type::DATA_TYPE_UNKNOWN;
}

inline bool is_4bit(Data_type data_type) { return data_type == Data_type::DATA_TYPE_E2M1; }

void trtllm_paged_attention_decode(at::Tensor out, std::optional<at::Tensor> out_scale_factor,
                                   at::Tensor query, at::Tensor key_cache, at::Tensor value_cache,
                                   at::Tensor workspace_buffer, at::Tensor block_tables,
                                   at::Tensor seq_lens, int64_t max_kv_len, double bmm1_scale,
                                   double bmm2_scale, double o_sf_scale, int64_t o_sf_vec_size,
                                   int64_t o_sf_start_index, int64_t window_left, int64_t sm_count,
<<<<<<< HEAD
                                   bool enable_pdl, std::optional<at::Tensor> attention_sinks,
                                   std::optional<at::Tensor> lse) {
=======
                                   bool enable_pdl, int64_t workspace_size,
                                   std::optional<at::Tensor> attention_sinks) {
>>>>>>> 8aa4bba9
  auto q_data_type = torch_dtype_to_tllm_data_type(query.scalar_type());
  auto kv_data_type = torch_dtype_to_tllm_data_type(key_cache.scalar_type());
  TORCH_CHECK_EQ(key_cache.dim(), value_cache.dim());
  for (int i = 0; i < key_cache.dim(); i++) {
    TORCH_CHECK_EQ(key_cache.size(i), value_cache.size(i));
  }
  auto o_data_type = torch_dtype_to_tllm_data_type(out.scalar_type());
  // NOTE(Zihao): query is [B, Q, H, D]
  // where Q is the number of query tokens per request, used in MTP
  // based on profiled results, always use decode mode for MTP (q_len is small)
  // example: when kv_len = 10000, q < 200, decode mode is faster
  int batch_size = query.size(0);
  int q_len_per_request = query.size(1);
  int sum_seq_q = batch_size * q_len_per_request;
  int num_qo_heads = query.size(2);
  // Multiply by two for FP4 tensor as it is stored as UINT8 dtype. Assume the dim is even.
  int head_dim_k = is_4bit(kv_data_type) ? key_cache.size(-1) * 2 : key_cache.size(-1);
  int head_dim_q = is_4bit(q_data_type) ? query.size(-1) * 2 : query.size(-1);
  int head_dim_v = is_4bit(kv_data_type) ? value_cache.size(-1) * 2 : value_cache.size(-1);
  int head_dim_o = is_4bit(o_data_type) ? out.size(-1) * 2 : out.size(-1);
  TORCH_CHECK(head_dim_k == head_dim_q, "head_dim_k and head_dim_q must be the same, got " +
                                            std::to_string(head_dim_k) + " and " +
                                            std::to_string(head_dim_q));
  TORCH_CHECK((head_dim_v == 576 && head_dim_o == 512) || head_dim_v == head_dim_o,
              "head_dim_v and head_dim_o must be the same for non-MLA attention, got " +
                  std::to_string(head_dim_v) + " and " + std::to_string(head_dim_o));
  int page_size = key_cache.size(-2);
  int num_kv_heads = key_cache.size(-3);
  int max_num_blocks_per_seq = block_tables.size(-1);
  bool is_shared_kv = key_cache.data_ptr() == value_cache.data_ptr();
  int num_pages_in_mem_pool = is_shared_kv ? key_cache.size(0) : key_cache.size(0) * 2;

  int kv_stride_keys_values = key_cache.stride(-2);  // key/values
  int kv_stride_heads = key_cache.stride(-3);        // head
  int kv_stride_batch = key_cache.stride(0);         // batch

  auto device = query.device();
  const auto stream = at::cuda::getCurrentCUDAStream(device.index());
  void* output_sf_ptr = out_scale_factor ? out_scale_factor.value().data_ptr() : nullptr;

  float* attention_sinks_ptr = nullptr;
  if (attention_sinks) {
    TORCH_CHECK(attention_sinks->scalar_type() == at::ScalarType::Float,
                "attention_sinks must be a float tensor");
    attention_sinks_ptr = attention_sinks->data_ptr<float>();
  }

  float* lse_ptr = nullptr;
  if (lse) {
    TORCH_CHECK(lse->scalar_type() == at::ScalarType::Float, "lse must be a float tensor");
    lse_ptr = lse->data_ptr<float>();
  }

  trtllm_paged_attention_launcher(
      out.data_ptr(), output_sf_ptr, query.data_ptr(), key_cache.data_ptr(), value_cache.data_ptr(),
      workspace_buffer.data_ptr(), static_cast<int*>(block_tables.data_ptr()),
      static_cast<int*>(seq_lens.data_ptr()),
      /*cum_seq_lens_q=*/nullptr,
<<<<<<< HEAD
      /*cum_seq_lens_kv=*/nullptr, attention_sinks_ptr, lse_ptr, q_data_type, kv_data_type,
      o_data_type, TllmPagedAttentionMode::ForGen, batch_size, /*max_q_len=*/q_len_per_request,
      max_kv_len, num_pages_in_mem_pool, num_qo_heads, num_kv_heads, head_dim_q, head_dim_o,
      page_size, kv_stride_keys_values, kv_stride_heads, kv_stride_batch, max_num_blocks_per_seq,
      bmm1_scale, bmm2_scale, o_sf_scale, o_sf_vec_size, o_sf_start_index, window_left, sum_seq_q,
      sm_count, enable_pdl, stream);
}

void trtllm_paged_attention_context(
    at::Tensor out, std::optional<at::Tensor> out_scale_factor, at::Tensor query,
    at::Tensor key_cache, at::Tensor value_cache, at::Tensor workspace_buffer,
    at::Tensor block_tables, at::Tensor seq_lens, int64_t max_q_len, int64_t max_kv_len,
    double bmm1_scale, double bmm2_scale, double o_sf_scale, int64_t o_sf_vec_size,
    int64_t o_sf_start_index, int64_t batch_size, int64_t window_left, at::Tensor cum_seq_lens_q,
    at::Tensor cum_seq_lens_kv, int64_t sm_count, bool enable_pdl,
    std::optional<at::Tensor> attention_sinks, std::optional<at::Tensor> lse) {
=======
      /*cum_seq_lens_kv=*/nullptr, attention_sinks_ptr, q_data_type, kv_data_type, o_data_type,
      TllmPagedAttentionMode::ForGen, batch_size, /*max_q_len=*/q_len_per_request, max_kv_len,
      num_pages_in_mem_pool, num_qo_heads, num_kv_heads, head_dim_q, head_dim_o, page_size,
      kv_stride_keys_values, kv_stride_heads, kv_stride_batch, max_num_blocks_per_seq, bmm1_scale,
      bmm2_scale, o_sf_scale, o_sf_vec_size, o_sf_start_index, window_left, sum_seq_q, sm_count,
      enable_pdl, workspace_size, stream);
}

void trtllm_paged_attention_context(at::Tensor out, std::optional<at::Tensor> out_scale_factor,
                                    at::Tensor query, at::Tensor key_cache, at::Tensor value_cache,
                                    at::Tensor workspace_buffer, at::Tensor block_tables,
                                    at::Tensor seq_lens, int64_t max_q_len, int64_t max_kv_len,
                                    double bmm1_scale, double bmm2_scale, double o_sf_scale,
                                    int64_t o_sf_vec_size, int64_t o_sf_start_index,
                                    int64_t batch_size, int64_t window_left,
                                    at::Tensor cum_seq_lens_q, at::Tensor cum_seq_lens_kv,
                                    int64_t sm_count, bool enable_pdl, int64_t workspace_size,
                                    std::optional<at::Tensor> attention_sinks) {
>>>>>>> 8aa4bba9
  auto q_data_type = torch_dtype_to_tllm_data_type(query.scalar_type());
  auto kv_data_type = torch_dtype_to_tllm_data_type(key_cache.scalar_type());
  auto o_data_type = torch_dtype_to_tllm_data_type(out.scalar_type());
  int num_qo_heads = query.size(1);
  int sum_seq_q = query.size(0);
  // Multiply by two for FP4 tensor as it is stored as UINT8 dtype. Assume the dim is even.
  int head_dim_k = is_4bit(kv_data_type) ? key_cache.size(-1) * 2 : key_cache.size(-1);
  int head_dim_q = is_4bit(q_data_type) ? query.size(-1) * 2 : query.size(-1);
  int head_dim_v = is_4bit(kv_data_type) ? value_cache.size(-1) * 2 : value_cache.size(-1);
  int head_dim_o = is_4bit(o_data_type) ? out.size(-1) * 2 : out.size(-1);
  TORCH_CHECK(head_dim_k == head_dim_q, "head_dim_k and head_dim_q must be the same, got " +
                                            std::to_string(head_dim_k) + " and " +
                                            std::to_string(head_dim_q));
  TORCH_CHECK(head_dim_v == head_dim_o, "head_dim_v and head_dim_o must be the same, got " +
                                            std::to_string(head_dim_v) + " and " +
                                            std::to_string(head_dim_o));
  int max_num_blocks_per_seq = block_tables.size(-1);
  bool is_shared_kv = key_cache.data_ptr() == value_cache.data_ptr();
  int num_pages_in_mem_pool = is_shared_kv ? key_cache.size(0) : key_cache.size(0) * 2;
  int page_size = key_cache.size(-2);
  int num_kv_heads = key_cache.size(-3);

  int kv_stride_keys_values = key_cache.stride(-2);  // key/values
  int kv_stride_heads = key_cache.stride(-3);        // head
  int kv_stride_batch = key_cache.stride(0);         // batch

  auto device = query.device();
  const auto stream = at::cuda::getCurrentCUDAStream(device.index());
  void* output_sf_ptr = out_scale_factor ? out_scale_factor.value().data_ptr() : nullptr;

  float* attention_sinks_ptr = nullptr;
  if (attention_sinks) {
    TORCH_CHECK(attention_sinks->scalar_type() == at::ScalarType::Float,
                "attention_sinks must be a float tensor");
    attention_sinks_ptr = attention_sinks->data_ptr<float>();
  }

  float* lse_ptr = nullptr;
  if (lse) {
    TORCH_CHECK(lse->scalar_type() == at::ScalarType::Float, "lse must be a float tensor");
    lse_ptr = lse->data_ptr<float>();
  }

  trtllm_paged_attention_launcher(
      out.data_ptr(), output_sf_ptr, query.data_ptr(), key_cache.data_ptr(), value_cache.data_ptr(),
      workspace_buffer.data_ptr(), static_cast<int*>(block_tables.data_ptr()),
      static_cast<int*>(seq_lens.data_ptr()),
      /*cum_seq_lens_q=*/static_cast<int*>(cum_seq_lens_q.data_ptr()),
      /*cum_seq_lens_kv=*/static_cast<int*>(cum_seq_lens_kv.data_ptr()), attention_sinks_ptr,
      lse_ptr, q_data_type, kv_data_type, o_data_type, TllmPagedAttentionMode::Context, batch_size,
      max_q_len, max_kv_len, num_pages_in_mem_pool, num_qo_heads, num_kv_heads, head_dim_q,
      head_dim_o, page_size, kv_stride_keys_values, kv_stride_heads, kv_stride_batch,
      max_num_blocks_per_seq, bmm1_scale, bmm2_scale, o_sf_scale, o_sf_vec_size, o_sf_start_index,
      window_left, sum_seq_q, sm_count, enable_pdl, workspace_size, stream);
}

void trtllm_ragged_attention_launcher(
    void* out, void* query, void* key, void* value, void* workspace_buffer, int* seq_lens,
    int* cum_seq_lens_q, int* cum_seq_lens_kv, float* attention_sinks, float* lse,
    Data_type q_data_type, Data_type kv_data_type, Data_type o_data_type, int64_t max_q_len,
    int64_t max_kv_len, int64_t num_qo_heads, int64_t num_kv_heads, int64_t head_dim_qk,
    int64_t head_dim_v, int64_t sum_seq_q, int64_t sum_seq_kv, double bmm1_scale, double bmm2_scale,
    double o_sf_scale, int64_t batch_size, int64_t window_left, int64_t sm_count, bool enable_pdl,
    bool is_causal, int64_t k_stride_keys_values, int64_t k_stride_heads, int64_t k_stride_batch,
    int64_t v_stride_keys_values, int64_t v_stride_heads, int64_t v_stride_batch,
    int64_t workspace_size, cudaStream_t stream) {
  if (num_qo_heads % num_kv_heads != 0) {
    std::ostringstream err_msg;
    err_msg << "num_qo_heads must be a multiple of num_kv_heads, got num_kv_heads: " << num_kv_heads
            << " and num_qo_heads: " << num_qo_heads;
    FLASHINFER_ERROR(err_msg.str());
  }
  auto fmha_runner = TllmGenFmhaRunnerCache::get(q_data_type, kv_data_type, o_data_type);
  TllmGenFmhaRunnerParams runner_params;

  runner_params.qPtr = query;
  runner_params.kPtr = key;
  runner_params.vPtr = value;
  runner_params.kvPageIdxPtr = nullptr;
  runner_params.seqLensKvPtr = seq_lens;
  runner_params.oPtr = out;
  runner_params.mHeadDimQk = head_dim_qk;
  runner_params.mHeadDimV = head_dim_v;
  runner_params.mNumHeadsQ = num_qo_heads;
  runner_params.mNumHeadsKv = num_kv_heads;
  runner_params.mNumHeadsQPerKv = num_qo_heads / num_kv_heads;
  runner_params.mBatchSize = batch_size;
  runner_params.mMaxSeqLenKv = max_kv_len;
  runner_params.mQkvLayout = QkvLayout::SeparateQkv;
  runner_params.mMultiProcessorCount = sm_count;
  runner_params.stream = stream;
  runner_params.outputScale = bmm2_scale;
  runner_params.scaleSoftmaxLog2 = bmm1_scale * M_LOG2E;
  runner_params.mScaleSfO = o_sf_scale;
  runner_params.mChunkedAttentionSize = INT_MAX;  // disable chunked attention by INT_MAX
  runner_params.mAttentionWindowSize =
      window_left == -1 ? INT_MAX : window_left + 1;  // disable window attention by INT_MAX
  runner_params.mMaxSeqLenQ = max_q_len;
  runner_params.mSumOfSeqLensQ = sum_seq_q;
  runner_params.mSumOfSeqLensKv = sum_seq_kv;
  runner_params.cumSeqLensKvPtr = cum_seq_lens_kv;
  runner_params.cumSeqLensQPtr = cum_seq_lens_q;
  runner_params.ptrAttentionSinks = attention_sinks;
  runner_params.enable_pdl = enable_pdl;

  runner_params.kStrideKeysValues = k_stride_keys_values;
  runner_params.kStrideHeads = k_stride_heads;
  runner_params.kStrideBatch = k_stride_batch;
  runner_params.vStrideKeysValues = v_stride_keys_values;
  runner_params.vStrideHeads = v_stride_heads;
  runner_params.vStrideBatch = v_stride_batch;

  runner_params.mKernelType = FmhaKernelType::Context;
  runner_params.mTileScheduler = TileScheduler::Persistent;
  runner_params.mMaskType =
      is_causal ? TrtllmGenAttentionMaskType::Causal : TrtllmGenAttentionMaskType::Dense;
  runner_params.lsePtr = lse;

  AlignedAllocator float_allocator(workspace_buffer, workspace_size);
  size_t max_batch_size = 8192;
  size_t max_num_qo_heads = 256;
  size_t num_semaphores =
      round_up(max_batch_size * max_num_qo_heads, 8);  // max 8MB, should align to 16 bytes
  // semaphores be at the first 8MB of workspace buffer: counter | softmax | scratch
<<<<<<< HEAD
  auto workspace_size = 128 * 1024 * 1024;  // 128MB
  AlignedAllocator float_allocator(workspace_buffer, workspace_size);
=======
>>>>>>> 8aa4bba9
  runner_params.multiCtasKvCounterPtr = float_allocator.aligned_alloc<int32_t>(
      num_semaphores * sizeof(uint32_t), 16, "trtllm_gen_counter_workspace");
  runner_params.softmaxStatsPtr = float_allocator.aligned_alloc<float2>(
      sizeof(float2) * num_qo_heads * runner_params.mSumOfSeqLensQ, 16,
<<<<<<< HEAD
      "trtllm_gen_softmax_stats_workspace");
  runner_params.multiCtasKvScratchPtr =
      float_allocator.aligned_alloc<void>(0, 16, "trtllm_gen_scratch_workspace");

  // runner_params.multiCtasKvCounterPtr = reinterpret_cast<int32_t*>(workspace_buffer);
  // runner_params.softmaxStatsPtr = reinterpret_cast<float2*>(static_cast<char*>(workspace_buffer)
  // +
  //                                                           num_semaphores * sizeof(uint32_t));
  // runner_params.multiCtasKvScratchPtr = reinterpret_cast<void*>(
  //     static_cast<char*>(workspace_buffer) + num_semaphores * sizeof(uint32_t) +
  //     sizeof(float2) * num_qo_heads * runner_params.mSumOfSeqLensQ);
=======
      "trtllm_gen_softmax_workspace");
  // scratch takes the rest of the workspace buffer
  runner_params.multiCtasKvScratchPtr =
      float_allocator.aligned_alloc<void>(0, 16, "trtllm_gen_scratch_workspace");
>>>>>>> 8aa4bba9

  auto [foundKernels, kinfo] = fmha_runner->isSupportedWithInfo(runner_params);
  if (!foundKernels) {
    std::ostringstream err_msg;
    err_msg << "Missing TRTLLM-GEN kernel ragged attention: " << kinfo;
    FLASHINFER_ERROR(err_msg.str());
  }

  fmha_runner->run(runner_params);
}

void trtllm_ragged_attention(at::Tensor out, at::Tensor query, at::Tensor key, at::Tensor value,
                             at::Tensor workspace_buffer, at::Tensor seq_lens, int64_t max_q_len,
                             int64_t max_kv_len, double bmm1_scale, double bmm2_scale,
                             double o_sf_scale, int64_t batch_size, int64_t window_left,
                             at::Tensor cum_seq_lens_q, at::Tensor cum_seq_lens_kv,
                             int64_t sm_count, bool enable_pdl, bool is_causal,
                             int64_t workspace_size, std::optional<at::Tensor> attention_sinks,
                             std::optional<at::Tensor> lse) {
  float* attention_sinks_ptr = nullptr;
  if (attention_sinks) {
    TORCH_CHECK(attention_sinks->scalar_type() == at::ScalarType::Float,
                "attention_sinks must be a float tensor");
    attention_sinks_ptr = attention_sinks->data_ptr<float>();
  }
  float* lse_ptr = nullptr;
  if (lse) {
    TORCH_CHECK(lse->scalar_type() == at::ScalarType::Float, "lse must be a float tensor");
    lse_ptr = lse->data_ptr<float>();
  }
  TORCH_CHECK(out.dim() == 3, "out must be a 3D tensor");
  TORCH_CHECK(query.dim() == 3, "query must be a 3D tensor");
  TORCH_CHECK(key.dim() == 3, "key must be a 3D tensor");
  TORCH_CHECK(value.dim() == 3, "value must be a 3D tensor");

  auto q_data_type = torch_dtype_to_tllm_data_type(query.scalar_type());
  auto kv_data_type = torch_dtype_to_tllm_data_type(key.scalar_type());
  auto o_data_type = torch_dtype_to_tllm_data_type(out.scalar_type());
  auto device = query.device();
  const auto stream = at::cuda::getCurrentCUDAStream(device.index());
  int num_qo_heads = query.size(1);
  int num_kv_heads = key.size(1);
  int sum_seq_q = query.size(0);
  int sum_seq_kv = key.size(0);
  int head_dim_qk = query.size(2);
  int head_dim_v = value.size(2);
  int k_stride_keys_values = key.stride(0);
  int k_stride_heads = key.stride(1);
  int k_stride_batch = key.numel();
  int v_stride_keys_values = value.stride(0);
  int v_stride_heads = value.stride(1);
  int v_stride_batch = value.numel();

  trtllm_ragged_attention_launcher(
      out.data_ptr(), query.data_ptr(), key.data_ptr(), value.data_ptr(),
      workspace_buffer.data_ptr(), static_cast<int*>(seq_lens.data_ptr()),
      static_cast<int*>(cum_seq_lens_q.data_ptr()), static_cast<int*>(cum_seq_lens_kv.data_ptr()),
      attention_sinks_ptr, lse_ptr, q_data_type, kv_data_type, o_data_type, max_q_len, max_kv_len,
      num_qo_heads, num_kv_heads, head_dim_qk, head_dim_v, sum_seq_q, sum_seq_kv, bmm1_scale,
      bmm2_scale, o_sf_scale, batch_size, window_left, sm_count, enable_pdl, is_causal,
      k_stride_keys_values, k_stride_heads, k_stride_batch, v_stride_keys_values, v_stride_heads,
      v_stride_batch, workspace_size, stream);
}

namespace trtllm_cubin_loader {
#include <flashinfer/cubin_loader.h>
}

TORCH_LIBRARY_FRAGMENT(TORCH_EXTENSION_NAME, m) {
  m.def("trtllm_paged_attention_decode", trtllm_paged_attention_decode);
  m.def("trtllm_paged_attention_context", trtllm_paged_attention_context);
  m.def("trtllm_ragged_attention", trtllm_ragged_attention);
}

}  // namespace flashinfer<|MERGE_RESOLUTION|>--- conflicted
+++ resolved
@@ -74,7 +74,6 @@
 void trtllm_paged_attention_launcher(
     void* out, void* out_scale_factor, void* query, void* key_cache, void* value_cache,
     void* workspace_buffer, int* block_tables, int* seq_lens, int* cum_seq_lens_q,
-<<<<<<< HEAD
     int* cum_seq_lens_kv, float* attention_sinks, float* lse, Data_type q_data_type,
     Data_type kv_data_type, Data_type o_data_type, TllmPagedAttentionMode mode, int64_t batch_size,
     int64_t max_q_len, int64_t max_kv_len, int64_t num_pages_in_mem_pool, int64_t num_qo_heads,
@@ -82,17 +81,7 @@
     int64_t kv_stride_keys_values, int64_t kv_stride_heads, int64_t kv_stride_batch,
     int64_t max_num_blocks_per_seq, double bmm1_scale, double bmm2_scale, double o_sf_scale,
     int64_t o_sf_vec_size, int64_t o_sf_start_index, int64_t window_left, int64_t sum_seq_q,
-    int64_t sm_count, bool enable_pdl, cudaStream_t stream) {
-=======
-    int* cum_seq_lens_kv, float* attention_sinks, Data_type q_data_type, Data_type kv_data_type,
-    Data_type o_data_type, TllmPagedAttentionMode mode, int64_t batch_size, int64_t max_q_len,
-    int64_t max_kv_len, int64_t num_pages_in_mem_pool, int64_t num_qo_heads, int64_t num_kv_heads,
-    int64_t head_dim_qk, int64_t head_dim_vo, int64_t page_size, int64_t kv_stride_keys_values,
-    int64_t kv_stride_heads, int64_t kv_stride_batch, int64_t max_num_blocks_per_seq,
-    double bmm1_scale, double bmm2_scale, double o_sf_scale, int64_t o_sf_vec_size,
-    int64_t o_sf_start_index, int64_t window_left, int64_t sum_seq_q, int64_t sm_count,
-    bool enable_pdl, int64_t workspace_size, cudaStream_t stream) {
->>>>>>> 8aa4bba9
+    int64_t sm_count, bool enable_pdl, int64_t workspace_size, cudaStream_t stream) {
   if (num_qo_heads % num_kv_heads != 0) {
     std::ostringstream err_msg;
     err_msg << "num_qo_heads must be a multiple of num_kv_heads, got num_kv_heads: " << num_kv_heads
@@ -143,26 +132,25 @@
   runner_params.mSumOfSeqLensQ = sum_seq_q;
   runner_params.ptrAttentionSinks = attention_sinks;
   runner_params.enable_pdl = enable_pdl;
-<<<<<<< HEAD
   runner_params.lsePtr = lse;
 
-  // workspace buffer counter layout
+  AlignedAllocator float_allocator(workspace_buffer, workspace_size);
   size_t max_batch_size = 8192;   // todo(Yingyi): get from dlfw
   size_t max_num_qo_heads = 256;  // todo(Yingyi): get from dlfw, in total 8MB
   size_t num_semaphores =
       round_up(max_batch_size * max_num_qo_heads, 8);  // max 8MB, should align to 16 bytes
-  size_t workspace_size = 128 * 1024 * 1024;           // 128MB
-  AlignedAllocator float_allocator(workspace_buffer, workspace_size);
+  // semaphores be at the first 8MB of workspace buffer: counter | scratch
+  runner_params.multiCtasKvCounterPtr = float_allocator.aligned_alloc<int32_t>(
+      num_semaphores * sizeof(uint32_t), 16, "trtllm_gen_counter_workspace");
+  // scratch takes the rest of the workspace buffer
+  runner_params.multiCtasKvScratchPtr =
+      float_allocator.aligned_alloc<void>(0, 16, "trtllm_gen_scratch_workspace");
+  // add softmax buffer for lse return
   if (lse != nullptr) {
     runner_params.softmaxStatsPtr = float_allocator.aligned_alloc<float2>(
         sizeof(float2) * num_qo_heads * runner_params.mSumOfSeqLensQ, 16,
         "trtllm_gen_softmax_stats_workspace");
   }
-
-=======
-
-  AlignedAllocator float_allocator(workspace_buffer, workspace_size);
->>>>>>> 8aa4bba9
   if (mode == TllmPagedAttentionMode::Context) {
     runner_params.mMaskType = TrtllmGenAttentionMaskType::Causal;
     runner_params.mKernelType = FmhaKernelType::Context;
@@ -179,25 +167,6 @@
     runner_params.mTileScheduler =
         use_multi_block ? TileScheduler::Static : TileScheduler::Persistent;
     runner_params.mMultiCtasKvMode = use_multi_block;
-
-<<<<<<< HEAD
-    // semaphores be at the first 8MB of workspace buffer: counter | softmax | scratch
-    // splitK-only
-    runner_params.multiCtasKvCounterPtr = float_allocator.aligned_alloc<int32_t>(
-        num_semaphores * sizeof(uint32_t), 16, "trtllm_gen_counter_workspace");
-=======
-    size_t max_batch_size = 8192;   // todo(Yingyi): get from dlfw
-    size_t max_num_qo_heads = 256;  // todo(Yingyi): get from dlfw, in total 8MB
-    size_t num_semaphores =
-        round_up(max_batch_size * max_num_qo_heads, 8);  // max 8MB, should align to 16 bytes
-    // semaphores be at the first 8MB of workspace buffer: counter | scratch
-    // todo(Yingyi): add softmax buffer later for lse return
-    runner_params.multiCtasKvCounterPtr = float_allocator.aligned_alloc<int32_t>(
-        num_semaphores * sizeof(uint32_t), 16, "trtllm_gen_counter_workspace");
-    // scratch takes the rest of the workspace buffer
->>>>>>> 8aa4bba9
-    runner_params.multiCtasKvScratchPtr =
-        float_allocator.aligned_alloc<void>(0, 16, "trtllm_gen_scratch_workspace");
   }
 
   auto [foundKernels, kinfo] = fmha_runner->isSupportedWithInfo(runner_params);
@@ -237,13 +206,9 @@
                                    at::Tensor seq_lens, int64_t max_kv_len, double bmm1_scale,
                                    double bmm2_scale, double o_sf_scale, int64_t o_sf_vec_size,
                                    int64_t o_sf_start_index, int64_t window_left, int64_t sm_count,
-<<<<<<< HEAD
-                                   bool enable_pdl, std::optional<at::Tensor> attention_sinks,
+                                   bool enable_pdl, int64_t workspace_size,
+                                   std::optional<at::Tensor> attention_sinks,
                                    std::optional<at::Tensor> lse) {
-=======
-                                   bool enable_pdl, int64_t workspace_size,
-                                   std::optional<at::Tensor> attention_sinks) {
->>>>>>> 8aa4bba9
   auto q_data_type = torch_dtype_to_tllm_data_type(query.scalar_type());
   auto kv_data_type = torch_dtype_to_tllm_data_type(key_cache.scalar_type());
   TORCH_CHECK_EQ(key_cache.dim(), value_cache.dim());
@@ -302,13 +267,12 @@
       workspace_buffer.data_ptr(), static_cast<int*>(block_tables.data_ptr()),
       static_cast<int*>(seq_lens.data_ptr()),
       /*cum_seq_lens_q=*/nullptr,
-<<<<<<< HEAD
       /*cum_seq_lens_kv=*/nullptr, attention_sinks_ptr, lse_ptr, q_data_type, kv_data_type,
       o_data_type, TllmPagedAttentionMode::ForGen, batch_size, /*max_q_len=*/q_len_per_request,
       max_kv_len, num_pages_in_mem_pool, num_qo_heads, num_kv_heads, head_dim_q, head_dim_o,
       page_size, kv_stride_keys_values, kv_stride_heads, kv_stride_batch, max_num_blocks_per_seq,
       bmm1_scale, bmm2_scale, o_sf_scale, o_sf_vec_size, o_sf_start_index, window_left, sum_seq_q,
-      sm_count, enable_pdl, stream);
+      sm_count, enable_pdl, workspace_size, stream);
 }
 
 void trtllm_paged_attention_context(
@@ -317,28 +281,8 @@
     at::Tensor block_tables, at::Tensor seq_lens, int64_t max_q_len, int64_t max_kv_len,
     double bmm1_scale, double bmm2_scale, double o_sf_scale, int64_t o_sf_vec_size,
     int64_t o_sf_start_index, int64_t batch_size, int64_t window_left, at::Tensor cum_seq_lens_q,
-    at::Tensor cum_seq_lens_kv, int64_t sm_count, bool enable_pdl,
+    at::Tensor cum_seq_lens_kv, int64_t sm_count, bool enable_pdl, int64_t workspace_size,
     std::optional<at::Tensor> attention_sinks, std::optional<at::Tensor> lse) {
-=======
-      /*cum_seq_lens_kv=*/nullptr, attention_sinks_ptr, q_data_type, kv_data_type, o_data_type,
-      TllmPagedAttentionMode::ForGen, batch_size, /*max_q_len=*/q_len_per_request, max_kv_len,
-      num_pages_in_mem_pool, num_qo_heads, num_kv_heads, head_dim_q, head_dim_o, page_size,
-      kv_stride_keys_values, kv_stride_heads, kv_stride_batch, max_num_blocks_per_seq, bmm1_scale,
-      bmm2_scale, o_sf_scale, o_sf_vec_size, o_sf_start_index, window_left, sum_seq_q, sm_count,
-      enable_pdl, workspace_size, stream);
-}
-
-void trtllm_paged_attention_context(at::Tensor out, std::optional<at::Tensor> out_scale_factor,
-                                    at::Tensor query, at::Tensor key_cache, at::Tensor value_cache,
-                                    at::Tensor workspace_buffer, at::Tensor block_tables,
-                                    at::Tensor seq_lens, int64_t max_q_len, int64_t max_kv_len,
-                                    double bmm1_scale, double bmm2_scale, double o_sf_scale,
-                                    int64_t o_sf_vec_size, int64_t o_sf_start_index,
-                                    int64_t batch_size, int64_t window_left,
-                                    at::Tensor cum_seq_lens_q, at::Tensor cum_seq_lens_kv,
-                                    int64_t sm_count, bool enable_pdl, int64_t workspace_size,
-                                    std::optional<at::Tensor> attention_sinks) {
->>>>>>> 8aa4bba9
   auto q_data_type = torch_dtype_to_tllm_data_type(query.scalar_type());
   auto kv_data_type = torch_dtype_to_tllm_data_type(key_cache.scalar_type());
   auto o_data_type = torch_dtype_to_tllm_data_type(out.scalar_type());
@@ -463,33 +407,14 @@
   size_t num_semaphores =
       round_up(max_batch_size * max_num_qo_heads, 8);  // max 8MB, should align to 16 bytes
   // semaphores be at the first 8MB of workspace buffer: counter | softmax | scratch
-<<<<<<< HEAD
-  auto workspace_size = 128 * 1024 * 1024;  // 128MB
-  AlignedAllocator float_allocator(workspace_buffer, workspace_size);
-=======
->>>>>>> 8aa4bba9
   runner_params.multiCtasKvCounterPtr = float_allocator.aligned_alloc<int32_t>(
       num_semaphores * sizeof(uint32_t), 16, "trtllm_gen_counter_workspace");
   runner_params.softmaxStatsPtr = float_allocator.aligned_alloc<float2>(
       sizeof(float2) * num_qo_heads * runner_params.mSumOfSeqLensQ, 16,
-<<<<<<< HEAD
-      "trtllm_gen_softmax_stats_workspace");
-  runner_params.multiCtasKvScratchPtr =
-      float_allocator.aligned_alloc<void>(0, 16, "trtllm_gen_scratch_workspace");
-
-  // runner_params.multiCtasKvCounterPtr = reinterpret_cast<int32_t*>(workspace_buffer);
-  // runner_params.softmaxStatsPtr = reinterpret_cast<float2*>(static_cast<char*>(workspace_buffer)
-  // +
-  //                                                           num_semaphores * sizeof(uint32_t));
-  // runner_params.multiCtasKvScratchPtr = reinterpret_cast<void*>(
-  //     static_cast<char*>(workspace_buffer) + num_semaphores * sizeof(uint32_t) +
-  //     sizeof(float2) * num_qo_heads * runner_params.mSumOfSeqLensQ);
-=======
       "trtllm_gen_softmax_workspace");
   // scratch takes the rest of the workspace buffer
   runner_params.multiCtasKvScratchPtr =
       float_allocator.aligned_alloc<void>(0, 16, "trtllm_gen_scratch_workspace");
->>>>>>> 8aa4bba9
 
   auto [foundKernels, kinfo] = fmha_runner->isSupportedWithInfo(runner_params);
   if (!foundKernels) {
