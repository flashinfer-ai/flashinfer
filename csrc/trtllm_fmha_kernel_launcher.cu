--- conflicted
+++ resolved
@@ -80,12 +80,8 @@
     int64_t num_pages_in_mem_pool, int64_t num_qo_heads, int64_t num_kv_heads, int64_t head_dim_qk,
     int64_t head_dim_vo, int64_t page_size, int64_t kv_stride_keys_values, int64_t kv_stride_heads,
     int64_t kv_stride_batch, int64_t max_num_blocks_per_seq, double bmm1_scale, double bmm2_scale,
-<<<<<<< HEAD
-    float* bmm1_scale_log2_ptr, float* bmm2_scale_ptr, int64_t window_left, int64_t sum_seq_q,
-=======
-    double o_sf_scale, int64_t o_sf_vec_size, int64_t window_left, int64_t sum_seq_q,
->>>>>>> 8608c375
-    int64_t sm_count, cudaStream_t stream) {
+    float* bmm1_scale_log2_ptr, float* bmm2_scale_ptr, double o_sf_scale, int64_t o_sf_vec_size,
+    int64_t window_left, int64_t sum_seq_q, int64_t sm_count, cudaStream_t stream) {
   if (num_qo_heads % num_kv_heads != 0) {
     std::ostringstream err_msg;
     err_msg << "num_qo_heads must be a multiple of num_kv_heads, got num_kv_heads: " << num_kv_heads
@@ -121,15 +117,12 @@
   runner_params.stream = stream;
   runner_params.outputScale = bmm2_scale;
   runner_params.scaleSoftmaxLog2 = bmm1_scale * M_LOG2E;
-<<<<<<< HEAD
   runner_params.outputScalePtr = bmm2_scale_ptr;
   runner_params.scaleSoftmaxLog2Ptr = bmm1_scale_log2_ptr;
-=======
   runner_params.oSfPtr = out_scale_factor;
   runner_params.mScaleSfO = o_sf_scale;
   TORCH_CHECK(o_sf_vec_size == 16 || o_sf_vec_size == -1,
               "Only support o_sf_vec_size == 16 or -1(not used)");
->>>>>>> 8608c375
   runner_params.mChunkedAttentionSize = INT_MAX;  // disable chunked attention by INT_MAX
   runner_params.mAttentionWindowSize =
       window_left == -1 ? INT_MAX : window_left + 1;  // disable window attention by INT_MAX
@@ -191,14 +184,6 @@
   return Data_type::DATA_TYPE_UNKNOWN;
 }
 
-<<<<<<< HEAD
-void trtllm_paged_attention_decode(at::Tensor& out, at::Tensor& query, at::Tensor& key_value_cache,
-                                   at::Tensor& workspace_buffer, at::Tensor& block_tables,
-                                   at::Tensor& seq_lens, int64_t max_kv_len, double bmm1_scale,
-                                   double bmm2_scale, int64_t window_left, int64_t sm_count,
-                                   std::optional<at::Tensor> bmm1_scale_log2_tensor,
-                                   std::optional<at::Tensor> bmm2_scale_tensor) {
-=======
 inline bool is_4bit(Data_type data_type) { return data_type == Data_type::DATA_TYPE_E2M1; }
 
 void trtllm_paged_attention_decode(at::Tensor out, std::optional<at::Tensor> const out_scale_factor,
@@ -206,8 +191,9 @@
                                    at::Tensor workspace_buffer, at::Tensor block_tables,
                                    at::Tensor seq_lens, int64_t max_kv_len, double bmm1_scale,
                                    double bmm2_scale, double o_sf_scale, int64_t o_sf_vec_size,
-                                   int64_t window_left, int64_t sm_count) {
->>>>>>> 8608c375
+                                   int64_t window_left, int64_t sm_count,
+                                   std::optional<at::Tensor> bmm1_scale_log2_tensor,
+                                   std::optional<at::Tensor> bmm2_scale_tensor) {
   auto q_data_type = torch_dtype_to_tllm_data_type(query.scalar_type());
   auto kv_data_type = torch_dtype_to_tllm_data_type(key_value_cache.scalar_type());
   auto o_data_type = torch_dtype_to_tllm_data_type(out.scalar_type());
@@ -247,7 +233,6 @@
 
   auto device = query.device();
   const auto stream = at::cuda::getCurrentCUDAStream(device.index());
-  void* output_sf_ptr = out_scale_factor ? out_scale_factor.value().data_ptr() : nullptr;
 
   float* bmm1_scale_log2_ptr = nullptr;
   float* bmm2_scale_ptr = nullptr;
@@ -257,6 +242,7 @@
   if (bmm2_scale_tensor.has_value()) {
     bmm2_scale_ptr = static_cast<float*>(bmm2_scale_tensor.value().data_ptr());
   }
+  void* output_sf_ptr = out_scale_factor ? out_scale_factor.value().data_ptr() : nullptr;
 
   trtllm_paged_attention_launcher(
       out.data_ptr(), output_sf_ptr, query.data_ptr(), key_value_cache.data_ptr(),
@@ -269,26 +255,18 @@
       TllmPagedAttentionMode::ForGen, batch_size, /*max_q_len=*/q_len_per_request, max_kv_len,
       num_pages_in_mem_pool, num_qo_heads, num_kv_heads, head_dim_qk, head_dim_vo, page_size,
       kv_stride_keys_values, kv_stride_heads, kv_stride_batch, max_num_blocks_per_seq, bmm1_scale,
-<<<<<<< HEAD
-      bmm2_scale, bmm1_scale_log2_ptr, bmm2_scale_ptr, window_left, sum_seq_q, sm_count, stream);
-=======
-      bmm2_scale, o_sf_scale, o_sf_vec_size, window_left, sum_seq_q, sm_count, stream);
->>>>>>> 8608c375
+      bmm2_scale, bmm1_scale_log2_ptr, bmm2_scale_ptr, o_sf_scale, o_sf_vec_size, window_left,
+      sum_seq_q, sm_count, stream);
 }
 
 void trtllm_paged_attention_context(at::Tensor out, at::Tensor query, at::Tensor key_value_cache,
                                     at::Tensor workspace_buffer, at::Tensor block_tables,
                                     at::Tensor seq_lens, int64_t max_q_len, int64_t max_kv_len,
                                     double bmm1_scale, double bmm2_scale, int64_t batch_size,
-<<<<<<< HEAD
-                                    int64_t window_left, at::Tensor& cum_seq_lens_q,
-                                    at::Tensor& cum_seq_lens_kv, int64_t sm_count,
+                                    int64_t window_left, at::Tensor cum_seq_lens_q,
+                                    at::Tensor cum_seq_lens_kv, int64_t sm_count,
                                     std::optional<at::Tensor> bmm1_scale_log2_tensor,
                                     std::optional<at::Tensor> bmm2_scale_tensor) {
-=======
-                                    int64_t window_left, at::Tensor cum_seq_lens_q,
-                                    at::Tensor cum_seq_lens_kv, int64_t sm_count) {
->>>>>>> 8608c375
   auto q_data_type = torch_dtype_to_tllm_data_type(query.scalar_type());
   auto kv_data_type = torch_dtype_to_tllm_data_type(key_value_cache.scalar_type());
   auto o_data_type = torch_dtype_to_tllm_data_type(out.scalar_type());
@@ -342,12 +320,8 @@
       o_data_type, TllmPagedAttentionMode::Context, batch_size, max_q_len, max_kv_len,
       num_pages_in_mem_pool, num_qo_heads, num_kv_heads, head_dim_qk, head_dim_vo, page_size,
       kv_stride_keys_values, kv_stride_heads, kv_stride_batch, max_num_blocks_per_seq, bmm1_scale,
-<<<<<<< HEAD
-      bmm2_scale, bmm1_scale_log2_ptr, bmm2_scale_ptr, window_left, sum_seq_q, sm_count, stream);
-=======
-      bmm2_scale, /* o_sf_scale =*/-1, /* o_sf_vec_size =*/-1, window_left, sum_seq_q, sm_count,
-      stream);
->>>>>>> 8608c375
+      bmm2_scale, bmm1_scale_log2_ptr, bmm2_scale_ptr, /* o_sf_scale =*/-1, /* o_sf_vec_size =*/-1,
+      window_left, sum_seq_q, sm_count, stream);
 }
 
 namespace trtllm_cubin_loader {
