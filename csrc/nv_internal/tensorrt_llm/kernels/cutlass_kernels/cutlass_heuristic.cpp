--- conflicted
+++ resolved
@@ -158,11 +158,7 @@
               CutlassTileConfig::CtaShape256x128x64_WarpShape64x64x64};
     case CutlassGemmType::Fp8:
       if (config_type_param & CutlassGemmConfig::GROUPED_GEMM) {
-<<<<<<< HEAD
         if (sm == 89 || sm == 120 || sm == 121) {
-=======
-        if (sm == 89 || sm >= 120) {
->>>>>>> f588d96a
           return {CutlassTileConfig::CtaShape32x128x64_WarpShape32x32x64,
                   CutlassTileConfig::CtaShape64x128x64_WarpShape64x32x64,
                   CutlassTileConfig::CtaShape64x64x128_WarpShape32x64x64,
