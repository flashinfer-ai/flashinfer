/*
 * Copyright (c) 2020-2023, NVIDIA CORPORATION.  All rights reserved.
 *
 * Licensed under the Apache License, Version 2.0 (the "License");
 * you may not use this file except in compliance with the License.
 * You may obtain a copy of the License at
 *
 *     http://www.apache.org/licenses/LICENSE-2.0
 *
 * Unless required by applicable law or agreed to in writing, software
 * distributed under the License is distributed on an "AS IS" BASIS,
 * WITHOUT WARRANTIES OR CONDITIONS OF ANY KIND, either express or implied.
 * See the License for the specific language governing permissions and
 * limitations under the License.
 */

#pragma once
#include "cutlass/gemm/gemm.h"
#include "moe_gemm_kernels.h"
#include "tensorrt_llm/common/assert.h"
#include "tensorrt_llm/common/cudaUtils.h"
#include "tensorrt_llm/common/quantization.h"
#include "tensorrt_llm/kernels/cutlass_kernels/fp8_blockscale_gemm/fp8_blockscale_gemm.h"
#ifdef ENABLE_FP4
#include <cuda_fp4.h>
#endif
#include <cuda_runtime_api.h>

#include <array>
#include <map>
#include <optional>
#include <random>
#include <utility>

#include "tensorrt_llm/common/NvInferRuntime.h"
namespace tensorrt_llm::kernels {
// Change to following declarations must sync with lora.h in public repo
class LoraImpl;

int Lora_run(LoraImpl* impl, int64_t numTokens, int64_t numReqs, void const* input,
             int32_t const* loraRanks, void const* const* loraWeightsPtr, int weightIndex,
             void* const* outputs, void* workspace, cudaStream_t stream);

struct LoraParams {
  using LoraImplPtr = std::shared_ptr<LoraImpl>;

  int32_t const* fc1_lora_ranks = nullptr;
  void const* const* fc1_lora_weight_ptrs = nullptr;

  int32_t const* fc2_lora_ranks = nullptr;
  void const* const* fc2_lora_weight_ptrs = nullptr;

  int32_t const* gated_lora_ranks = nullptr;
  void const* const* gated_lora_weight_ptrs = nullptr;

  // used to calculate split group gemm workspace
  int num_reqs;

  // fc1 and gated use the same impl
  LoraImplPtr fc1_lora_impl;
  LoraImplPtr fc2_lora_impl;

  void* workspace;

  cudaEvent_t* memcpy_event_ptr;

  LoraParams() = default;

  LoraParams(int num_reqs, int32_t const* fc1_lora_ranks, void const* const* fc1_lora_weight_ptrs,
             int32_t const* fc2_lora_ranks, void const* const* fc2_lora_weight_ptrs,
             LoraImplPtr fc1_lora_impl, LoraImplPtr fc2_lora_impl, void* workspace,
             cudaEvent_t* memcpy_event_ptr, int32_t const* gated_lora_ranks = nullptr,
             void const* const* gated_lora_weight_ptrs = nullptr)
      : fc1_lora_ranks(fc1_lora_ranks),
        fc1_lora_weight_ptrs(fc1_lora_weight_ptrs),
        fc2_lora_ranks(fc2_lora_ranks),
        fc2_lora_weight_ptrs(fc2_lora_weight_ptrs),
        gated_lora_ranks(gated_lora_ranks),
        gated_lora_weight_ptrs(gated_lora_weight_ptrs),
        num_reqs(num_reqs),
        fc1_lora_impl(fc1_lora_impl),
        fc2_lora_impl(fc2_lora_impl),
        workspace(workspace),
        memcpy_event_ptr(memcpy_event_ptr) {}
};

namespace cutlass_kernels {
static inline size_t pad_to_multiple_of_16(size_t const& input) {
  static constexpr int ALIGNMENT = 16;
  return ALIGNMENT * ((input + ALIGNMENT - 1) / ALIGNMENT);
}

class CubKeyValueSorter {
 public:
  CubKeyValueSorter();

  CubKeyValueSorter(int const num_experts_per_node);

  void updateNumExperts(int const num_experts_per_node);

  static size_t getWorkspaceSize(size_t const num_key_value_pairs, int const num_experts_per_node);

  void run(void* workspace, size_t const workspace_size, int const* keys_in, int* keys_out,
           int const* values_in, int* values_out, size_t const num_key_value_pairs,
           cudaStream_t stream);

 private:
  static int expertsToBits(int experts);
  int num_experts_;
  int num_bits_;
};

struct ActivationParams {
  ActivationType activation_type;
  float const* swiglu_alpha = nullptr;
  float const* swiglu_beta = nullptr;
  float const* swiglu_limit = nullptr;

  explicit ActivationParams(ActivationType activation_type) : activation_type(activation_type) {
    TLLM_CHECK_WITH_INFO(
        activation_type != ActivationType::SwigluBias,
        "SwigluBias is not supported in ActivationParams without swiglu_alpha and swiglu_beta");
  }

  ActivationParams(ActivationType activation_type, float const* swiglu_alpha,
                   float const* swiglu_beta, float const* swiglu_limit)
      : activation_type(activation_type),
        swiglu_alpha(swiglu_alpha),
        swiglu_beta(swiglu_beta),
        swiglu_limit(swiglu_limit) {}

  // TODO Port everything properly and get rid of these implicit conversions
  operator ActivationType() const { return activation_type; }
};

/**
 * \brief Describes what parallelism mode the MoE is using
 *
 * Tensor Parallelism refers to the mode where the weight matrices for each expert are sliced up
 * between nodes. Each node will handle part of each expert, the final result is achieved by summing
 * the result. The inter_size dimension should be divided by the number of nodes prior to passing it
 * to the MoE plugin, only the required slice of the weights should be provided to the plugin FC1 is
 * a ColumnLinear and FC2 is a RowLinear, see tensorrt_llm/mlp/mlp.py for an example of how this
 * works for a single MLP
 *
 * NOTE: The bias for fc2 is only applied on rank 0. If we added it on all nodes the allreduce()
 * would contain multiple copies of the bias. The bias on other node will be ignored, and may be set
 * to nullptr
 *
 * Expert Parallelism refers to the mode where experts are divided between the nodes. Each node will
 * handle only the tokens that are routed to the experts it is assigned to. Only the weights for the
 * node's experts should be provided to the plugin For example, with #experts = 8, expert
 * parallelism = 2: Node 0 would handle experts 0-3, and node 1 would handle experts 4-7
 *
 * Regardless of parallelism mode:
 *  * The input routing values must be the complete routing for all tokens/experts (required for
 * softmax)
 *  * An allreduce must be run on the result to combine the results from different nodes if
 * parallelism > 1
 */
struct MOEParallelismConfig {
  int tp_size = 1;
  int tp_rank = 0;
  int ep_size = 1;
  int ep_rank = 0;
  int cluster_size = 1;
  int cluster_rank = 0;

  MOEParallelismConfig() = default;

  MOEParallelismConfig(int tp_size, int tp_rank, int ep_size, int ep_rank)
      : tp_size(tp_size),
        tp_rank(tp_rank),
        ep_size(ep_size),
        ep_rank(ep_rank),
        cluster_size(1),
        cluster_rank(0) {
    // Do some basic sanity checks
    TLLM_CHECK(tp_rank < tp_size);
    TLLM_CHECK(tp_rank >= 0);
    TLLM_CHECK(tp_size >= 1);
    TLLM_CHECK(ep_rank < ep_size);
    TLLM_CHECK(ep_rank >= 0);
    TLLM_CHECK(ep_size >= 1);
  }

  MOEParallelismConfig(int tp_size, int tp_rank, int ep_size, int ep_rank, int cluster_size,
                       int cluster_rank)
      : tp_size(tp_size),
        tp_rank(tp_rank),
        ep_size(ep_size),
        ep_rank(ep_rank),
        cluster_size(cluster_size),
        cluster_rank(cluster_rank) {
    // Do some basic sanity checks
    TLLM_CHECK(tp_rank < tp_size);
    TLLM_CHECK(tp_rank >= 0);
    TLLM_CHECK(tp_size >= 1);
    TLLM_CHECK(ep_rank < ep_size);
    TLLM_CHECK(ep_rank >= 0);
    TLLM_CHECK(ep_size >= 1);
    TLLM_CHECK(cluster_rank < cluster_size);
    TLLM_CHECK(cluster_rank >= 0);
    TLLM_CHECK(cluster_size >= 1);
    TLLM_CHECK(ep_size == 1 || cluster_size == 1);
  }

  bool operator==(MOEParallelismConfig const& other) const {
    return tp_size == other.tp_size && tp_rank == other.tp_rank && ep_size == other.ep_size &&
           ep_rank == other.ep_rank && cluster_size == other.cluster_size &&
           cluster_rank == other.cluster_rank;
  }

  friend std::ostream& operator<<(std::ostream& os, MOEParallelismConfig const& config) {
    os << "tp_size: " << config.tp_size << ", tp_rank: " << config.tp_rank
       << ", ep_size: " << config.ep_size << ", ep_rank: " << config.ep_rank
       << ", cluster_size: " << config.cluster_size << ", cluster_rank: " << config.cluster_rank;
    return os;
  }
};

struct QuantParams {
  // Int weight only quantization params
  struct {
    void const* fc1_weight_scales = nullptr;
    void const* fc2_weight_scales = nullptr;
  } wo;

  // FP8 quantization params
  struct {
    bool fc2_use_per_expert_act_scale = false;
    float const* dequant_fc1 = nullptr;  // (num_experts_per_node, )
    float const* quant_fc2 =
        nullptr;  // (1, ) or (num_experts_per_node, ) based on fc2_use_per_expert_act_scale
    float const* dequant_fc2 = nullptr;    // (num_experts_per_node, )
    float const* quant_final = nullptr;    // (1, )
    float const* dequant_input = nullptr;  // (1, )
  } fp8;

  // FP8 MXFP4 quantization params
  // This mode uses regular global scale for FP8 activations and block scaling for MXFP4 weights
  struct FP8MXFP4Inputs {
    struct GemmInputs {
      bool use_per_expert_act_scale = false;
      float const* act_global_scale =
          nullptr;  // (1, ) or (num_experts_per_node, ) based on use_per_expert_act_scale
      TmaWarpSpecializedGroupedGemmInput::MXFPXElementSF const* weight_block_scale =
          nullptr;                          // (experts, n, k / 32)
      float const* global_scale = nullptr;  // (num_experts_per_node, )
    };

    GemmInputs fc1;
    GemmInputs fc2;
  } fp8_mxfp4;

  // MXFP8 MXFP4 quantization params
  // This mode uses block scaled MXFP8 and MXFP4 weights
  struct MXFP8MXFP4Inputs {
    struct GemmInputs {
      TmaWarpSpecializedGroupedGemmInput::MXFPXElementSF const* weight_block_scale =
          nullptr;                          // (experts, n, k / 32)
      float const* global_scale = nullptr;  // (num_experts_per_node, )
    };

    GemmInputs fc1;
    GemmInputs fc2;
  } mxfp8_mxfp4;

  // FP4 quantization params
  struct FP4Inputs {
    struct GemmInputs {
      bool use_per_expert_act_scale = false;

      float const* act_global_scale =
          nullptr;  // (1, ) or (num_experts_per_node, ) based on use_per_expert_act_scale
      TmaWarpSpecializedGroupedGemmInput::NVFP4ElementSF const* weight_block_scale =
          nullptr;                          // (experts, n, k / 16)
      float const* global_scale = nullptr;  // (num_experts_per_node, )
    };

    GemmInputs fc1;
    GemmInputs fc2;
  } fp4;

  // GPTQ/AWQ quantization params
  struct GroupwiseInputs {
    struct GroupwiseGemmInputs {
      void const* act_scales = nullptr;
      void const* weight_scales = nullptr;
      void const* weight_zeros = nullptr;
      float const* alpha = nullptr;
    };

    int group_size = -1;
    GroupwiseGemmInputs fc1;
    GroupwiseGemmInputs fc2;
  } groupwise;

  // FP8 blockscaling params (for Deepseek)
  struct BlockScaleParams {
    float const* fc1_scales_ptrs = nullptr;
    float const* fc2_scales_ptrs = nullptr;

    BlockScaleParams() = default;

    BlockScaleParams(float const* fc1_scales_ptrs, float const* fc2_scales_ptrs)
        : fc1_scales_ptrs(fc1_scales_ptrs), fc2_scales_ptrs(fc2_scales_ptrs) {}
  } fp8_block_scaling;

  static QuantParams Int(void const* fc1_weight_scales, void const* fc2_weight_scales) {
    QuantParams qp;
    qp.wo = {fc1_weight_scales, fc2_weight_scales};
    return qp;
  }

  static QuantParams FP8(float const* dequant_fc1, float const* quant_fc2, float const* dequant_fc2,
                         float const* quant_final = nullptr, float const* dequant_input = nullptr,
                         bool fc2_use_per_expert_act_scale = false) {
    QuantParams qp;
    qp.fp8 = {fc2_use_per_expert_act_scale,
              dequant_fc1,
              quant_fc2,
              dequant_fc2,
              quant_final,
              dequant_input};
    return qp;
  }

  static QuantParams FP8MXFP4(
      float const* fc1_act_global_scale,
      TmaWarpSpecializedGroupedGemmInput::MXFPXElementSF const* fc1_weight_block_scale,
      float const* fc1_global_scale,  //
      float const* fc2_act_global_scale,
      TmaWarpSpecializedGroupedGemmInput::MXFPXElementSF const* fc2_weight_block_scale,
      float const* fc2_global_scale,  //
      bool fc1_use_per_expert_act_scale = false, bool fc2_use_per_expert_act_scale = false) {
    QuantParams qp;
    qp.fp8_mxfp4.fc1 = {fc1_use_per_expert_act_scale, fc1_act_global_scale, fc1_weight_block_scale,
                        fc1_global_scale};
    qp.fp8_mxfp4.fc2 = {fc2_use_per_expert_act_scale, fc2_act_global_scale, fc2_weight_block_scale,
                        fc2_global_scale};
    return qp;
  }

  static QuantParams MXFP8MXFP4(
      TmaWarpSpecializedGroupedGemmInput::MXFPXElementSF const* fc1_weight_block_scale,
      float const* fc1_global_scale,  //
      TmaWarpSpecializedGroupedGemmInput::MXFPXElementSF const* fc2_weight_block_scale,
      float const* fc2_global_scale) {
    QuantParams qp;
    qp.mxfp8_mxfp4.fc1 = {fc1_weight_block_scale, fc1_global_scale};
    qp.mxfp8_mxfp4.fc2 = {fc2_weight_block_scale, fc2_global_scale};
    return qp;
  }

  static QuantParams FP4(
      float const* fc1_act_global_scale,
      TmaWarpSpecializedGroupedGemmInput::NVFP4ElementSF const* fc1_weight_block_scale,
      float const* fc1_global_scale,  //
      float const* fc2_act_global_scale,
      TmaWarpSpecializedGroupedGemmInput::NVFP4ElementSF const* fc2_weight_block_scale,
      float const* fc2_global_scale,  //
      bool fc1_use_per_expert_act_scale = false, bool fc2_use_per_expert_act_scale = false)

  {
    QuantParams qp;
    qp.fp4.fc1 = {fc1_use_per_expert_act_scale, fc1_act_global_scale, fc1_weight_block_scale,
                  fc1_global_scale};
    qp.fp4.fc2 = {fc2_use_per_expert_act_scale, fc2_act_global_scale, fc2_weight_block_scale,
                  fc2_global_scale};
    return qp;
  }

  static QuantParams GroupWise(int group_size, void const* fc1_weight_scales,
                               void const* fc2_weight_scales,
                               void const* fc1_activation_scales = nullptr,
                               void const* fc2_activation_scales = nullptr,
                               void const* fc1_weight_zeros = nullptr,
                               void const* fc2_weight_zeros = nullptr,
                               float const* fc1_alpha = nullptr, float const* fc2_alpha = nullptr) {
    QuantParams qp;
    qp.groupwise.group_size = group_size;
    qp.groupwise.fc1 = {fc1_activation_scales, fc1_weight_scales, fc1_weight_zeros, fc1_alpha};
    qp.groupwise.fc2 = {fc2_activation_scales, fc2_weight_scales, fc2_weight_zeros, fc2_alpha};
    return qp;
  }

  static QuantParams FP8BlockScaling(float const* fc1_scales, float const* fc2_scales) {
    QuantParams qp;
    qp.fp8_block_scaling = {fc1_scales, fc2_scales};
    return qp;
  }
};

struct MoeMinLatencyParams {
  // All these are allocated on device memory
  // Number of active experts on current node; smaller than or equal to num_experts_per_node
  int* num_active_experts_per_node;
  // The score of each token for each activated expert. 0 if the expert is not chosen by the token.
  // Only the first num_active_experts_per_ rows are valid
  float* experts_to_token_score;
  // The global expert id for each activated expert
  // Only the first num_active_experts_per_ values are valid
  int* active_expert_global_ids;

  MoeMinLatencyParams()
      : num_active_experts_per_node(nullptr),
        experts_to_token_score(nullptr),
        active_expert_global_ids(nullptr) {}

  MoeMinLatencyParams(int* num_active_experts_per_node, float* experts_to_token_score,
                      int* active_expert_global_ids)
      : num_active_experts_per_node(num_active_experts_per_node),
        experts_to_token_score(experts_to_token_score),
        active_expert_global_ids(active_expert_global_ids) {}
};

class CutlassMoeFCRunnerInterface {
 public:
  virtual ~CutlassMoeFCRunnerInterface() = default;
  virtual size_t getWorkspaceSize(int64_t const num_rows, int64_t const hidden_size,
                                  int64_t const inter_size, int const num_experts,
                                  int const experts_per_token, ActivationType activation_type,
                                  MOEParallelismConfig parallelism_config, bool use_lora,
                                  bool use_deepseek_fp8_block_scale, bool min_latency_mode,
                                  bool use_awq) = 0;
  virtual void setTactic(std::optional<cutlass_extensions::CutlassGemmConfig> gemm1_config,
                         std::optional<cutlass_extensions::CutlassGemmConfig> gemm2_config) = 0;
  virtual std::vector<cutlass_extensions::CutlassGemmConfig> getTactics() = 0;

  virtual void runMoe(void const* input_activations, void const* input_sf,
                      int const* token_selected_experts, float const* token_final_scales,
                      void const* fc1_expert_weights, void const* fc1_expert_biases,
                      ActivationParams fc1_activation_type, void const* fc2_expert_weights,
                      void const* fc2_expert_biases, QuantParams quant_params,
                      int64_t const num_rows, int64_t const hidden_size, int64_t const inter_size,
                      int const num_experts, int const experts_per_token, char* workspace_ptr,
                      void* final_output, int* unpermuted_row_to_permuted_row,
                      MOEParallelismConfig parallelism_config, bool const enable_alltoall,
                      bool use_lora, LoraParams& lora_params, bool use_deepseek_fp8_block_scale,
                      bool min_latency_mode, MoeMinLatencyParams& min_latency_params,
                      bool enable_pdl, cudaStream_t stream) = 0;

  // Aliases for profiling the gemms
  virtual void gemm1(void const* const input, void* const output, void* const intermediate_result,
                     int64_t const* const expert_first_token_offset,
                     TmaWarpSpecializedGroupedGemmInput tma_ws_input_template,
                     void const* const fc1_expert_weights, void const* const fc1_expert_biases,
                     int64_t const* const num_valid_tokens_ptr, void const* const fc1_int_scales,
                     float const* const fc1_fp8_dequant, float const* const fc2_fp8_quant,
                     TmaWarpSpecializedGroupedGemmInput::ElementSF const* fc1_fp4_act_flat,
                     TmaWarpSpecializedGroupedGemmInput::ElementSF* fc2_fp4_act_flat,
                     QuantParams quant_params, int64_t const num_rows,
                     int64_t const expanded_num_rows, int64_t const hidden_size,
                     int64_t const inter_size, int const num_experts_per_node,
                     ActivationParams fc1_activation_type, float const** alpha_scale_ptr_array,
                     bool bias_is_broadcast, bool use_deepseek_fp8_block_scale, cudaStream_t stream,
                     cutlass_extensions::CutlassGemmConfig config, bool min_latency_mode,
                     int* num_active_experts_per, int* active_expert_global_ids,
                     bool enable_pdl) = 0;

  virtual void gemm2(void const* const input, void* const gemm_output, void* const final_output,
                     int64_t const* const expert_first_token_offset,
                     TmaWarpSpecializedGroupedGemmInput const tma_ws_input_template,
                     void const* const fc2_expert_weights, void const* const fc2_expert_biases,
                     void const* const fc2_int_scales, float const* const fc2_fp8_dequant,
                     TmaWarpSpecializedGroupedGemmInput::ElementSF const* fc2_fp4_act_flat,
                     QuantParams quant_params, float const* const token_topk_unpermuted_scales,
                     float const* const token_topk_permuted_scales,
                     int const* const unpermuted_row_to_permuted_row,
                     int const* permuted_row_to_unpermuted_row,
                     int const* const token_selected_experts,
                     int64_t const* const num_valid_tokens_ptr, int64_t const num_rows,
                     int64_t const expanded_num_rows, int64_t const hidden_size,
                     int64_t const inter_size, int const num_experts_per_node,
                     int64_t const experts_per_token, float const** alpha_scale_ptr_array,
                     bool use_lora, void* fc2_lora, bool use_deepseek_fp8_block_scale,
                     cudaStream_t stream, MOEParallelismConfig parallelism_config,
                     bool const enable_alltoall, cutlass_extensions::CutlassGemmConfig config,
                     bool min_latency_mode, int* num_active_experts_per,
                     int* active_expert_global_ids, bool enable_pdl) = 0;

  virtual std::pair<TmaWarpSpecializedGroupedGemmInput, TmaWarpSpecializedGroupedGemmInput>
  computeStridesTmaWarpSpecializedDispatch(
      int64_t const* expert_first_token_offset, TmaWarpSpecializedGroupedGemmInput layout_info1,
      TmaWarpSpecializedGroupedGemmInput layout_info2, int64_t num_tokens,
      int64_t expanded_num_tokens, int64_t gemm1_n, int64_t gemm1_k, int64_t gemm2_n,
      int64_t gemm2_k, int const num_experts_per_node, void const* gemm1_in, void const* gemm2_in,
      void const* weights1, void const* weights2, float const* alpha_scale_flat1,
      float const* alpha_scale_flat2,
      TmaWarpSpecializedGroupedGemmInput::ElementSF const* fp4_act_flat1,
      TmaWarpSpecializedGroupedGemmInput::ElementSF const* fp4_act_flat2, QuantParams quant_params,
      void const* bias1, void const* bias2, void* gemm1_output, void* gemm2_output, bool enable_pdl,
      cudaStream_t stream) = 0;

  virtual std::pair<TmaWarpSpecializedGroupedGemmInput, TmaWarpSpecializedGroupedGemmInput>
  computeStridesTmaWarpSpecializedLowLatencyDispatch(
      TmaWarpSpecializedGroupedGemmInput layout_info1,
      TmaWarpSpecializedGroupedGemmInput layout_info2, int64_t num_tokens, int64_t gemm1_n,
      int64_t gemm1_k, int64_t gemm2_n, int64_t gemm2_k, int const num_experts, void const* input1,
      void const* input2, void const* weights1, void const* weights2, float const* fp8_dequant1,
      float const* fp8_dequant2,
      TmaWarpSpecializedGroupedGemmInput::ElementSF const* fc1_fp4_act_flat,
      TmaWarpSpecializedGroupedGemmInput::ElementSF const* fc2_fp4_act_flat,
      QuantParams quant_params, void const* bias1, void const* bias2, void* output1, void* output2,
      int const* num_active_experts_per, int const* active_expert_global_ids, int start_expert,
      bool enable_pdl, cudaStream_t stream) = 0;

  virtual size_t getGemmWorkspaceSize(int num_experts_per_node) const = 0;

  bool is_profiler = false;
  bool use_deterministic_hopper_reduce_ = false;
};

// Assumes inputs activations are row major. Weights need to be preprocessed by
// th_op/weight_quantize.cc . Nested in a class to avoid multiple calls to cudaGetDeviceProperties
// as this call can be expensive. Avoid making several duplicates of this class.
template <typename T,                         /*The type used for activations*/
          typename WeightType,                /* The type for the MoE weights */
          typename OutputType = T,            /* The type for the MoE final output */
          typename InputType = T,             /* The type for the MoE input */
          typename BackBoneType = OutputType, /* The unquantized backbone data type of the model */
          typename Enable = void>
class CutlassMoeFCRunner : public CutlassMoeFCRunnerInterface {
  using DeepSeekBlockScaleGemmRunner =
      tensorrt_llm::kernels::fp8_blockscale_gemm::CutlassFp8BlockScaleGemmRunnerInterface;
  using ScaleBiasType = BackBoneType;
  using Self = CutlassMoeFCRunner<T, WeightType, OutputType, InputType, BackBoneType>;

#if defined(ENABLE_BF16)
  static constexpr bool use_wfp4a16 = std::is_same_v<WeightType, __nv_fp4_e2m1> &&
                                      (std::is_same_v<T, half> || std::is_same_v<T, __nv_bfloat16>);
#else
  static constexpr bool use_wfp4a16 =
      std::is_same_v<WeightType, __nv_fp4_e2m1> && std::is_same_v<T, half>;
#endif

#if defined(ENABLE_FP8)
  static constexpr bool use_fp8 =
      (std::is_same_v<T, __nv_fp8_e4m3> || std::is_same_v<T, __nv_fp8_e5m2>) &&
      !std::is_same_v<WeightType, cutlass::uint4b_t>;
  static constexpr bool use_w4afp8 =
      std::is_same_v<WeightType, cutlass::uint4b_t> && std::is_same_v<T, __nv_fp8_e4m3>;
  static_assert(!std::is_same_v<BackBoneType, __nv_fp8_e4m3>,
                "Current logic requires backbone type to be >=16-bits");
  static_assert(!std::is_same_v<OutputType, __nv_fp8_e4m3>,
                "Current logic requires output type to be >=16-bits");
#else
  static constexpr bool use_fp8 = false;
  static constexpr bool use_w4afp8 = false;
#endif
  static constexpr bool use_w4_groupwise = use_w4afp8 || use_wfp4a16;
#if defined(ENABLE_FP4)
  static constexpr bool act_fp4 = std::is_same_v<T, __nv_fp4_e2m1>;
  static constexpr bool weight_fp4 = std::is_same_v<WeightType, __nv_fp4_e2m1>;
  static constexpr bool use_wfp4afp8 = std::is_same_v<T, __nv_fp8_e4m3> && weight_fp4;
  static constexpr bool use_fp4 = act_fp4 && weight_fp4;
  static_assert(!std::is_same_v<BackBoneType, __nv_fp4_e2m1>,
                "Current logic requires backbone type to be >=16-bits");
  static_assert(!std::is_same_v<OutputType, __nv_fp4_e2m1>,
                "Current logic requires output type to be >=16-bits");
#else
  static constexpr bool act_fp4 = false;
  static constexpr bool weight_fp4 = false;
  static constexpr bool use_wfp4afp8 = false;
  static constexpr bool use_fp4 = false;
#endif

  static constexpr bool use_block_scaling = use_fp4 || use_wfp4afp8;

  // This should leave the variable unchanged in any currently supported configuration
  using UnfusedGemmOutputType = BackBoneType;

  // We introduce this as a separate parameter, so that if we ever remove the above condition we can
  // decouple BackBoneType and OutputType easily. For now these are required to be equivalent
  static_assert(std::is_same_v<OutputType, BackBoneType>,
                "Scale and bias types must match OutputType");

 public:
  CutlassMoeFCRunner();

  ~CutlassMoeFCRunner() override = default;

  static_assert(std::is_same_v<T, WeightType> || !std::is_same_v<T, float>,
                "Does not support float with quantized weights");

  size_t getWorkspaceSize(int64_t const num_rows, int64_t const hidden_size,
                          int64_t const fc1_output_size, int const num_experts,
                          int const experts_per_token, ActivationType activation_type,
                          MOEParallelismConfig parallelism_config, bool use_lora,
                          bool use_deepseek_fp8_block_scale, bool min_latency_mode,
                          bool use_awq) override;

  void setTactic(std::optional<cutlass_extensions::CutlassGemmConfig> gemm1_config,
                 std::optional<cutlass_extensions::CutlassGemmConfig> gemm2_config) override {
    gemm1_config_ = std::move(gemm1_config);
    gemm2_config_ = std::move(gemm2_config);
  }

  std::vector<cutlass_extensions::CutlassGemmConfig> getTactics() override {
    return moe_gemm_runner_.getConfigs();
  }

  static std::vector<cutlass_extensions::CutlassGemmConfig> getTactics(int sm) {
    using RunnerType = decltype(moe_gemm_runner_);
    return RunnerType::getConfigs(sm);
  }

  void runMoe(void const* input_activations, void const* input_sf,
              int const* token_selected_experts, float const* token_final_scales,
              void const* fc1_expert_weights, void const* fc1_expert_biases,
              ActivationParams fc1_activation_type, void const* fc2_expert_weights,
              void const* fc2_expert_biases, QuantParams quant_params, int64_t const num_rows,
              int64_t const hidden_size, int64_t const inter_size, int const num_experts,
              int const experts_per_token, char* workspace_ptr, void* final_output,
              int* unpermuted_row_to_permuted_row, MOEParallelismConfig parallelism_config,
              bool const enable_alltoall, bool use_lora, LoraParams& lora_params,
              bool use_deepseek_fp8_block_scale, bool min_latency_mode,
              MoeMinLatencyParams& min_latency_params, bool enable_pdl,
              cudaStream_t stream) override;

  // We make these GEMM1 & GEMM2 static because they need to be stateless for the profiler to work
  static void gemm1(
      MoeGemmRunner<T, WeightType, OutputType, ScaleBiasType>& gemm_runner,
      // This argument must not be null if fp8 block scaling is being used.
      // The gemm_runner will be ignored in that case. NOTE: it would
      // be great if we could consolidate gemm_runner and fp8_blockscale_gemm_runner.
      // For now, they don't share the same interface, so we just use two separate
      // arguments.
      DeepSeekBlockScaleGemmRunner* fp8_blockscale_gemm_runner, T const* const input,
      T* const output, void* const intermediate_result,
      int64_t const* const expert_first_token_offset,
      TmaWarpSpecializedGroupedGemmInput const tma_ws_input_template,
      WeightType const* const fc1_expert_weights, ScaleBiasType const* const fc1_expert_biases,
      int64_t const* const num_valid_tokens_ptr, ScaleBiasType const* const fc1_int_scales,
      float const* const fc1_fp8_dequant, float const* const fc2_fp8_quant,
      TmaWarpSpecializedGroupedGemmInput::ElementSF const* fc1_fp4_act_flat,
      TmaWarpSpecializedGroupedGemmInput::ElementSF* fc2_fp4_act_flat, QuantParams quant_params,
      int64_t const num_rows, int64_t const expanded_num_rows, int64_t const hidden_size,
<<<<<<< HEAD
      int64_t const inter_size, int const num_experts_per_node,
      ActivationParams fc1_activation_type, float const** alpha_scale_ptr_array,
      bool bias_is_broadcast, cudaStream_t stream, cutlass_extensions::CutlassGemmConfig config,
      bool min_latency_mode, int* num_active_experts_per, int* active_expert_global_ids);
=======
      int64_t const inter_size, int const num_experts_per_node, ActivationType fc1_activation_type,
      float const** alpha_scale_ptr_array, bool bias_is_broadcast, cudaStream_t stream,
      cutlass_extensions::CutlassGemmConfig config, bool min_latency_mode,
      int* num_active_experts_per, int* active_expert_global_ids, bool enable_pdl);
>>>>>>> 66144d27

  static void gemm2(
      MoeGemmRunner<T, WeightType, OutputType, ScaleBiasType>& gemm_runner,
      DeepSeekBlockScaleGemmRunner* fp8_blockscale_gemm_runner, T const* const input,
      void* const gemm_output, OutputType* const final_output,
      int64_t const* const expert_first_token_offset,
      TmaWarpSpecializedGroupedGemmInput const tma_ws_input_template,
      WeightType const* const fc2_expert_weights, ScaleBiasType const* const fc2_expert_biases,
      ScaleBiasType const* const fc2_int_scales, float const* const fc2_fp8_dequant,
      TmaWarpSpecializedGroupedGemmInput::ElementSF const* fc2_fp4_act_flat,
      QuantParams quant_params, float const* const token_topk_unpermuted_scales,
      float const* const token_topk_permuted_scales,
      int const* const unpermuted_row_to_permuted_row, int const* permuted_row_to_unpermuted_row,
      int const* const token_selected_experts, int64_t const* const num_valid_tokens_ptr,
      int64_t const num_rows, int64_t const expanded_num_rows, int64_t const hidden_size,
      int64_t const inter_size, int const num_experts_per_node, int64_t const experts_per_token,
      float const** alpha_scale_ptr_array, bool use_lora, void* fc2_lora, cudaStream_t stream,
      MOEParallelismConfig parallelism_config, bool const enable_alltoall,
      cutlass_extensions::CutlassGemmConfig config, bool min_latency_mode,
      int* num_active_experts_per, int* active_expert_global_ids, bool enable_pdl);

  // Overrides to allow us to forward on to the internal functions with the pointers using the
  // correct type
  void gemm1(void const* const input, void* const output, void* const intermediate_result,
             int64_t const* const expert_first_token_offset,
             TmaWarpSpecializedGroupedGemmInput tma_ws_input_template,
             void const* const fc1_expert_weights, void const* const fc1_expert_biases,
             int64_t const* const num_valid_tokens_ptr, void const* const fc1_int_scales,
             float const* const fc1_fp8_dequant, float const* const fc2_fp8_quant,
             TmaWarpSpecializedGroupedGemmInput::ElementSF const* fc1_fp4_act_flat,
             TmaWarpSpecializedGroupedGemmInput::ElementSF* fc2_fp4_act_flat,
             QuantParams quant_params, int64_t const num_rows, int64_t const expanded_num_rows,
             int64_t const hidden_size, int64_t const inter_size, int const num_experts_per_node,
             ActivationParams fc1_activation_type, float const** alpha_scale_ptr_array,
             bool bias_is_broadcast, bool use_deepseek_fp8_block_scale, cudaStream_t stream,
             cutlass_extensions::CutlassGemmConfig config, bool min_latency_mode,
             int* num_active_experts_per, int* active_expert_global_ids, bool enable_pdl) override {
    auto* block_scale_gemm_runner =
        use_deepseek_fp8_block_scale ? getDeepSeekBlockScaleGemmRunner() : nullptr;
    return Self::gemm1(moe_gemm_runner_, block_scale_gemm_runner, static_cast<T const*>(input),
                       static_cast<T*>(output), intermediate_result, expert_first_token_offset,
                       tma_ws_input_template, static_cast<WeightType const*>(fc1_expert_weights),
                       static_cast<ScaleBiasType const*>(fc1_expert_biases), num_valid_tokens_ptr,
                       static_cast<ScaleBiasType const*>(fc1_int_scales), fc1_fp8_dequant,
                       fc2_fp8_quant, fc1_fp4_act_flat, fc2_fp4_act_flat, quant_params, num_rows,
                       expanded_num_rows, hidden_size, inter_size, num_experts_per_node,
                       fc1_activation_type, alpha_scale_ptr_array, bias_is_broadcast, stream,
                       config, min_latency_mode, num_active_experts_per, active_expert_global_ids,
                       enable_pdl);
  }

  void gemm2(void const* const input, void* const gemm_output, void* const final_output,
             int64_t const* const expert_first_token_offset,
             TmaWarpSpecializedGroupedGemmInput const tma_ws_input_template,
             void const* const fc2_expert_weights, void const* const fc2_expert_biases,
             void const* const fc2_int_scales, float const* const fc2_fp8_dequant,
             TmaWarpSpecializedGroupedGemmInput::ElementSF const* fc2_fp4_act_flat,
             QuantParams quant_params, float const* const token_topk_unpermuted_scales,
             float const* const token_topk_permuted_scales,
             int const* const unpermuted_row_to_permuted_row,
             int const* permuted_row_to_unpermuted_row, int const* const token_selected_experts,
             int64_t const* const num_valid_tokens_ptr, int64_t const num_rows,
             int64_t const expanded_num_rows, int64_t const hidden_size, int64_t const inter_size,
             int const num_experts_per_node, int64_t const experts_per_token,
             float const** alpha_scale_ptr_array, bool use_lora, void* fc2_lora,
             bool use_deepseek_fp8_block_scale, cudaStream_t stream,
             MOEParallelismConfig parallelism_config, bool const enable_alltoall,
             cutlass_extensions::CutlassGemmConfig config, bool min_latency_mode,
             int* num_active_experts_per, int* active_expert_global_ids, bool enable_pdl) override {
    auto* block_scale_gemm_runner =
        use_deepseek_fp8_block_scale ? getDeepSeekBlockScaleGemmRunner() : nullptr;
    return Self::gemm2(
        moe_gemm_runner_, block_scale_gemm_runner, static_cast<T const*>(input), gemm_output,
        static_cast<OutputType*>(final_output), expert_first_token_offset, tma_ws_input_template,
        static_cast<WeightType const*>(fc2_expert_weights),
        static_cast<ScaleBiasType const*>(fc2_expert_biases),
        static_cast<ScaleBiasType const*>(fc2_int_scales), fc2_fp8_dequant, fc2_fp4_act_flat,
        quant_params, token_topk_unpermuted_scales, token_topk_permuted_scales,
        unpermuted_row_to_permuted_row, permuted_row_to_unpermuted_row, token_selected_experts,
        num_valid_tokens_ptr, num_rows, expanded_num_rows, hidden_size, inter_size,
        num_experts_per_node, experts_per_token, alpha_scale_ptr_array, use_lora, fc2_lora, stream,
        parallelism_config, enable_alltoall, config, min_latency_mode, num_active_experts_per,
        active_expert_global_ids, enable_pdl);
  }

  virtual size_t getGemmWorkspaceSize(int num_experts_per_node) const override {
    return moe_gemm_runner_.getMaxWorkspaceSize(num_experts_per_node);
  }

  std::pair<TmaWarpSpecializedGroupedGemmInput, TmaWarpSpecializedGroupedGemmInput>
  computeStridesTmaWarpSpecializedDispatch(
      int64_t const* expert_first_token_offset, TmaWarpSpecializedGroupedGemmInput layout_info1,
      TmaWarpSpecializedGroupedGemmInput layout_info2, int64_t num_tokens,
      int64_t expanded_num_tokens, int64_t gemm1_n, int64_t gemm1_k, int64_t gemm2_n,
      int64_t gemm2_k, int const num_experts_per_node, void const* gemm1_in, void const* gemm2_in,
      void const* weights1, void const* weights2, float const* alpha_scale_flat1,
      float const* alpha_scale_flat2,
      TmaWarpSpecializedGroupedGemmInput::ElementSF const* fp4_act_flat1,
      TmaWarpSpecializedGroupedGemmInput::ElementSF const* fp4_act_flat2, QuantParams quant_params,
      void const* bias1, void const* bias2, void* gemm1_output, void* gemm2_output, bool enable_pdl,
      cudaStream_t stream) override {
    return Self::computeStridesTmaWarpSpecialized(
        expert_first_token_offset, layout_info1, layout_info2, num_tokens, expanded_num_tokens,
        gemm1_n, gemm1_k, gemm2_n, gemm2_k, num_experts_per_node,
        reinterpret_cast<T const*>(gemm1_in), reinterpret_cast<T const*>(gemm2_in),
        reinterpret_cast<WeightType const*>(weights1),
        reinterpret_cast<WeightType const*>(weights2), alpha_scale_flat1, alpha_scale_flat2,
        fp4_act_flat1, fp4_act_flat2, quant_params, reinterpret_cast<ScaleBiasType const*>(bias1),
        reinterpret_cast<ScaleBiasType const*>(bias2),
        reinterpret_cast<UnfusedGemmOutputType*>(gemm1_output),
        reinterpret_cast<UnfusedGemmOutputType*>(gemm2_output), enable_pdl, stream);
  }

  std::pair<TmaWarpSpecializedGroupedGemmInput, TmaWarpSpecializedGroupedGemmInput>
  computeStridesTmaWarpSpecializedLowLatencyDispatch(
      TmaWarpSpecializedGroupedGemmInput layout_info1,
      TmaWarpSpecializedGroupedGemmInput layout_info2, int64_t num_tokens, int64_t gemm1_n,
      int64_t gemm1_k, int64_t gemm2_n, int64_t gemm2_k, int const num_experts, void const* input1,
      void const* input2, void const* weights1, void const* weights2, float const* fp8_dequant1,
      float const* fp8_dequant2,
      TmaWarpSpecializedGroupedGemmInput::ElementSF const* fc1_fp4_act_flat,
      TmaWarpSpecializedGroupedGemmInput::ElementSF const* fc2_fp4_act_flat,
      QuantParams quant_params, void const* bias1, void const* bias2, void* output1, void* output2,
      int const* num_active_experts_per, int const* active_expert_global_ids, int start_expert,
      bool enable_pdl, cudaStream_t stream) override {
    return Self::computeStridesTmaWarpSpecializedLowLatency(
        layout_info1, layout_info2, num_tokens, gemm1_n, gemm1_k, gemm2_n, gemm2_k, num_experts,
        reinterpret_cast<T const*>(input1), reinterpret_cast<T const*>(input2),
        reinterpret_cast<WeightType const*>(weights1),
        reinterpret_cast<WeightType const*>(weights2), fp8_dequant1, fp8_dequant2, fc1_fp4_act_flat,
        fc2_fp4_act_flat, quant_params, reinterpret_cast<ScaleBiasType const*>(bias1),
        reinterpret_cast<ScaleBiasType const*>(bias2),
        reinterpret_cast<UnfusedGemmOutputType*>(output1),
        reinterpret_cast<UnfusedGemmOutputType*>(output2), num_active_experts_per,
        active_expert_global_ids, start_expert, enable_pdl, stream);
  }

 private:
  std::pair<TmaWarpSpecializedGroupedGemmInput, TmaWarpSpecializedGroupedGemmInput>
  setupTmaWarpSpecializedInputs(int64_t num_rows, int64_t expanded_num_rows,
                                ActivationParams fc1_activation_type, int64_t hidden_size,
                                int64_t inter_size, int64_t num_experts_per_node,
                                void const* input_activations_void,
                                TmaWarpSpecializedGroupedGemmInput::ElementSF const* input_sf,
                                void* final_output, WeightType const* fc1_expert_weights,
                                WeightType const* fc2_expert_weights, QuantParams quant_params,
                                ScaleBiasType const* fc1_expert_biases,
                                ScaleBiasType const* fc2_expert_biases, bool min_latency_mode,
                                MoeMinLatencyParams& min_latency_params, bool use_lora,
                                int start_expert, MOEParallelismConfig parallelism_config,
                                bool enable_pdl, cudaStream_t stream);

  static std::pair<TmaWarpSpecializedGroupedGemmInput, TmaWarpSpecializedGroupedGemmInput>
  computeStridesTmaWarpSpecialized(
      int64_t const* expert_first_token_offset, TmaWarpSpecializedGroupedGemmInput layout_info1,
      TmaWarpSpecializedGroupedGemmInput layout_info2, int64_t num_tokens,
      int64_t expanded_num_tokens, int64_t gemm1_n, int64_t gemm1_k, int64_t gemm2_n,
      int64_t gemm2_k, int const num_experts_per_node, T const* gemm1_in, T const* gemm2_in,
      WeightType const* weights1, WeightType const* weights2, float const* alpha_scale_flat1,
      float const* alpha_scale_flat2,
      TmaWarpSpecializedGroupedGemmInput::ElementSF const* fp4_act_flat1,
      TmaWarpSpecializedGroupedGemmInput::ElementSF const* fp4_act_flat2, QuantParams quant_params,
      ScaleBiasType const* bias1, ScaleBiasType const* bias2, UnfusedGemmOutputType* gemm1_output,
      UnfusedGemmOutputType* gemm2_output, bool enable_pdl, cudaStream_t stream);
  static std::pair<TmaWarpSpecializedGroupedGemmInput, TmaWarpSpecializedGroupedGemmInput>
  computeStridesTmaWarpSpecializedLowLatency(
      TmaWarpSpecializedGroupedGemmInput layout_info1,
      TmaWarpSpecializedGroupedGemmInput layout_info2, int64_t num_tokens, int64_t gemm1_n,
      int64_t gemm1_k, int64_t gemm2_n, int64_t gemm2_k, int const num_experts, T const* input1,
      T const* input2, WeightType const* weights1, WeightType const* weights2,
      float const* fp8_dequant1, float const* fp8_dequant2,
      TmaWarpSpecializedGroupedGemmInput::ElementSF const* fc1_fp4_act_flat,
      TmaWarpSpecializedGroupedGemmInput::ElementSF const* fc2_fp4_act_flat,
      QuantParams quant_params, ScaleBiasType const* bias1, ScaleBiasType const* bias2,
      UnfusedGemmOutputType* output1, UnfusedGemmOutputType* output2,
      int const* num_active_experts_per, int const* active_expert_global_ids, int start_expert,
      bool enable_pdl, cudaStream_t stream);
  std::map<std::string, std::pair<size_t, size_t>> getWorkspaceDeviceBufferSizes(
      int64_t const num_rows, int64_t const hidden_size, int64_t const inter_size,
      int const num_experts_per_node, int const experts_per_token, ActivationType activation_type,
      bool use_lora, bool use_deepseek_fp8_block_scale, bool min_latency_mode, bool use_awq);
  void configureWsPtrs(char* ws_ptr, int64_t const num_rows, int64_t const hidden_size,
                       int64_t const inter_size, int const num_experts_per_node,
                       int const experts_per_token, ActivationType activation_type,
                       MOEParallelismConfig parallelism_config, bool use_lora,
                       bool use_deepseek_fp8_block_scale, bool min_latency_mode, bool use_awq);

 private:
  bool mayHaveDifferentGEMMOutputType() const {
    // We just check if its supported because we need to know when calculating workspace size
    return ((moe_gemm_runner_.supportsTmaWarpSpecialized() &&
             !std::is_same_v<T, UnfusedGemmOutputType>) ||
            use_fp8);
  }

  bool mayHaveFinalizeFused() const {
    return moe_gemm_runner_.supportsTmaWarpSpecialized() && moe_gemm_runner_.getSM() == 90 &&
           !use_deterministic_hopper_reduce_ && !use_w4_groupwise;
  }

  // TODO: This should eventually take the quant params to give more flexibility
  static auto getScalingType() {
    return use_wfp4afp8 ? TmaWarpSpecializedGroupedGemmInput::FpXBlockScalingType::MXFPX
           : use_fp4    ? TmaWarpSpecializedGroupedGemmInput::FpXBlockScalingType::NVFP4
                        : TmaWarpSpecializedGroupedGemmInput::FpXBlockScalingType::NONE;
  }

  bool setupLoraWorkspace(int64_t expanded_num_rows, int64_t num_rows, int64_t inter_size,
                          int64_t hidden_size, int start_expert, bool is_gated_activation,
                          int num_experts_per_node, bool needs_num_valid, LoraParams& lora_params,
                          cudaStream_t stream);

  ScaleBiasType const* loraFC1(int64_t expanded_num_rows, int64_t inter_size, int64_t hidden_size,
                               int num_experts_per_node, int start_expert,
                               int64_t const* num_valid_tokens_ptr, bool is_gated_activation,
                               ScaleBiasType const* fc1_expert_biases, LoraParams& lora_params,
                               float const* input_fp8_dequant, cudaStream_t stream);

  void loraFC2(int64_t inter_size, int64_t hidden_size, int num_experts_per_node, int start_expert,
               int64_t const* num_valid_tokens_ptr, int64_t num_tokens, LoraParams& lora_params,
               float const* fc2_fp8_quant, cudaStream_t stream);

  DeepSeekBlockScaleGemmRunner* getDeepSeekBlockScaleGemmRunner() const;

<<<<<<< HEAD
  static void BlockScaleFC1(
      DeepSeekBlockScaleGemmRunner& gemm_runner, T const* const input, T* const output,
      void* const intermediate_result, int64_t const* const expert_first_token_offset,
      WeightType const* const fc1_expert_weights, ScaleBiasType const* const fc1_expert_biases,
      float const* const fc2_fp8_quant, int64_t const num_rows, int64_t const expanded_num_rows,
      int64_t const hidden_size, int64_t const inter_size, int const num_experts_per_node,
      ActivationParams fc1_activation_type, QuantParams& quant_params, cudaStream_t stream);
=======
  static void BlockScaleFC1(DeepSeekBlockScaleGemmRunner& gemm_runner, T const* const input,
                            T* const output, void* const intermediate_result,
                            int64_t const* const expert_first_token_offset,
                            WeightType const* const fc1_expert_weights,
                            ScaleBiasType const* const fc1_expert_biases,
                            float const* const fc2_fp8_quant, int64_t const num_rows,
                            int64_t const expanded_num_rows, int64_t const hidden_size,
                            int64_t const inter_size, int const num_experts_per_node,
                            ActivationType fc1_activation_type, QuantParams& quant_params,
                            bool enable_pdl, cudaStream_t stream);
>>>>>>> 66144d27

  static void BlockScaleFC2(
      DeepSeekBlockScaleGemmRunner& gemm_runner, T const* const input, void* const gemm_output,
      OutputType* const final_output, int64_t const* const expert_first_token_offset,
      WeightType const* const fc2_expert_weights, ScaleBiasType const* const fc2_expert_biases,
      float const* const token_topk_unpermuted_scales,
      int const* const unpermuted_row_to_permuted_row,
      int const* const permuted_row_to_unpermuted_row, int const* const token_selected_experts,
      int64_t const* const num_valid_tokens_ptr, int64_t const num_rows,
      int64_t const expanded_num_rows, int64_t const hidden_size, int64_t const inter_size,
      int64_t const num_experts_per_node, int64_t const k, MOEParallelismConfig parallelism_config,
      bool const enable_alltoall, QuantParams& quant_params, bool enable_pdl, cudaStream_t stream);

  T const* applyPrequantScale(void* smoothed_act, void const* permuted_data,
                              void const* prequant_scales, int64_t const* num_valid_tokens_ptr,
                              int64_t const expanded_num_rows, int64_t const seq_len,
                              bool const use_awq, cudaStream_t stream);

  MoeGemmRunner<T, WeightType, OutputType, ScaleBiasType> moe_gemm_runner_;
  std::unique_ptr<DeepSeekBlockScaleGemmRunner> blockscale_gemm_runner_;

  std::optional<cutlass_extensions::CutlassGemmConfig> gemm1_config_;
  std::optional<cutlass_extensions::CutlassGemmConfig> gemm2_config_;

  // Pointers
  int* permuted_row_to_unpermuted_row_{};
  int* permuted_token_selected_experts_{};
  int* blocked_expert_counts_{};
  int* blocked_expert_counts_cumsum_{};
  int* blocked_row_to_unpermuted_row_{};
  T* permuted_data_{};
  float* permuted_token_final_scales_{};

  int64_t* expert_first_token_offset_{};

  void* glu_inter_result_{};
  void* fc2_result_{};
  T* fc1_result_{};
  // TODO If we fuse the quantization for GEMM2 into GEMM1 we will need two pointers
  TmaWarpSpecializedGroupedGemmInput::ElementSF* fc1_fp4_act_scale_;
  TmaWarpSpecializedGroupedGemmInput::ElementSF* fc2_fp4_act_scale_;
  float const** alpha_scale_ptr_array_fc1_ = nullptr;
  float const** alpha_scale_ptr_array_fc2_ = nullptr;
  ScaleBiasType* lora_input_{};
  ScaleBiasType* lora_fc1_result_{};
  ScaleBiasType* lora_add_bias_{};
  ScaleBiasType* lora_fc2_result_{};
  void* smoothed_act_{};

  TmaWarpSpecializedGroupedGemmInput tma_ws_grouped_gemm1_input_;
  TmaWarpSpecializedGroupedGemmInput tma_ws_grouped_gemm2_input_;

  struct HostLoraWorkspace {
    std::vector<int> host_permuted_rows;
    std::vector<void const*> host_permuted_fc1_weight_ptrs;
    std::vector<void const*> host_permuted_fc2_weight_ptrs;
    std::vector<void const*> host_permuted_gated_weight_ptrs;
    std::vector<int32_t> host_permuted_fc1_lora_ranks;
    std::vector<int32_t> host_permuted_fc2_lora_ranks;
    std::vector<int32_t> host_permuted_gated_lora_ranks;
    std::vector<int64_t> host_expert_first_token_offset;
  };

  HostLoraWorkspace host_lora_workspace_;
};

struct GemmProfilerBackend {
 public:
  using Config = cutlass_extensions::CutlassGemmConfig;
  enum class GemmToProfile { Undefined = 0, GEMM_1, GEMM_2 };

  void init(CutlassMoeFCRunnerInterface& runner, GemmToProfile gemm_to_profile,
            nvinfer1::DataType dtype, nvinfer1::DataType wtype, nvinfer1::DataType otype,
            int num_experts, int k, int64_t hidden_size, int64_t inter_size, int64_t group_size,
            ActivationType activation_type, bool bias, bool use_lora, bool min_latency_mode,
            bool need_weights, MOEParallelismConfig parallelism_config,
            bool const enable_alltoall) {
    mInterface = &runner;
    mGemmToProfile = gemm_to_profile;
    mDType = dtype;
    mWType = wtype;
    mOType = otype;
    mNumExperts = num_experts;
    mNumExpertsPerNode = num_experts / parallelism_config.ep_size;
    mK = k;
    mExpertHiddenSize = hidden_size;
    mExpertInterSize = inter_size;  // Already divided by tp_size
    mGroupSize = group_size;
    mActivationType = activation_type;
    mBias = bias;
    mUseLora = false;
    mMinLatencyMode = min_latency_mode;
    mNeedWeights = need_weights;
    mParallelismConfig = parallelism_config;
    mEnableAlltoall = enable_alltoall;
    mSM = common::getSMVersion();

    mScalingType = TmaWarpSpecializedGroupedGemmInput::FpXBlockScalingType::NONE;
    if (dtype == nvinfer1::DataType::kFP8 &&
        (wtype == nvinfer1::DataType::kFP4 || wtype == nvinfer1::DataType::kINT64)) {
      mScalingType = TmaWarpSpecializedGroupedGemmInput::FpXBlockScalingType::MXFPX;
    } else if ((dtype == nvinfer1::DataType::kFP4 || dtype == nvinfer1::DataType::kINT64) &&
               (wtype == nvinfer1::DataType::kFP4 || wtype == nvinfer1::DataType::kINT64)) {
      mScalingType = TmaWarpSpecializedGroupedGemmInput::FpXBlockScalingType::NVFP4;
    }
  }

  void prepare(int num_tokens, char* workspace, void const* expert_weights, bool enable_pdl,
               cudaStream_t stream);

  std::map<std::string, std::pair<size_t, size_t>> getProfilerWorkspaces(int maxM, bool is_tma_ws);
  size_t getWorkspaceSize(int maxM);

  void runProfiler(int num_tokens, Config const& tactic, char* workspace_ptr_char,
                   void const* expert_weights, bool enable_pdl, cudaStream_t const& stream);

  CutlassMoeFCRunnerInterface* mInterface;

  GemmToProfile mGemmToProfile = GemmToProfile::Undefined;
  std::vector<Config> mAllTacticsSaved;
  int mSM{};
  int64_t mNumExperts{};
  int64_t mNumExpertsPerNode{};
  int64_t mK{};
  int64_t mExpertHiddenSize{};
  int64_t mExpertInterSize{};
  int64_t mGroupSize{};
  ActivationType mActivationType{};
  MOEParallelismConfig mParallelismConfig{};
  bool mEnableAlltoall = false;

  int mSampleIndex = 0;

  nvinfer1::DataType mDType{};
  nvinfer1::DataType mWType{};
  nvinfer1::DataType mOType{};

  // This will be a unique value for every iteration of warmup and actual bench
  constexpr static int64_t NUM_ROUTING_SAMPLES = 16;

  std::array<TmaWarpSpecializedGroupedGemmInput, NUM_ROUTING_SAMPLES> mTmaInputCache;
  QuantParams mQuantParams;

  bool mBias{};
  bool mUseLora{};
  bool mMinLatencyMode{};
  bool mNeedWeights{};

  TmaWarpSpecializedGroupedGemmInput::FpXBlockScalingType mScalingType{};

 private:
  void prepareRouting(int num_tokens, char* workspace, bool enable_pdl, cudaStream_t stream);
  void prepareQuantParams(int num_tokens, char* workspace, cudaStream_t stream);
  void prepareTmaWsInputs(int num_tokens, char* workspace, void const* expert_weights,
                          bool enable_pdl, cudaStream_t stream);
};

// Populates a buffer with random values for use with MOE benchmarking
void populateRandomBuffer(void* buffer_void, size_t size, cudaStream_t stream);

}  // namespace cutlass_kernels
}  // namespace tensorrt_llm::kernels<|MERGE_RESOLUTION|>--- conflicted
+++ resolved
@@ -620,34 +620,30 @@
               cudaStream_t stream) override;
 
   // We make these GEMM1 & GEMM2 static because they need to be stateless for the profiler to work
-  static void gemm1(
-      MoeGemmRunner<T, WeightType, OutputType, ScaleBiasType>& gemm_runner,
-      // This argument must not be null if fp8 block scaling is being used.
-      // The gemm_runner will be ignored in that case. NOTE: it would
-      // be great if we could consolidate gemm_runner and fp8_blockscale_gemm_runner.
-      // For now, they don't share the same interface, so we just use two separate
-      // arguments.
-      DeepSeekBlockScaleGemmRunner* fp8_blockscale_gemm_runner, T const* const input,
-      T* const output, void* const intermediate_result,
-      int64_t const* const expert_first_token_offset,
-      TmaWarpSpecializedGroupedGemmInput const tma_ws_input_template,
-      WeightType const* const fc1_expert_weights, ScaleBiasType const* const fc1_expert_biases,
-      int64_t const* const num_valid_tokens_ptr, ScaleBiasType const* const fc1_int_scales,
-      float const* const fc1_fp8_dequant, float const* const fc2_fp8_quant,
-      TmaWarpSpecializedGroupedGemmInput::ElementSF const* fc1_fp4_act_flat,
-      TmaWarpSpecializedGroupedGemmInput::ElementSF* fc2_fp4_act_flat, QuantParams quant_params,
-      int64_t const num_rows, int64_t const expanded_num_rows, int64_t const hidden_size,
-<<<<<<< HEAD
-      int64_t const inter_size, int const num_experts_per_node,
-      ActivationParams fc1_activation_type, float const** alpha_scale_ptr_array,
-      bool bias_is_broadcast, cudaStream_t stream, cutlass_extensions::CutlassGemmConfig config,
-      bool min_latency_mode, int* num_active_experts_per, int* active_expert_global_ids);
-=======
-      int64_t const inter_size, int const num_experts_per_node, ActivationType fc1_activation_type,
-      float const** alpha_scale_ptr_array, bool bias_is_broadcast, cudaStream_t stream,
-      cutlass_extensions::CutlassGemmConfig config, bool min_latency_mode,
-      int* num_active_experts_per, int* active_expert_global_ids, bool enable_pdl);
->>>>>>> 66144d27
+  static void gemm1(MoeGemmRunner<T, WeightType, OutputType, ScaleBiasType>& gemm_runner,
+                    // This argument must not be null if fp8 block scaling is being used.
+                    // The gemm_runner will be ignored in that case. NOTE: it would
+                    // be great if we could consolidate gemm_runner and fp8_blockscale_gemm_runner.
+                    // For now, they don't share the same interface, so we just use two separate
+                    // arguments.
+                    DeepSeekBlockScaleGemmRunner* fp8_blockscale_gemm_runner, T const* const input,
+                    T* const output, void* const intermediate_result,
+                    int64_t const* const expert_first_token_offset,
+                    TmaWarpSpecializedGroupedGemmInput const tma_ws_input_template,
+                    WeightType const* const fc1_expert_weights,
+                    ScaleBiasType const* const fc1_expert_biases,
+                    int64_t const* const num_valid_tokens_ptr,
+                    ScaleBiasType const* const fc1_int_scales, float const* const fc1_fp8_dequant,
+                    float const* const fc2_fp8_quant,
+                    TmaWarpSpecializedGroupedGemmInput::ElementSF const* fc1_fp4_act_flat,
+                    TmaWarpSpecializedGroupedGemmInput::ElementSF* fc2_fp4_act_flat,
+                    QuantParams quant_params, int64_t const num_rows,
+                    int64_t const expanded_num_rows, int64_t const hidden_size,
+                    int64_t const inter_size, int const num_experts_per_node,
+                    ActivationParams fc1_activation_type, float const** alpha_scale_ptr_array,
+                    bool bias_is_broadcast, cudaStream_t stream,
+                    cutlass_extensions::CutlassGemmConfig config, bool min_latency_mode,
+                    int* num_active_experts_per, int* active_expert_global_ids, bool enable_pdl);
 
   static void gemm2(
       MoeGemmRunner<T, WeightType, OutputType, ScaleBiasType>& gemm_runner,
@@ -872,15 +868,6 @@
 
   DeepSeekBlockScaleGemmRunner* getDeepSeekBlockScaleGemmRunner() const;
 
-<<<<<<< HEAD
-  static void BlockScaleFC1(
-      DeepSeekBlockScaleGemmRunner& gemm_runner, T const* const input, T* const output,
-      void* const intermediate_result, int64_t const* const expert_first_token_offset,
-      WeightType const* const fc1_expert_weights, ScaleBiasType const* const fc1_expert_biases,
-      float const* const fc2_fp8_quant, int64_t const num_rows, int64_t const expanded_num_rows,
-      int64_t const hidden_size, int64_t const inter_size, int const num_experts_per_node,
-      ActivationParams fc1_activation_type, QuantParams& quant_params, cudaStream_t stream);
-=======
   static void BlockScaleFC1(DeepSeekBlockScaleGemmRunner& gemm_runner, T const* const input,
                             T* const output, void* const intermediate_result,
                             int64_t const* const expert_first_token_offset,
@@ -889,9 +876,8 @@
                             float const* const fc2_fp8_quant, int64_t const num_rows,
                             int64_t const expanded_num_rows, int64_t const hidden_size,
                             int64_t const inter_size, int const num_experts_per_node,
-                            ActivationType fc1_activation_type, QuantParams& quant_params,
+                            ActivationParams fc1_activation_type, QuantParams& quant_params,
                             bool enable_pdl, cudaStream_t stream);
->>>>>>> 66144d27
 
   static void BlockScaleFC2(
       DeepSeekBlockScaleGemmRunner& gemm_runner, T const* const input, void* const gemm_output,
