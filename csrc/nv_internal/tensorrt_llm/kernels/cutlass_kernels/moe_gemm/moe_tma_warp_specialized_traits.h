/*
 * Copyright (c) 2020-2023, NVIDIA CORPORATION.  All rights reserved.
 *
 * Licensed under the Apache License, Version 2.0 (the "License");
 * you may not use this file except in compliance with the License.
 * You may obtain a copy of the License at
 *
 *     http://www.apache.org/licenses/LICENSE-2.0
 *
 * Unless required by applicable law or agreed to in writing, software
 * distributed under the License is distributed on an "AS IS" BASIS,
 * WITHOUT WARRANTIES OR CONDITIONS OF ANY KIND, either express or implied.
 * See the License for the specific language governing permissions and
 * limitations under the License.
 */

#pragma once

#include "../include/moe_gemm_kernels.h"
#include "cutlass/arch/mma_sm90.h"
#include "cutlass_extensions/epilogue_helpers.h"

#ifdef ENABLE_FP4
#include <cuda_fp4.h>
#endif

namespace tensorrt_llm::kernels::cutlass_kernels {

// Blackwell arch
template <typename T, typename WeightType,
          typename EpilogueTag = cutlass_extensions::EpilogueOpDefault,
          TmaWarpSpecializedGroupedGemmInput::EpilogueFusion Fusion =
              TmaWarpSpecializedGroupedGemmInput::EpilogueFusion::NONE>
constexpr bool isValidSM120MOESpecialisation() {
<<<<<<< HEAD
#if defined(CUTLASS_ARCH_MMA_SM120_SUPPORTED)  // TODO Is there a better choice
#if defined(ENABLE_FP4)
  return ((cutlass::platform::is_same<T, __nv_fp4_e2m1>::value &&
           cutlass::platform::is_same<T, WeightType>::value) ||
          (cutlass::platform::is_same<T, __nv_fp8_e4m3>::value &&
           cutlass::platform::is_same<WeightType, __nv_fp4_e2m1>::value)) &&
         cutlass::platform::is_same<EpilogueTag, cutlass_extensions::EpilogueOpDefault>::value;
#else
  return false;
#endif
=======
#if defined(CUTLASS_ARCH_MMA_SM120_SUPPORTED) && \
    defined(ENABLE_FP4)  // TODO Is there a better choice
  return cutlass::platform::is_same<T, __nv_fp4_e2m1>::value &&
         cutlass::platform::is_same<T, WeightType>::value &&
         cutlass::platform::is_same<EpilogueTag, cutlass_extensions::EpilogueOpDefault>::value &&
         Fusion == TmaWarpSpecializedGroupedGemmInput::EpilogueFusion::NONE;
>>>>>>> b9287c91
#else
  return false;  // CUTLASS_ARCH_MMA_SM100_SUPPORTED is set when Blackwell kernels are enabled
#endif
}

template <typename T, typename WeightType,
          typename EpilogueTag = cutlass_extensions::EpilogueOpDefault,
          TmaWarpSpecializedGroupedGemmInput::EpilogueFusion Fusion =
              TmaWarpSpecializedGroupedGemmInput::EpilogueFusion::NONE>
constexpr bool isValidBlackwellMOESpecialisation() {
#if defined(CUTLASS_ARCH_MMA_SM100_SUPPORTED)  // TODO Is there a better choice
#if defined(ENABLE_FP4)
  return (cutlass::platform::is_same<T, WeightType>::value ||
#if defined(ENABLE_FP4)
          (cutlass::platform::is_same<T, __nv_fp8_e4m3>::value &&
<<<<<<< HEAD
           cutlass::platform::is_same<WeightType, __nv_fp4_e2m1>::value)) &&
         cutlass::platform::is_same<EpilogueTag, cutlass_extensions::EpilogueOpDefault>::value;
#else
  return cutlass::platform::is_same<T, WeightType>::value &&
         cutlass::platform::is_same<EpilogueTag, cutlass_extensions::EpilogueOpDefault>::value;
#endif
=======
           cutlass::platform::is_same<WeightType, __nv_fp4_e2m1>::value)
#else
          false
#endif
              ) &&
         cutlass::platform::is_same<EpilogueTag, cutlass_extensions::EpilogueOpDefault>::value &&
         Fusion == TmaWarpSpecializedGroupedGemmInput::EpilogueFusion::NONE;
>>>>>>> b9287c91
#else
  return false;  // CUTLASS_ARCH_MMA_SM100_SUPPORTED is set when Blackwell kernels are enabled
#endif
}

// Hopper arch
template <typename T, typename WeightType,
          typename EpilogueTag = cutlass_extensions::EpilogueOpDefault,
          TmaWarpSpecializedGroupedGemmInput::EpilogueFusion Fusion =
              TmaWarpSpecializedGroupedGemmInput::EpilogueFusion::NONE>
constexpr bool isValidHopperMOESpecialisation() {
#if defined(CUTLASS_ARCH_MMA_MODIFIABLE_TMA_SM90_SUPPORTED)
  return (cutlass::platform::is_same<T, WeightType>::value ||
          (cutlass::platform::is_same<cutlass::uint4b_t, WeightType>::value &&
           cutlass::platform::is_same<T, __nv_fp8_e4m3>::value)
#ifdef ENABLE_FP4
          || (cutlass::platform::is_same<__nv_fp4_e2m1, WeightType>::value &&
              !cutlass::platform::is_same<T, __nv_fp8_e4m3>::value)
#endif
              )
#ifdef ENABLE_FP4
         && !cutlass::platform::is_same<T, __nv_fp4_e2m1>::value
#endif
         && cutlass::platform::is_same<EpilogueTag, cutlass_extensions::EpilogueOpDefault>::value;
#else
  return false;  // CUTLASS_ARCH_MMA_MODIFIABLE_TMA_SM90_SUPPORTED is set when Hopper kernels are
                 // enabled
#endif
}

template <typename T, typename WeightType,
          typename EpilogueTag = cutlass_extensions::EpilogueOpDefault,
          TmaWarpSpecializedGroupedGemmInput::EpilogueFusion Fusion =
              TmaWarpSpecializedGroupedGemmInput::EpilogueFusion::NONE>
constexpr bool isValidTmaWarpSpecializedMOESpecialisation() {
  // Check at least one of the implementations are valid
  return isValidSM120MOESpecialisation<T, WeightType>() ||
         isValidBlackwellMOESpecialisation<T, WeightType, EpilogueTag, Fusion>() ||
         isValidHopperMOESpecialisation<T, WeightType, EpilogueTag, Fusion>();
}

// Hopper arch
template <typename T, typename WeightType,
          typename EpilogueTag = cutlass_extensions::EpilogueOpDefault,
          TmaWarpSpecializedGroupedGemmInput::EpilogueFusion Fusion =
              TmaWarpSpecializedGroupedGemmInput::EpilogueFusion::NONE>
constexpr bool isValidAmpereMOESpecialisation() {
#ifdef ENABLE_FP4
  return !std::is_same_v<T, __nv_fp4_e2m1> && !std::is_same_v<WeightType, __nv_fp4_e2m1>;
#else
  return true;  // Default to true
#endif
}

}  // namespace tensorrt_llm::kernels::cutlass_kernels<|MERGE_RESOLUTION|>--- conflicted
+++ resolved
@@ -32,7 +32,6 @@
           TmaWarpSpecializedGroupedGemmInput::EpilogueFusion Fusion =
               TmaWarpSpecializedGroupedGemmInput::EpilogueFusion::NONE>
 constexpr bool isValidSM120MOESpecialisation() {
-<<<<<<< HEAD
 #if defined(CUTLASS_ARCH_MMA_SM120_SUPPORTED)  // TODO Is there a better choice
 #if defined(ENABLE_FP4)
   return ((cutlass::platform::is_same<T, __nv_fp4_e2m1>::value &&
@@ -43,14 +42,6 @@
 #else
   return false;
 #endif
-=======
-#if defined(CUTLASS_ARCH_MMA_SM120_SUPPORTED) && \
-    defined(ENABLE_FP4)  // TODO Is there a better choice
-  return cutlass::platform::is_same<T, __nv_fp4_e2m1>::value &&
-         cutlass::platform::is_same<T, WeightType>::value &&
-         cutlass::platform::is_same<EpilogueTag, cutlass_extensions::EpilogueOpDefault>::value &&
-         Fusion == TmaWarpSpecializedGroupedGemmInput::EpilogueFusion::NONE;
->>>>>>> b9287c91
 #else
   return false;  // CUTLASS_ARCH_MMA_SM100_SUPPORTED is set when Blackwell kernels are enabled
 #endif
@@ -66,22 +57,16 @@
   return (cutlass::platform::is_same<T, WeightType>::value ||
 #if defined(ENABLE_FP4)
           (cutlass::platform::is_same<T, __nv_fp8_e4m3>::value &&
-<<<<<<< HEAD
-           cutlass::platform::is_same<WeightType, __nv_fp4_e2m1>::value)) &&
+           cutlass::platform::is_same<WeightType, __nv_fp4_e2m1>::value)
+#else
+          false
+#endif
+              ) &&
          cutlass::platform::is_same<EpilogueTag, cutlass_extensions::EpilogueOpDefault>::value;
 #else
   return cutlass::platform::is_same<T, WeightType>::value &&
          cutlass::platform::is_same<EpilogueTag, cutlass_extensions::EpilogueOpDefault>::value;
 #endif
-=======
-           cutlass::platform::is_same<WeightType, __nv_fp4_e2m1>::value)
-#else
-          false
-#endif
-              ) &&
-         cutlass::platform::is_same<EpilogueTag, cutlass_extensions::EpilogueOpDefault>::value &&
-         Fusion == TmaWarpSpecializedGroupedGemmInput::EpilogueFusion::NONE;
->>>>>>> b9287c91
 #else
   return false;  // CUTLASS_ARCH_MMA_SM100_SUPPORTED is set when Blackwell kernels are enabled
 #endif
