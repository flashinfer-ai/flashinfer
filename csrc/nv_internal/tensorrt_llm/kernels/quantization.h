/*
 * Copyright (c) 2019-2023, NVIDIA CORPORATION.  All rights reserved.
 *
 * Licensed under the Apache License, Version 2.0 (the "License");
 * you may not use this file except in compliance with the License.
 * You may obtain a copy of the License at
 *
 *     http://www.apache.org/licenses/LICENSE-2.0
 *
 * Unless required by applicable law or agreed to in writing, software
 * distributed under the License is distributed on an "AS IS" BASIS,
 * WITHOUT WARRANTIES OR CONDITIONS OF ANY KIND, either express or implied.
 * See the License for the specific language governing permissions and
 * limitations under the License.
 */
#pragma once

#include <cuda_fp16.h>
#include <cuda_runtime.h>

#include "tensorrt_llm/common/quantization.h"

namespace tensorrt_llm {

enum class QuantizationSFLayout {
  // Block scale factors are stored in swizzled layout for cutlass FP4 kernel. Scale factor
  // blocks are organized in 512-byte blocks in global memory, with each block having 128x4 FP8
  // values. The SF matrix dimensions are therefore padded - rows to the nearest multiple of 128 and
  // columns to the nearest multiple of 4.
  //
  // The scale factor block rows map to data block rows in an interleaved pattern:
  // For a scale factor row 'i', it maps to data block row: (i % 4) * 32 + (i / 4)
  // Column 'j' in the scale factor block corresponds to scaling the j-th block in the data tensor.
  SWIZZLED,

  // Block scale factors are stored in linear layout (row-major). This is used in some trtllm-gen
  // kernels standard.
  LINEAR
};

// This denotes the input and output data types of the block scale quantization.
enum class BlockScaleQuantizationType {
  FP16_TO_FP4 = 0,
  FP8_TO_FP4 = 1,
  FP16_TO_MXFP8 = 2,
};

#define PadUpFn(X, Y) ((X + Y - 1) / (Y) * (Y))

// totalCloumn should be in SFMatrix, not activation Matrix, so no sfVecSize needed.
inline int64_t computeSwizzledLayoutSFSize(int totalRow, int totalColumn, int rowSize = 128) {
  int paddedRow = PadUpFn(totalRow, rowSize);
  int paddedColumn = PadUpFn(totalColumn, 4);
  return static_cast<int64_t>(paddedRow) * paddedColumn;
}

inline int64_t computeLinearLayoutSFSize(int totalRow, int totalColumn) {
  return static_cast<int64_t>(totalRow) * totalColumn;
}

namespace kernels {

template <typename T>
void invokeQuantization(int8_t* dst, T const* src, int64_t const size, float const* scalePtr,
                        cudaStream_t stream = 0, int maxGirdSize = 0);

template <typename T, typename QuantT>
void invokePerTokenQuantization(QuantT* dst, T const* src, int64_t const numRows,
                                int64_t const numCols, float const* clampPtr, float* scalePtr,
                                float* sumPtr, tensorrt_llm::common::QuantMode quantMode,
                                cudaStream_t stream = 0);

<<<<<<< HEAD
template <typename T, int SF_VEC_SIZE>
void invokeFP4Quantization(int b, int m, int n, T const* input, float const* globalScale,
                           int64_t* output, int32_t* SFOuput, bool useUE8M0,
                           QuantizationSFLayout layout, int multiProcessorCount,
                           cudaStream_t stream = 0);
=======
template <typename T, int SF_VEC_SIZE = 16>
void invokeFP4Quantization(int m, int n, T const* input, float const* globalScale, int64_t* output,
                           int32_t* SFOuput, bool useUE8M0, FP4QuantizationSFLayout layout,
                           int multiProcessorCount, bool enable_pdl = false,
                           cudaStream_t stream = 0);

template <typename T, int SF_VEC_SIZE = 16>
void invokeBatchedFP4Quantization(
    int b, int m, int n, T const* input, float const* globalScale, int64_t* output,
    int32_t* SFOuput, bool useUE8M0, int multiProcessorCount,
    FP4QuantizationSFLayout layout = FP4QuantizationSFLayout::SWIZZLED_128x4,
    bool enable_pdl = false, cudaStream_t stream = 0);
>>>>>>> 66144d27

void invokeBlockScaleInterleave(int b, int m, int m_padded, int n, int n_padded,
                                uint8_t const* SFIn, uint8_t* SFOutput, int multiProcessorCount,
                                cudaStream_t stream = 0);

void invokeBlockScaleInterleaveReverse(int b, int m, int n, uint8_t const* SFIn, uint8_t* SFOutput,
                                       int multiProcessorCount, cudaStream_t stream = 0);

template <typename T>
void invokeMxFP8Quantization(int b, int m, int n, int padded_n, T const* input, int64_t* output,
<<<<<<< HEAD
                             int32_t* SFOuput, QuantizationSFLayout layout, int multiProcessorCount,
=======
                             int32_t* SFOuput, FP4QuantizationSFLayout layout,
                             int multiProcessorCount, bool enable_pdl = false,
>>>>>>> 66144d27
                             cudaStream_t stream = 0);

}  // namespace kernels
}  // namespace tensorrt_llm<|MERGE_RESOLUTION|>--- conflicted
+++ resolved
@@ -31,7 +31,8 @@
   // The scale factor block rows map to data block rows in an interleaved pattern:
   // For a scale factor row 'i', it maps to data block row: (i % 4) * 32 + (i / 4)
   // Column 'j' in the scale factor block corresponds to scaling the j-th block in the data tensor.
-  SWIZZLED,
+  SWIZZLED_128x4,
+  SWIZZLED_8x4,
 
   // Block scale factors are stored in linear layout (row-major). This is used in some trtllm-gen
   // kernels standard.
@@ -70,26 +71,11 @@
                                 float* sumPtr, tensorrt_llm::common::QuantMode quantMode,
                                 cudaStream_t stream = 0);
 
-<<<<<<< HEAD
 template <typename T, int SF_VEC_SIZE>
 void invokeFP4Quantization(int b, int m, int n, T const* input, float const* globalScale,
                            int64_t* output, int32_t* SFOuput, bool useUE8M0,
                            QuantizationSFLayout layout, int multiProcessorCount,
-                           cudaStream_t stream = 0);
-=======
-template <typename T, int SF_VEC_SIZE = 16>
-void invokeFP4Quantization(int m, int n, T const* input, float const* globalScale, int64_t* output,
-                           int32_t* SFOuput, bool useUE8M0, FP4QuantizationSFLayout layout,
-                           int multiProcessorCount, bool enable_pdl = false,
-                           cudaStream_t stream = 0);
-
-template <typename T, int SF_VEC_SIZE = 16>
-void invokeBatchedFP4Quantization(
-    int b, int m, int n, T const* input, float const* globalScale, int64_t* output,
-    int32_t* SFOuput, bool useUE8M0, int multiProcessorCount,
-    FP4QuantizationSFLayout layout = FP4QuantizationSFLayout::SWIZZLED_128x4,
-    bool enable_pdl = false, cudaStream_t stream = 0);
->>>>>>> 66144d27
+                           bool enable_pdl = false, cudaStream_t stream = 0);
 
 void invokeBlockScaleInterleave(int b, int m, int m_padded, int n, int n_padded,
                                 uint8_t const* SFIn, uint8_t* SFOutput, int multiProcessorCount,
@@ -100,13 +86,8 @@
 
 template <typename T>
 void invokeMxFP8Quantization(int b, int m, int n, int padded_n, T const* input, int64_t* output,
-<<<<<<< HEAD
                              int32_t* SFOuput, QuantizationSFLayout layout, int multiProcessorCount,
-=======
-                             int32_t* SFOuput, FP4QuantizationSFLayout layout,
-                             int multiProcessorCount, bool enable_pdl = false,
->>>>>>> 66144d27
-                             cudaStream_t stream = 0);
+                             bool enable_pdl = false, cudaStream_t stream = 0);
 
 }  // namespace kernels
 }  // namespace tensorrt_llm