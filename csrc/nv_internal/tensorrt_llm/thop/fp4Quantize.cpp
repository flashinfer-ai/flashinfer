/*
 * Copyright (c) 2020-2025, NVIDIA CORPORATION.  All rights reserved.
 *
 * Licensed under the Apache License, Version 2.0 (the "License");
 * you may not use this file except in compliance with the License.
 * You may obtain a copy of the License at
 *
 *     http://www.apache.org/licenses/LICENSE-2.0
 *
 * Unless required by applicable law or agreed to in writing, software
 * distributed under the License is distributed on an "AS IS" BASIS,
 * WITHOUT WARRANTIES OR CONDITIONS OF ANY KIND, either express or implied.
 * See the License for the specific language governing permissions and
 * limitations under the License.
 */
#include "tensorrt_llm/thop/fp4Quantize.h"

#include <cuda_fp16.h>

#include <cstdint>

#include "tensorrt_llm/common/cudaUtils.h"
#include "tensorrt_llm/kernels/quantization.h"
#include "tensorrt_llm/thop/utils.h"

// self: [M, K], fp16/bf16/fp8_quantized
// globalScale: [1] float, = (448 * 6) / self.abs().max()
// nvfp4: sfVecSize = 16, sfUseUE8M0 = false
// mxfp4: sfVecSize = 32, sfUseUE8M0 = true
// alignment: sfVecSize
// isSfSwizzledLayout: bool, if true, the scale factors are stored in swizzled layout, otherwise in
// linear layout. See QuantizationSFLayout enum for more details about the two layouts. returns
// self_fp4, self_block_scale_factors self_fp4: [M, K / 2], FLOAT4_E2M1X2 self_block_scale_factors:
// ceil(M / 128) * 128 * ceil(K / sfVecSize / 4) * 4, SF_DTYPE (UE4M3 or UE8M0)
void fp4_quantize(TensorView self, Optional<TensorView> const& globalScale, TensorView valueE2M1,
                  TensorView scaleFP8SF, int64_t sfVecSize, bool sfUseUE8M0,
                  bool isSfSwizzledLayout, bool isSf8x4Layout, bool enable_pdl) {
  CHECK_CUDA(self);
  CHECK_CONTIGUOUS(self);
  if (sfUseUE8M0) {
    TVM_FFI_ICHECK_EQ(sfVecSize, 32) << "sfVecSize can only be 32, when sfUseUE8M0 is true";
  } else {
    TVM_FFI_ICHECK(globalScale.has_value()) << "globalScale is required when sfUseUE8M0 is false";
    // CHECK_INPUT_AND_TYPE(globalScale.value(), torch::kFloat32);
    TVM_FFI_ICHECK_EQ(sfVecSize, 16) << "sfVecSize can only be 16, when sfUseUE8M0 is false";
  }

  float* globalScalePtr{nullptr};
  if (globalScale.has_value()) {
    globalScalePtr = static_cast<float*>(globalScale.value().data_ptr());
  }

  auto const& inputShape = self.sizes();
  auto const& rank = inputShape.size();

  TVM_FFI_ICHECK_GE(rank, 2) << "Input should be >=2D tensor.";
  int64_t m = 1;
  for (size_t i = 0; i < rank - 1; i++) {
    m *= inputShape[i];
  }
  auto const k = inputShape[rank - 1];
  TVM_FFI_ICHECK_EQ(k % sfVecSize, 0);

  const thread_local int mMultiProcessorCount = tensorrt_llm::common::getMultiProcessorCount();

  auto layout = tensorrt_llm::QuantizationSFLayout::LINEAR;
  layout = isSfSwizzledLayout ? (isSf8x4Layout ? tensorrt_llm::QuantizationSFLayout::SWIZZLED_8x4
                                               : tensorrt_llm::QuantizationSFLayout::SWIZZLED_128x4)
                              : tensorrt_llm::QuantizationSFLayout::LINEAR;

<<<<<<< HEAD
#define LAUNCH_FP4_QUANTIZE_KERNEL(T, SF_VEC_SIZE)                                                 \
  tensorrt_llm::kernels::invokeFP4Quantization<T, SF_VEC_SIZE>(                                    \
      1, m, k, reinterpret_cast<T*>(self.data_ptr()), globalScalePtr,                              \
      reinterpret_cast<int64_t*>(valueE2M1.data_ptr()),                                            \
      reinterpret_cast<int32_t*>(scaleFP8SF.data_ptr()), sfUseUE8M0, layout, mMultiProcessorCount, \
      /*mask=*/nullptr, enable_pdl, get_stream(self.device()));
=======
#define LAUNCH_FP4_QUANTIZE_KERNEL(T, SF_VEC_SIZE)                                               \
  tensorrt_llm::kernels::invokeFP4Quantization<T, SF_VEC_SIZE>(                                  \
      1, m, k, reinterpret_cast<T*>(self->data), globalScalePtr,                                 \
      reinterpret_cast<int64_t*>(valueE2M1->data), reinterpret_cast<int32_t*>(scaleFP8SF->data), \
      sfUseUE8M0, layout, mMultiProcessorCount, enable_pdl, get_stream(self->device));
>>>>>>> 8b220a57

  if (sfUseUE8M0) {
    if (self.dtype() == dl_float16) {
      LAUNCH_FP4_QUANTIZE_KERNEL(half, 32)
    } else if (self.dtype() == dl_bfloat16) {
#ifdef ENABLE_BF16
      LAUNCH_FP4_QUANTIZE_KERNEL(__nv_bfloat16, 32)
#else
      TVM_FFI_LOG_AND_THROW(NotImplementedError)
          << "BFloat16 must be enabled to quantize an bf16 tensor to fp4.";
#endif
    } else if (self.dtype() == dl_float8_e4m3fn) {
#ifdef ENABLE_FP8
      LAUNCH_FP4_QUANTIZE_KERNEL(__nv_fp8_e4m3, 32)
#else
      TVM_FFI_LOG_AND_THROW(NotImplementedError)
          << "FP8 must be enabled to quantize an fp8 tensor to fp4.";
#endif
    } else {
      TVM_FFI_LOG_AND_THROW(NotImplementedError)
          << "fp4_quantize only supports input tensor with dtypes fp16/bf16/e4m3.";
    }
  } else {
    if (self.dtype() == dl_float16) {
      LAUNCH_FP4_QUANTIZE_KERNEL(half, 16)
    } else if (self.dtype() == dl_bfloat16) {
#ifdef ENABLE_BF16
      LAUNCH_FP4_QUANTIZE_KERNEL(__nv_bfloat16, 16)
#else
      TVM_FFI_LOG_AND_THROW(NotImplementedError)
          << "BFloat16 must be enabled to quantize an bf16 tensor to fp4.";
#endif
    } else if (self.dtype() == dl_float8_e4m3fn) {
#ifdef ENABLE_FP8
      LAUNCH_FP4_QUANTIZE_KERNEL(__nv_fp8_e4m3, 16)
#else
      TVM_FFI_LOG_AND_THROW(NotImplementedError)
          << "FP8 must be enabled to quantize an fp8 tensor to fp4.";
#endif
    } else {
      TVM_FFI_LOG_AND_THROW(NotImplementedError)
          << "fp4_quantize only supports input tensor with dtypes fp16/bf16/e4m3.";
    }
  }

#undef LAUNCH_FP4_QUANTIZE_KERNEL
}

// self: [B, M, K], fp16/bf16/fp8_quantized
// globalScale: [1] float, = (448 * 6) / self.abs().max()
// nvfp4: sfVecSize = 16, sfUseUE8M0 = false
// mxfp4: sfVecSize = 32 (not supported yet), sfUseUE8M0 = true
// alignment: sfVecSize
// returns self_fp4, self_block_scale_factors
// self_fp4: [B, M, K / 2], FLOAT4_E2M1X2
// self_block_scale_factors:
//   [B, ceil(M / 128) * 128 * ceil(K / sfVecSize / 4) * 4], SF_DTYPE (UE4M3 or UE8M0)
void fp4_batched_quantize(Tensor self, Tensor globalScale, Tensor valueE2M1, Tensor scaleFP8SF,
                          int64_t sfVecSize, bool sfUseUE8M0) {
  CHECK_CUDA(self);
  CHECK_CONTIGUOUS(self);
  auto fp32_dtype = DLDataType{kDLFloat, 32, 1};
  CHECK_INPUT_TYPE(globalScale, fp32_dtype);
  TVM_FFI_ICHECK_EQ(sfVecSize, 16) << "sfVecSize can only be 16";

  auto const& inputShape = self.sizes();
  auto const& rank = inputShape.size();

  TVM_FFI_ICHECK_EQ(rank, 3) << "Input should be 3D tensor.";

  int64_t b = inputShape[0];
  int64_t m = inputShape[1];
  int64_t k = inputShape[2];

  TVM_FFI_ICHECK_EQ(k % sfVecSize, 0);
<<<<<<< HEAD
  bool use_mask = mask.has_value();
  if (use_mask) {
    auto const& mask_rank = mask.value().ndim();
    TVM_FFI_ICHECK_EQ(mask_rank, 1) << "Mask should be 1D tensor.";
    TVM_FFI_ICHECK_EQ(mask.value().size(0), b);
  }
=======
>>>>>>> 8b220a57

  std::vector<int64_t> outputShape(inputShape.begin(), inputShape.end());
  outputShape[rank - 1] = k / 2;

  const thread_local int mMultiProcessorCount = tensorrt_llm::common::getMultiProcessorCount();
  auto layout = tensorrt_llm::QuantizationSFLayout::SWIZZLED_128x4;

<<<<<<< HEAD
#define LAUNCH_FP4_QUANTIZE_KERNEL(T, SF_VEC_SIZE)                                                 \
  tensorrt_llm::kernels::invokeFP4Quantization<T, SF_VEC_SIZE>(                                    \
      b, m, k, reinterpret_cast<T*>(self.data_ptr()), static_cast<float*>(globalScale.data_ptr()), \
      reinterpret_cast<int64_t*>(valueE2M1.data_ptr()),                                            \
      reinterpret_cast<int32_t*>(scaleFP8SF.data_ptr()), sfUseUE8M0, layout, mMultiProcessorCount, \
      use_mask ? static_cast<int32_t*>(mask.value().data_ptr()) : nullptr, /*enable_pdl=*/false,   \
      get_stream(self.device()));
=======
#define LAUNCH_FP4_QUANTIZE_KERNEL(T, SF_VEC_SIZE)                                               \
  tensorrt_llm::kernels::invokeFP4Quantization<T, SF_VEC_SIZE>(                                  \
      b, m, k, reinterpret_cast<T*>(self->data), static_cast<float*>(globalScale->data),         \
      reinterpret_cast<int64_t*>(valueE2M1->data), reinterpret_cast<int32_t*>(scaleFP8SF->data), \
      sfUseUE8M0, layout, mMultiProcessorCount, /*enable_pdl=*/false, get_stream(self->device));
>>>>>>> 8b220a57

  if (self.dtype() == dl_float16) {
    LAUNCH_FP4_QUANTIZE_KERNEL(half, 16)
  } else if (self.dtype() == dl_bfloat16) {
#ifdef ENABLE_BF16
    LAUNCH_FP4_QUANTIZE_KERNEL(__nv_bfloat16, 16)
#else
    TVM_FFI_LOG_AND_THROW(NotImplementedError)
        << "BFloat16 must be enabled to quantize an bf16 tensor to fp4.";
#endif
  } else if (self.dtype() == dl_float8_e4m3fn) {
#ifdef ENABLE_FP8
    LAUNCH_FP4_QUANTIZE_KERNEL(__nv_fp8_e4m3, 16)
#else
    TVM_FFI_LOG_AND_THROW(NotImplementedError)
        << "FP8 must be enabled to quantize an fp8 tensor to fp4.";
#endif
  } else {
    TVM_FFI_LOG_AND_THROW(NotImplementedError)
        << "fp4_quantize only supports input tensor with dtypes fp16/bf16/e4m3.";
  }

#undef LAUNCH_FP4_QUANTIZE_KERNEL
}

void silu_and_mul_scaled_nvfp4_experts_quantize(Tensor output, Tensor output_scale,
                                                Tensor const input, Tensor const input_global_scale,
                                                Tensor const mask, bool use_silu_and_mul) {
  auto fp32_dtype = DLDataType{kDLFloat, 32, 1};
<<<<<<< HEAD
  CHECK_INPUT_TYPE(globalScale, fp32_dtype);
  TVM_FFI_ICHECK_EQ(sfVecSize, 16) << "sfVecSize can only be 16";

  auto const& inputShape = self.sizes();
  auto const& rank = inputShape.size();
  auto const& mask_rank = mask.ndim();

  TVM_FFI_ICHECK_EQ(rank, 3) << "Input should be 3D tensor.";
  TVM_FFI_ICHECK_EQ(mask_rank, 1) << "Mask should be 1D tensor.";

  int64_t b = inputShape[0];
  int64_t m = inputShape[1];
  int64_t k_by_2 = inputShape[2];
  int64_t k = k_by_2 / 2;

  TVM_FFI_ICHECK_EQ(k % sfVecSize, 0);
  TVM_FFI_ICHECK_EQ(mask.size(0), b);

  std::vector<int64_t> outputShape(inputShape.begin(), inputShape.end());
  outputShape[rank - 1] = k / 2;

  const thread_local int mMultiProcessorCount = tensorrt_llm::common::getMultiProcessorCount();
  auto layout = tensorrt_llm::QuantizationSFLayout::SWIZZLED_128x4;

#define LAUNCH_SILU_AND_MUL_NVFP4_QUANTIZE_KERNEL(T, SF_VEC_SIZE)                          \
  tensorrt_llm::kernels::invokeSiluAndMulFP4Quantization<T, SF_VEC_SIZE>(                  \
      b, m, k_by_2, reinterpret_cast<T*>(self.data_ptr()),                                 \
      static_cast<float*>(globalScale.data_ptr()), static_cast<int32_t*>(mask.data_ptr()), \
      reinterpret_cast<int64_t*>(valueE2M1.data_ptr()),                                    \
      reinterpret_cast<int32_t*>(scaleFP8SF.data_ptr()), layout, mMultiProcessorCount,     \
      get_stream(self.device()));

  if (self.dtype() == dl_float16) {
    LAUNCH_SILU_AND_MUL_NVFP4_QUANTIZE_KERNEL(half, 16)
  } else if (self.dtype() == dl_bfloat16) {
#ifdef ENABLE_BF16
    LAUNCH_SILU_AND_MUL_NVFP4_QUANTIZE_KERNEL(__nv_bfloat16, 16)
#else
    TVM_FFI_LOG_AND_THROW(NotImplementedError)
        << "BFloat16 must be enabled to quantize an bf16 tensor to fp4.";
#endif
=======
  auto int32_dtype = DLDataType{kDLInt, 32, 1};
  auto uint8_dtype = DLDataType{kDLUInt, 8, 1};
  CHECK_CUDA(output);
  CHECK_CUDA(output_scale);
  CHECK_CUDA(input);
  CHECK_CUDA(input_global_scale);
  CHECK_CUDA(mask);
  CHECK_CONTIGUOUS(output);
  CHECK_CONTIGUOUS(output_scale);
  CHECK_CONTIGUOUS(input);
  CHECK_CONTIGUOUS(input_global_scale);
  CHECK_CONTIGUOUS(mask);

  TVM_FFI_ICHECK_EQ(mask.ndim(), 1);
  TVM_FFI_ICHECK_EQ(output.ndim(), 2);
  TVM_FFI_ICHECK_EQ(output_scale.ndim(), 2);
  TVM_FFI_ICHECK_EQ(input.ndim(), 2);
  TVM_FFI_ICHECK_EQ(input_global_scale.ndim(), 1);

  CHECK_INPUT_TYPE(input_global_scale, fp32_dtype);
  CHECK_INPUT_TYPE(mask, int32_dtype);
  // output is uint8 (two nvfp4 values are packed into one uint8)
  // output_scale is int32 (four fp8 values are packed into one int32)
  CHECK_INPUT_TYPE(output, uint8_dtype);
  CHECK_INPUT_TYPE(output_scale, int32_dtype);

  constexpr int BLOCK_SIZE = 16;
  auto m_topk = input.shape()[0];
  auto k_by_2 = input.shape()[1];
  auto k = k_by_2;
  if (use_silu_and_mul) {
    TVM_FFI_ICHECK_EQ(k_by_2 % 2, 0) << "k must be a multiple of 2";
    k = k_by_2 / 2;
  }
  TVM_FFI_ICHECK_EQ(k % BLOCK_SIZE, 0) << "k must be a multiple of 16";
  auto n_experts = input_global_scale.shape()[0];
  TVM_FFI_ICHECK_EQ(mask.shape()[0], n_experts);
  TVM_FFI_ICHECK_EQ(output.shape()[0], m_topk);
  TVM_FFI_ICHECK_EQ(output.shape()[1], k / 2);
  int scales_k = k / BLOCK_SIZE;
  // 4 means the swizzle requirement by nvidia nvfp4.
  int padded_k = (scales_k + (4 - 1)) / 4 * 4;
  // 4 means 4 fp8 values are packed into one int32
  TVM_FFI_ICHECK_EQ(output_scale.shape()[1] * 4, padded_k);

  auto in_dtype = input->dtype;
  const cudaStream_t stream = get_stream(input->device);
  if (in_dtype == dl_float16) {
    tensorrt_llm::kernels::invokeSiluAndMulNVFP4Quantization<half>(
        output->data, output_scale->data, input->data, input_global_scale->data, mask->data,
        use_silu_and_mul, m_topk, k, n_experts, stream);
  } else if (in_dtype == dl_bfloat16) {
    tensorrt_llm::kernels::invokeSiluAndMulNVFP4Quantization<__nv_bfloat16>(
        output->data, output_scale->data, input->data, input_global_scale->data, mask->data,
        use_silu_and_mul, m_topk, k, n_experts, stream);
>>>>>>> 8b220a57
  } else {
    TVM_FFI_LOG_AND_THROW(NotImplementedError) << "silu_and_mul_scaled_nvfp4_experts_quantize only "
                                                  "supports input tensor with dtypes fp16/bf16.";
  }
}

TVM_FFI_DLL_EXPORT_TYPED_FUNC(fp4_quantize, fp4_quantize);
TVM_FFI_DLL_EXPORT_TYPED_FUNC(fp4_batched_quantize, fp4_batched_quantize);
TVM_FFI_DLL_EXPORT_TYPED_FUNC(silu_and_mul_scaled_nvfp4_experts_quantize,
                              silu_and_mul_scaled_nvfp4_experts_quantize);<|MERGE_RESOLUTION|>--- conflicted
+++ resolved
@@ -68,20 +68,12 @@
                                                : tensorrt_llm::QuantizationSFLayout::SWIZZLED_128x4)
                               : tensorrt_llm::QuantizationSFLayout::LINEAR;
 
-<<<<<<< HEAD
 #define LAUNCH_FP4_QUANTIZE_KERNEL(T, SF_VEC_SIZE)                                                 \
   tensorrt_llm::kernels::invokeFP4Quantization<T, SF_VEC_SIZE>(                                    \
       1, m, k, reinterpret_cast<T*>(self.data_ptr()), globalScalePtr,                              \
       reinterpret_cast<int64_t*>(valueE2M1.data_ptr()),                                            \
       reinterpret_cast<int32_t*>(scaleFP8SF.data_ptr()), sfUseUE8M0, layout, mMultiProcessorCount, \
-      /*mask=*/nullptr, enable_pdl, get_stream(self.device()));
-=======
-#define LAUNCH_FP4_QUANTIZE_KERNEL(T, SF_VEC_SIZE)                                               \
-  tensorrt_llm::kernels::invokeFP4Quantization<T, SF_VEC_SIZE>(                                  \
-      1, m, k, reinterpret_cast<T*>(self->data), globalScalePtr,                                 \
-      reinterpret_cast<int64_t*>(valueE2M1->data), reinterpret_cast<int32_t*>(scaleFP8SF->data), \
-      sfUseUE8M0, layout, mMultiProcessorCount, enable_pdl, get_stream(self->device));
->>>>>>> 8b220a57
+      enable_pdl, get_stream(self.device()));
 
   if (sfUseUE8M0) {
     if (self.dtype() == dl_float16) {
@@ -157,15 +149,6 @@
   int64_t k = inputShape[2];
 
   TVM_FFI_ICHECK_EQ(k % sfVecSize, 0);
-<<<<<<< HEAD
-  bool use_mask = mask.has_value();
-  if (use_mask) {
-    auto const& mask_rank = mask.value().ndim();
-    TVM_FFI_ICHECK_EQ(mask_rank, 1) << "Mask should be 1D tensor.";
-    TVM_FFI_ICHECK_EQ(mask.value().size(0), b);
-  }
-=======
->>>>>>> 8b220a57
 
   std::vector<int64_t> outputShape(inputShape.begin(), inputShape.end());
   outputShape[rank - 1] = k / 2;
@@ -173,21 +156,12 @@
   const thread_local int mMultiProcessorCount = tensorrt_llm::common::getMultiProcessorCount();
   auto layout = tensorrt_llm::QuantizationSFLayout::SWIZZLED_128x4;
 
-<<<<<<< HEAD
 #define LAUNCH_FP4_QUANTIZE_KERNEL(T, SF_VEC_SIZE)                                                 \
   tensorrt_llm::kernels::invokeFP4Quantization<T, SF_VEC_SIZE>(                                    \
       b, m, k, reinterpret_cast<T*>(self.data_ptr()), static_cast<float*>(globalScale.data_ptr()), \
       reinterpret_cast<int64_t*>(valueE2M1.data_ptr()),                                            \
       reinterpret_cast<int32_t*>(scaleFP8SF.data_ptr()), sfUseUE8M0, layout, mMultiProcessorCount, \
-      use_mask ? static_cast<int32_t*>(mask.value().data_ptr()) : nullptr, /*enable_pdl=*/false,   \
-      get_stream(self.device()));
-=======
-#define LAUNCH_FP4_QUANTIZE_KERNEL(T, SF_VEC_SIZE)                                               \
-  tensorrt_llm::kernels::invokeFP4Quantization<T, SF_VEC_SIZE>(                                  \
-      b, m, k, reinterpret_cast<T*>(self->data), static_cast<float*>(globalScale->data),         \
-      reinterpret_cast<int64_t*>(valueE2M1->data), reinterpret_cast<int32_t*>(scaleFP8SF->data), \
-      sfUseUE8M0, layout, mMultiProcessorCount, /*enable_pdl=*/false, get_stream(self->device));
->>>>>>> 8b220a57
+      /*enable_pdl=*/false, get_stream(self.device()));
 
   if (self.dtype() == dl_float16) {
     LAUNCH_FP4_QUANTIZE_KERNEL(half, 16)
@@ -217,49 +191,6 @@
                                                 Tensor const input, Tensor const input_global_scale,
                                                 Tensor const mask, bool use_silu_and_mul) {
   auto fp32_dtype = DLDataType{kDLFloat, 32, 1};
-<<<<<<< HEAD
-  CHECK_INPUT_TYPE(globalScale, fp32_dtype);
-  TVM_FFI_ICHECK_EQ(sfVecSize, 16) << "sfVecSize can only be 16";
-
-  auto const& inputShape = self.sizes();
-  auto const& rank = inputShape.size();
-  auto const& mask_rank = mask.ndim();
-
-  TVM_FFI_ICHECK_EQ(rank, 3) << "Input should be 3D tensor.";
-  TVM_FFI_ICHECK_EQ(mask_rank, 1) << "Mask should be 1D tensor.";
-
-  int64_t b = inputShape[0];
-  int64_t m = inputShape[1];
-  int64_t k_by_2 = inputShape[2];
-  int64_t k = k_by_2 / 2;
-
-  TVM_FFI_ICHECK_EQ(k % sfVecSize, 0);
-  TVM_FFI_ICHECK_EQ(mask.size(0), b);
-
-  std::vector<int64_t> outputShape(inputShape.begin(), inputShape.end());
-  outputShape[rank - 1] = k / 2;
-
-  const thread_local int mMultiProcessorCount = tensorrt_llm::common::getMultiProcessorCount();
-  auto layout = tensorrt_llm::QuantizationSFLayout::SWIZZLED_128x4;
-
-#define LAUNCH_SILU_AND_MUL_NVFP4_QUANTIZE_KERNEL(T, SF_VEC_SIZE)                          \
-  tensorrt_llm::kernels::invokeSiluAndMulFP4Quantization<T, SF_VEC_SIZE>(                  \
-      b, m, k_by_2, reinterpret_cast<T*>(self.data_ptr()),                                 \
-      static_cast<float*>(globalScale.data_ptr()), static_cast<int32_t*>(mask.data_ptr()), \
-      reinterpret_cast<int64_t*>(valueE2M1.data_ptr()),                                    \
-      reinterpret_cast<int32_t*>(scaleFP8SF.data_ptr()), layout, mMultiProcessorCount,     \
-      get_stream(self.device()));
-
-  if (self.dtype() == dl_float16) {
-    LAUNCH_SILU_AND_MUL_NVFP4_QUANTIZE_KERNEL(half, 16)
-  } else if (self.dtype() == dl_bfloat16) {
-#ifdef ENABLE_BF16
-    LAUNCH_SILU_AND_MUL_NVFP4_QUANTIZE_KERNEL(__nv_bfloat16, 16)
-#else
-    TVM_FFI_LOG_AND_THROW(NotImplementedError)
-        << "BFloat16 must be enabled to quantize an bf16 tensor to fp4.";
-#endif
-=======
   auto int32_dtype = DLDataType{kDLInt, 32, 1};
   auto uint8_dtype = DLDataType{kDLUInt, 8, 1};
   CHECK_CUDA(output);
@@ -315,7 +246,6 @@
     tensorrt_llm::kernels::invokeSiluAndMulNVFP4Quantization<__nv_bfloat16>(
         output->data, output_scale->data, input->data, input_global_scale->data, mask->data,
         use_silu_and_mul, m_topk, k, n_experts, stream);
->>>>>>> 8b220a57
   } else {
     TVM_FFI_LOG_AND_THROW(NotImplementedError) << "silu_and_mul_scaled_nvfp4_experts_quantize only "
                                                   "supports input tensor with dtypes fp16/bf16.";
