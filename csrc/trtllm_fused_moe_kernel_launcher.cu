--- conflicted
+++ resolved
@@ -764,7 +764,6 @@
   int32_t max_num_padded_tokens =
       tensorrt_llm::kernels::trtllmgen_moe::Routing::getMaxPermutedPaddedCount(
           args.num_tokens, top_k, num_experts, tile_tokens_dim);
-<<<<<<< HEAD
   Tensor total_num_padded_tokens = alloc_tensor({1}, dl_int32, hidden_states->device);
   Tensor expanded_idx_to_permuted_idx =
       alloc_tensor({args.num_tokens, args.top_k}, dl_int32, hidden_states->device);
@@ -775,28 +774,11 @@
   //     {args.num_tokens, args.top_k}, routing_bias_dtype, hidden_states->device);
   // Tensor expert_indexes = alloc_tensor(
   //     {args.num_tokens, args.top_k}, dl_int32, hidden_states->device);
+  int constexpr MAX_NUM_EXPERTS = 384;
   Tensor expert_count_histogram = alloc_tensor(
-      {2 * 256},
+      {2 * MAX_NUM_EXPERTS},
       dl_int32,  // 256 is the max number of threads per block and max number of experts
       hidden_states->device);
-=======
-  at::Tensor total_num_padded_tokens =
-      at::empty({1}, at::TensorOptions().device(hidden_states.device()).dtype(at::ScalarType::Int));
-  at::Tensor expanded_idx_to_permuted_idx = at::detail::empty_cuda(
-      {args.num_tokens, args.top_k}, at::ScalarType::Int, hidden_states.device(), std::nullopt);
-
-  at::Tensor permuted_idx_to_token_idx = at::detail::empty_cuda(
-      {max_num_padded_tokens}, at::ScalarType::Int, hidden_states.device(), std::nullopt);
-  // at::Tensor expert_weights = at::detail::empty_cuda(
-  //     {args.num_tokens, args.top_k}, routing_bias_dtype, hidden_states.device(), std::nullopt);
-  // at::Tensor expert_indexes = at::detail::empty_cuda(
-  //     {args.num_tokens, args.top_k}, at::ScalarType::Int, hidden_states.device(), std::nullopt);
-  int constexpr MAX_NUM_EXPERTS = 384;
-  at::Tensor expert_count_histogram = at::detail::empty_cuda(
-      {2 * MAX_NUM_EXPERTS},
-      at::ScalarType::Int,  // 384 is the max number of threads per block and max number of experts
-      hidden_states.device(), std::nullopt);
->>>>>>> 74a9d9a6
 
   auto const sf_vec_size = dtype_weights == btg::Dtype::MxE2m1 ? 32 : 16;
 
