/*
 * Licensed under the Apache License, Version 2.0 (the "License");
 * you may not use this file except in compliance with the License.
 * You may obtain a copy of the License at
 *
 *     http://www.apache.org/licenses/LICENSE-2.0
 *
 * Unless required by applicable law or agreed to in writing, software
 * distributed under the License is distributed on an "AS IS" BASIS,
 * WITHOUT WARRANTIES OR CONDITIONS OF ANY KIND, either express or implied.
 * See the License for the specific language governing permissions and
 * limitations under the License.
 */
#include <ATen/ATen.h>
#include <ATen/cuda/CUDAContext.h>
#include <ATen/cuda/EmptyTensor.h>
#include <c10/core/ScalarType.h>
#include <c10/cuda/CUDAGuard.h>
#include <c10/cuda/CUDAStream.h>
#include <c10/util/Exception.h>
#include <cuda_runtime.h>
#include <flashinfer/exception.h>
#include <nvrtc.h>
#include <torch/library.h>

#include <algorithm>
#include <cmath>
#include <iostream>
#include <vector>

#include "flashinfer/trtllm/batched_gemm/trtllmGen_bmm_export/trtllm/gen/DtypeDecl.h"
#include "flashinfer/trtllm/fused_moe/DevKernel.h"
#include "flashinfer/trtllm/fused_moe/RoutingKernel.h"
#include "flashinfer/trtllm/fused_moe/runner.h"
#include "nv_internal/tensorrt_llm/thop/thUtils.h"

namespace tensorrt_llm {
// HACK from: cpp/tensorrt_llm/kernels/quantization.h
inline int computeFP4LinearLayoutSFSize(int totalRow, int totalColumn) {
  return totalRow * totalColumn;
}
}  // namespace tensorrt_llm

namespace flashinfer {

using tensorrt_llm::kernels::trtllmGenFp8BlockScaleMoe::Routing::RoutingMethodType;

at::Tensor trtllm_fp8_per_tensor_scale_moe_launcher(
    at::Tensor const& routing_logits, at::Tensor const& routing_bias,
    at::Tensor const& hidden_states, at::Tensor const& gemm1_weights,
    at::Tensor const& output1_scales_scalar, at::Tensor const& output1_scales_gate_scalar,
    at::Tensor const& gemm2_weights, at::Tensor const& output2_scales_scalar,
    int64_t const num_experts, int64_t const top_k, int64_t const n_group, int64_t const topk_group,
    int64_t const intermediate_size, int64_t const local_expert_offset,
    int64_t const local_num_experts, double const routed_scaling_factor,
    bool const use_routing_scales_on_input, int64_t const tile_tokens_dim,
    int64_t const routing_method_type) {
  auto device = hidden_states.device();
  cudaDeviceProp prop;
  cudaGetDeviceProperties(&prop, device.index());
  TORCH_CHECK(prop.major == 10 && prop.minor == 0,
              "This kernel requires SM 100 architecture. Current device has SM ", prop.major,
              prop.minor, " (", prop.name, ")");

  if (use_routing_scales_on_input) {
    TORCH_CHECK(routing_logits.scalar_type() == at::ScalarType::BFloat16,
                "routing_logits must be bfloat16.");
  } else {
    TORCH_CHECK(routing_logits.scalar_type() == at::ScalarType::Float,
                "routing_logits must be float.");
  }
  TORCH_CHECK(routing_logits.dim() == 2, "routing_logits must be 2D.");
  TORCH_CHECK(routing_logits.sizes()[1] == num_experts, "routing_logits has incorrect shape.");
  TORCH_CHECK(routing_bias.scalar_type() == at::ScalarType::BFloat16,
              "routing_bias must be bfloat16.");
  TORCH_CHECK(routing_bias.dim() == 1, "routing_bias must be 1D.");
  TORCH_CHECK(routing_bias.sizes()[0] == num_experts, "routing_bias has incorrect shape.");

  if (n_group <= 0 || topk_group <= 0) {
    TORCH_CHECK(top_k == 1, "Current routing kernel (no groups) only supports top_k=1.");
  } else {
    TORCH_CHECK(top_k <= 8, "Current routing kernel (with groups) only supports top_k<=8.");
    TORCH_CHECK(topk_group <= 4,
                "Current routing kernel (with groups) only supports topk_group<=4.");
    TORCH_CHECK(topk_group <= n_group, "n_group must not be smaller than topk_group.");
    TORCH_CHECK(num_experts % n_group == 0, "num_experts must be divisible by n_group");
    // This check ensures we have enough experts in the selected groups to handle the top_k routing
    TORCH_CHECK(top_k < (topk_group * num_experts / n_group),
                "top_k must be less than total number of experts in selected groups");
  }
  TORCH_CHECK(num_experts % 4 == 0,
              "Routing kernel expects that num_experts must be divisible by 4");
  TORCH_CHECK(num_experts > top_k, "num_experts must be greater than top_k");

  tensorrt_llm::kernels::trtllmGenFp8BlockScaleMoe::MoE::MoERunnerArgs args;
  tensorrt_llm::kernels::trtllmGenFp8BlockScaleMoe::MoE::MoEWorkspace workspace;

  // Convert PyTorch dtype to TensorRT-LLM dtype
  auto dtype = hidden_states.dtype();
  if (dtype == at::ScalarType::Half) {
    args.mDtypeElt = batchedGemm::trtllm::gen::Dtype::Fp16;
  } else if (dtype == at::ScalarType::BFloat16) {
    args.mDtypeElt = batchedGemm::trtllm::gen::Dtype::Bfloat16;
  } else if (dtype == at::ScalarType::Float8_e4m3fn) {
    args.mDtypeElt = batchedGemm::trtllm::gen::Dtype::E4m3;
  } else {
    TORCH_CHECK(false, "Unsupported input dtype for MoE: ", dtype);
  }

  args.routing_logits = routing_logits.data_ptr();
  args.routing_bias = routing_bias.data_ptr();
  args.hidden_states = hidden_states.data_ptr();
  args.gemm1_weights = gemm1_weights.data_ptr();
  args.output1_scales_scalar = output1_scales_scalar.data_ptr<float>();
  args.output1_scales_gate_scalar = output1_scales_gate_scalar.data_ptr<float>();
  args.gemm2_weights = gemm2_weights.data_ptr();
  args.output2_scales_scalar = output2_scales_scalar.data_ptr<float>();
  args.num_tokens = hidden_states.sizes()[0];
  args.num_experts = num_experts;
  args.hidden_size = hidden_states.sizes()[1];
  args.top_k = top_k;
  args.n_group = n_group;
  args.topk_group = topk_group;
  args.local_expert_offset = local_expert_offset;
  args.local_num_experts = local_num_experts;
  args.routed_scaling_factor = routed_scaling_factor;
  args.intermediate_size = intermediate_size;
  args.mUseRoutingScalesOnInput = use_routing_scales_on_input;

  // allocate workspace for routing kernel
  at::Tensor num_tokens_per_expert = at::detail::empty_cuda({num_experts}, at::ScalarType::Int,
                                                            routing_logits.device(), std::nullopt);
  int32_t max_num_padded_tokens =
      tensorrt_llm::kernels::trtllmGenFp8BlockScaleMoe::Routing::getMaxPermutedPaddedCount(
          args.num_tokens, top_k, num_experts, tile_tokens_dim);
  at::Tensor total_num_padded_tokens =
      at::empty({}, at::TensorOptions().device(routing_logits.device()).dtype(at::ScalarType::Int));
  at::Tensor expanded_idx_to_permuted_idx = at::detail::empty_cuda(
      {args.num_tokens * args.top_k}, at::ScalarType::Int, routing_logits.device(), std::nullopt);
  at::Tensor permuted_idx_to_token_idx = at::detail::empty_cuda(
      {max_num_padded_tokens}, at::ScalarType::Int, routing_logits.device(), std::nullopt);
  at::Tensor expert_weights =
      at::detail::empty_cuda({args.num_tokens, args.top_k}, at::ScalarType::BFloat16,
                             routing_logits.device(), std::nullopt);
  at::Tensor expert_indexes = at::detail::empty_cuda(
      {args.num_tokens, args.top_k}, at::ScalarType::Int, routing_logits.device(), std::nullopt);
  at::Tensor expert_count_histogram = at::detail::empty_cuda(
      {2 * 256},
      at::ScalarType::Int,  // 256 is the max number of threads per block and max number of experts
      routing_logits.device(), std::nullopt);

  // allocate workspace for activation/gemm/finalize kernels
  at::Tensor gemm1_output =
      at::detail::empty_cuda({max_num_padded_tokens, 2 * intermediate_size},
                             at::ScalarType::Float8_e4m3fn, hidden_states.device(), std::nullopt);
  at::Tensor gemm1_output_scale =
      at::detail::empty_cuda({2 * intermediate_size / 128, max_num_padded_tokens},
                             at::ScalarType::Float, hidden_states.device(), std::nullopt);
  at::Tensor activation_output =
      at::detail::empty_cuda({max_num_padded_tokens, intermediate_size},
                             at::ScalarType::Float8_e4m3fn, hidden_states.device(), std::nullopt);
  at::Tensor activation_output_scale =
      at::detail::empty_cuda({intermediate_size / 128, max_num_padded_tokens},
                             at::ScalarType::Float, hidden_states.device(), std::nullopt);
  at::Tensor gemm2_output =
      at::detail::empty_cuda({max_num_padded_tokens, args.hidden_size}, at::ScalarType::BFloat16,
                             hidden_states.device(), std::nullopt);

  int32_t max_num_ctas =
      tensorrt_llm::kernels::trtllmGenFp8BlockScaleMoe::Routing::getMaxNumCtasInBatchDim(
          args.num_tokens, args.top_k, args.num_experts, tile_tokens_dim);
  at::Tensor cta_idx_xy_to_batch_idx = at::detail::empty_cuda(
      {max_num_ctas}, at::ScalarType::Int, routing_logits.device(), std::nullopt);
  at::Tensor cta_idx_xy_to_mn_limit = at::detail::empty_cuda({max_num_ctas}, at::ScalarType::Int,
                                                             routing_logits.device(), std::nullopt);
  at::Tensor num_non_exiting_ctas =
      at::empty({}, at::TensorOptions().device(routing_logits.device()).dtype(at::ScalarType::Int));

  tensorrt_llm::kernels::trtllmGenFp8BlockScaleMoe::Routing::Runner routing_runner(tile_tokens_dim);
  auto const& stream = at::cuda::getCurrentCUDAStream(routing_logits.get_device());
  routing_runner.run(routing_logits.data_ptr(), routing_bias.data_ptr(), args.num_tokens,
                     args.num_experts, args.top_k, args.n_group, args.topk_group,
                     args.local_expert_offset, args.local_num_experts, args.routed_scaling_factor,
                     expert_indexes.data_ptr<int>(), expert_count_histogram.data_ptr<int>(),
                     total_num_padded_tokens.data_ptr<int>(),
                     expanded_idx_to_permuted_idx.data_ptr<int>(),
                     nullptr /*permuted_idx_to_expanded_idx.data_ptr<int>()*/,
                     permuted_idx_to_token_idx.data_ptr<int>(), expert_weights.data_ptr(),
                     num_tokens_per_expert.data_ptr<int>(), cta_idx_xy_to_batch_idx.data_ptr<int>(),
                     cta_idx_xy_to_mn_limit.data_ptr<int>(), num_non_exiting_ctas.data_ptr<int>(),
                     args.mDtypeElt, use_routing_scales_on_input, false /* use_deep_seek_fp8 */,
                     static_cast<RoutingMethodType>(routing_method_type), stream);

  // MoE kernel except routing
  TORCH_CHECK(hidden_states.scalar_type() == at::ScalarType::Float8_e4m3fn,
              "hidden_states must be fp8.");
  TORCH_CHECK(gemm1_weights.scalar_type() == at::ScalarType::Float8_e4m3fn,
              "gemm1_weights must be fp8.");
  TORCH_CHECK(gemm1_weights.dim() == 3, "gemm1_weights must be 3D.");
  TORCH_CHECK(gemm1_weights.sizes()[1] % 2 == 0, "the second dimension of weights must be even.");
  TORCH_CHECK(intermediate_size == gemm1_weights.sizes()[1] / 2,
              "intermediate_size has incorrect shape.");
  TORCH_CHECK(gemm1_weights.sizes()[2] == hidden_states.sizes()[1],
              "the third dimension of weights must be equal to hidden_size.");
  TORCH_CHECK(intermediate_size % 128 == 0,
              "the second dimension of weights must be a multiple of 128.");

  TORCH_CHECK(output1_scales_scalar.scalar_type() == at::ScalarType::Float,
              "output1_scales_scalar must be float.");
  TORCH_CHECK(output1_scales_scalar.dim() == 1, "output1_scales_scalar must be 1D.");
  TORCH_CHECK(output1_scales_scalar.sizes()[0] == local_num_experts,
              "output1_scales_scalar has incorrect dim 0.");
  TORCH_CHECK(output1_scales_gate_scalar.scalar_type() == at::ScalarType::Float,
              "output1_scales_gate_scalar must be float.");
  TORCH_CHECK(output1_scales_gate_scalar.dim() == 1, "output1_scales_gate_scalar must be 1D.");
  TORCH_CHECK(output1_scales_gate_scalar.sizes()[0] == local_num_experts,
              "output1_scales_gate_scalar has incorrect dim 0.");

  TORCH_CHECK(gemm2_weights.scalar_type() == at::ScalarType::Float8_e4m3fn,
              "gemm2_weights must be fp8.");
  TORCH_CHECK(gemm2_weights.dim() == 3, "gemm2_weights must be 3D.");
  TORCH_CHECK(gemm2_weights.sizes()[2] == intermediate_size,
              "the third dimension of weights must be equal to intermediate_size.");

  TORCH_CHECK(output2_scales_scalar.scalar_type() == at::ScalarType::Float,
              "output2_scales_scalar must be float.");
  TORCH_CHECK(output2_scales_scalar.dim() == 1, "output2_scales_scalar must be 1D.");
  TORCH_CHECK(output2_scales_scalar.sizes()[0] == local_num_experts,
              "output2_scales_scalar has incorrect dim 0.");

  // allocate output
  at::Tensor output =
      at::detail::empty_cuda({args.num_tokens, args.hidden_size}, at::ScalarType::BFloat16,
                             hidden_states.device(), std::nullopt);

  // setup workspace
  workspace.total_num_padded_tokens = total_num_padded_tokens.data_ptr<int>();
  workspace.total_max_padded_tokens = max_num_padded_tokens;
  workspace.ProjUpTileN = tile_tokens_dim;
  workspace.routing_expert_indexes = expert_indexes.data_ptr<int>();
  workspace.permuted_idx_size = total_num_padded_tokens.data_ptr<int>();
  workspace.expanded_idx_to_permuted_idx =
      expanded_idx_to_permuted_idx.data_ptr<int>();  // Needed by activation/finalize kernels
  workspace.permuted_idx_to_token_idx =
      permuted_idx_to_token_idx.data_ptr<int>();         // Needed by permuteGemm1 kernel
  workspace.expert_weights = expert_weights.data_ptr();  // Consumed by finalize kernel

  workspace.cta_idx_xy_to_batch_idx = cta_idx_xy_to_batch_idx.data_ptr<int>();
  workspace.cta_idx_xy_to_mn_limit = cta_idx_xy_to_mn_limit.data_ptr<int>();
  workspace.num_non_exiting_ctas = num_non_exiting_ctas.data_ptr<int>();

  // gemm1 intermediate ws
  workspace.gemm1_output = gemm1_output.data_ptr();
  workspace.gemm1_output_scale = gemm1_output_scale.data_ptr<float>();
  // activation intermediate ws
  workspace.activation_output = activation_output.data_ptr();
  workspace.activation_output_scale = activation_output_scale.data_ptr<float>();
  // gemm2 intermediate ws
  workspace.gemm2_output = gemm2_output.data_ptr();
  workspace.gemm2_output_scale = nullptr;
  args.output = output.data_ptr();
  args.output_scale = nullptr;

  tensorrt_llm::kernels::trtllmGenFp8BlockScaleMoe::MoE::Runner moe_runner(
      args.mDtypeElt, args.mUseDeepSeekFp8, tile_tokens_dim);

  auto const moeConfigIndex =
      moe_runner.getDefaultValidConfigIndex(args.top_k, args.hidden_size, args.intermediate_size,
                                            args.local_num_experts, args.num_tokens);

  auto workspace_sizes = moe_runner.getWorkspaceSizeInBytes(args, moeConfigIndex);
  at::Tensor workspace_fc1 = at::detail::empty_cuda(
      {std::get<0>(workspace_sizes)}, at::ScalarType::Char, hidden_states.device(), std::nullopt);
  at::Tensor workspace_fc2 = at::detail::empty_cuda(
      {std::get<1>(workspace_sizes)}, at::ScalarType::Char, hidden_states.device(), std::nullopt);
  workspace.bmm1_workspace = workspace_fc1.data_ptr();
  workspace.bmm2_workspace = workspace_fc2.data_ptr();
  auto const& moe_stream = at::cuda::getCurrentCUDAStream(hidden_states.get_device());
  moe_runner.run(args, workspace, hidden_states.get_device(), moe_stream, moeConfigIndex);
  return output;
}

at::Tensor trtllm_fp8_per_tensor_scale_moe(
    at::Tensor routing_logits, at::Tensor routing_bias, at::Tensor hidden_states,
    at::Tensor gemm1_weights, at::Tensor output1_scales_scalar,
    at::Tensor output1_scales_gate_scalar, at::Tensor gemm2_weights,
    at::Tensor output2_scales_scalar, int64_t num_experts, int64_t top_k, int64_t n_group,
    int64_t topk_group, int64_t intermediate_size, int64_t local_expert_offset,
    int64_t local_num_experts, double routed_scaling_factor, bool use_routing_scales_on_input,
    int64_t tile_tokens_dim, int64_t routing_method_type) {
  auto dtype = hidden_states.dtype();
  if (dtype == at::ScalarType::Half || dtype == at::ScalarType::BFloat16 ||
      dtype == at::ScalarType::Float8_e4m3fn) {
    return trtllm_fp8_per_tensor_scale_moe_launcher(
        routing_logits, routing_bias, hidden_states, gemm1_weights, output1_scales_scalar,
        output1_scales_gate_scalar, gemm2_weights, output2_scales_scalar, num_experts, top_k,
        n_group, topk_group, intermediate_size, local_expert_offset, local_num_experts,
        routed_scaling_factor, use_routing_scales_on_input, tile_tokens_dim, routing_method_type);
  } else {
    TORCH_CHECK(false, "Unsupported input type: ", dtype);
  }
}

<<<<<<< HEAD
void trtllm_fp8_block_scale_moe_launcher(at::Tensor routing_logits, at::Tensor routing_bias,
                                         at::Tensor hidden_states, at::Tensor hidden_states_scale,
                                         at::Tensor gemm1_weights, at::Tensor gemm1_weights_scale,
                                         at::Tensor gemm2_weights, at::Tensor gemm2_weights_scale,
                                         at::Tensor output, at::Tensor workspace_buffer,
                                         int64_t num_experts, int64_t top_k, int64_t n_group,
                                         int64_t topk_group, int64_t intermediate_size,
                                         int64_t local_expert_offset, int64_t local_num_experts,
                                         double routed_scaling_factor, int64_t tile_tokens_dim,
                                         int64_t routing_method_type, bool use_shuffled_matrix_a) {
=======
at::Tensor trtllm_fp8_block_scale_moe_launcher(
    at::Tensor const& routing_logits, at::Tensor const& routing_bias,
    at::Tensor const& hidden_states, at::Tensor const& hidden_states_scale,
    at::Tensor const& gemm1_weights, at::Tensor const& gemm1_weights_scale,
    at::Tensor const& gemm2_weights, at::Tensor const& gemm2_weights_scale,
    int64_t const num_experts, int64_t const top_k, int64_t const n_group, int64_t const topk_group,
    int64_t const intermediate_size, int64_t const local_expert_offset,
    int64_t const local_num_experts, double const routed_scaling_factor,
    int64_t const tile_tokens_dim, int64_t const routing_method_type,
    tensorrt_llm::kernels::trtllmGenFp8BlockScaleMoe::MoE::Runner& moe_runner,
    int64_t moeConfigIndex) {
>>>>>>> 3c40456e
  auto device = hidden_states.device();
  cudaDeviceProp prop;
  cudaGetDeviceProperties(&prop, device.index());
  TORCH_CHECK(prop.major == 10 && prop.minor == 0,
              "This kernel requires SM 100 architecture. Current device has SM ", prop.major,
              prop.minor, " (", prop.name, ")");

  TORCH_CHECK(routing_logits.scalar_type() == at::ScalarType::Float,
              "routing_logits must be float.");
  TORCH_CHECK(routing_logits.dim() == 2, "routing_logits must be 2D.");
  TORCH_CHECK(routing_logits.sizes()[0] == hidden_states.sizes()[0],
              "routing_logits and hidden_states must have the same number of tokens.");
  TORCH_CHECK(routing_logits.sizes()[1] == num_experts,
              "routing_logits dim1 must match num_experts.");
  TORCH_CHECK(routing_bias.scalar_type() == at::ScalarType::BFloat16 ||
                  routing_bias.scalar_type() == at::ScalarType::Float,
              "routing_bias must be bfloat16 or float.");
  TORCH_CHECK(routing_bias.dim() == 1, "routing_bias must be 1D.");
  TORCH_CHECK(routing_bias.sizes()[0] == num_experts, "routing_bias has incorrect shape.");

  if (n_group <= 0 || topk_group <= 0) {
    TORCH_CHECK(top_k == 1, "Current routing kernel (no groups) only supports top_k=1.");
  } else {
    TORCH_CHECK(top_k <= 8, "Current routing kernel (with groups) only supports top_k<=8.");
    TORCH_CHECK(topk_group <= 4,
                "Current routing kernel (with groups) only supports topk_group<=4.");
    TORCH_CHECK(topk_group <= n_group, "n_group must not be smaller than topk_group.");
    TORCH_CHECK(num_experts % n_group == 0, "num_experts must be divisible by n_group");
    // This check ensures we have enough experts in the selected groups to handle the top_k routing
    TORCH_CHECK(top_k < (topk_group * num_experts / n_group),
                "top_k must be less than total number of experts in selected groups");
  }
  TORCH_CHECK(num_experts % 4 == 0,
              "Routing kernel expects that num_experts must be divisible by 4");
  TORCH_CHECK(num_experts > top_k, "num_experts must be greater than top_k");

  tensorrt_llm::kernels::trtllmGenFp8BlockScaleMoe::MoE::MoERunnerArgs args;
  tensorrt_llm::kernels::trtllmGenFp8BlockScaleMoe::MoE::MoEWorkspace workspace;

  // Convert PyTorch dtype to TensorRT-LLM dtype
  auto dtype = hidden_states.dtype();
  if (dtype == at::ScalarType::Half) {
    args.mDtypeElt = batchedGemm::trtllm::gen::Dtype::Fp16;
  } else if (dtype == at::ScalarType::BFloat16) {
    args.mDtypeElt = batchedGemm::trtllm::gen::Dtype::Bfloat16;
  } else if (dtype == at::ScalarType::Float8_e4m3fn) {
    args.mDtypeElt = batchedGemm::trtllm::gen::Dtype::E4m3;
  } else {
    TORCH_CHECK(false, "Unsupported input dtype for MoE: ", dtype);
  }

  args.mDtypeExpW = routing_bias.scalar_type() == at::ScalarType::BFloat16
                        ? batchedGemm::trtllm::gen::Dtype::Bfloat16
                        : batchedGemm::trtllm::gen::Dtype::Fp32;
  args.routing_logits = routing_logits.data_ptr<float>();
  args.routing_bias = routing_bias.data_ptr();
  args.hidden_states = hidden_states.data_ptr();
  args.hidden_states_scale = hidden_states_scale.data_ptr<float>();
  args.gemm1_weights = gemm1_weights.data_ptr();
  args.gemm1_weights_scale = gemm1_weights_scale.data_ptr<float>();
  args.gemm2_weights = gemm2_weights.data_ptr();
  args.gemm2_weights_scale = gemm2_weights_scale.data_ptr<float>();
  args.num_tokens = hidden_states.sizes()[0];
  args.num_experts = num_experts;
  args.hidden_size = hidden_states.sizes()[1];
  args.top_k = top_k;
  args.n_group = n_group;
  args.topk_group = topk_group;
  args.local_expert_offset = local_expert_offset;
  args.local_num_experts = local_num_experts;
  args.routed_scaling_factor = routed_scaling_factor;
  args.intermediate_size = intermediate_size;
  args.mUseDeepSeekFp8 = true;

  // allocate workspace for routing kernel
  at::Tensor num_tokens_per_expert = at::detail::empty_cuda({num_experts}, at::ScalarType::Int,
                                                            routing_logits.device(), std::nullopt);
  int32_t max_num_padded_tokens =
      tensorrt_llm::kernels::trtllmGenFp8BlockScaleMoe::Routing::getMaxPermutedPaddedCount(
          args.num_tokens, top_k, num_experts, tile_tokens_dim);
  at::Tensor total_num_padded_tokens =
      at::empty({}, at::TensorOptions().device(routing_logits.device()).dtype(at::ScalarType::Int));
  at::Tensor expanded_idx_to_permuted_idx = at::detail::empty_cuda(
      {args.num_tokens * args.top_k}, at::ScalarType::Int, routing_logits.device(), std::nullopt);
  at::Tensor permuted_idx_to_token_idx = at::detail::empty_cuda(
      {max_num_padded_tokens}, at::ScalarType::Int, routing_logits.device(), std::nullopt);
  at::Tensor expert_weights =
      at::detail::empty_cuda({args.num_tokens, args.top_k}, routing_bias.scalar_type(),
                             routing_logits.device(), std::nullopt);
  at::Tensor expert_indexes = at::detail::empty_cuda(
      {args.num_tokens, args.top_k}, at::ScalarType::Int, routing_logits.device(), std::nullopt);
  int64_t const size_of_expert_count_histogram = std::max(num_experts * 2, int64_t(256 * 2));
  at::Tensor expert_count_histogram = at::detail::empty_cuda(
      {size_of_expert_count_histogram},
      at::ScalarType::Int,  // 256 is the max number of threads per block and max number of experts
      routing_logits.device(), std::nullopt);

  // allocate workspace for activation/gemm/finalize kernels
  at::Tensor gemm1_output =
      at::detail::empty_cuda({max_num_padded_tokens, 2 * intermediate_size},
                             at::ScalarType::Float8_e4m3fn, hidden_states.device(), std::nullopt);
  at::Tensor gemm1_output_scale =
      at::detail::empty_cuda({2 * intermediate_size / 128, max_num_padded_tokens},
                             at::ScalarType::Float, hidden_states.device(), std::nullopt);
  at::Tensor activation_output =
      at::detail::empty_cuda({max_num_padded_tokens, intermediate_size},
                             at::ScalarType::Float8_e4m3fn, hidden_states.device(), std::nullopt);
  at::Tensor activation_output_scale =
      at::detail::empty_cuda({intermediate_size / 128, max_num_padded_tokens},
                             at::ScalarType::Float, hidden_states.device(), std::nullopt);
  at::Tensor gemm2_output =
      at::detail::empty_cuda({max_num_padded_tokens, args.hidden_size}, at::ScalarType::BFloat16,
                             hidden_states.device(), std::nullopt);

  int32_t max_num_ctas =
      tensorrt_llm::kernels::trtllmGenFp8BlockScaleMoe::Routing::getMaxNumCtasInBatchDim(
          args.num_tokens, args.top_k, args.num_experts, tile_tokens_dim);
  at::Tensor cta_idx_xy_to_batch_idx = at::detail::empty_cuda(
      {max_num_ctas}, at::ScalarType::Int, routing_logits.device(), std::nullopt);
  at::Tensor cta_idx_xy_to_mn_limit = at::detail::empty_cuda({max_num_ctas}, at::ScalarType::Int,
                                                             routing_logits.device(), std::nullopt);
  at::Tensor num_non_exiting_ctas =
      at::empty({}, at::TensorOptions().device(routing_logits.device()).dtype(at::ScalarType::Int));

  tensorrt_llm::kernels::trtllmGenFp8BlockScaleMoe::Routing::Runner routing_runner(tile_tokens_dim);
  auto const& stream = at::cuda::getCurrentCUDAStream(routing_logits.get_device());
  routing_runner.run(
      routing_logits.data_ptr<float>(), routing_bias.data_ptr(), args.num_tokens, args.num_experts,
      args.top_k, args.n_group, args.topk_group, args.local_expert_offset, args.local_num_experts,
      args.routed_scaling_factor, expert_indexes.data_ptr<int>(),
      expert_count_histogram.data_ptr<int>(), total_num_padded_tokens.data_ptr<int>(),
      expanded_idx_to_permuted_idx.data_ptr<int>(),
      nullptr /*permuted_idx_to_expanded_idx.data_ptr<int>()*/,
      permuted_idx_to_token_idx.data_ptr<int>(), expert_weights.data_ptr(),
      num_tokens_per_expert.data_ptr<int>(), cta_idx_xy_to_batch_idx.data_ptr<int>(),
      cta_idx_xy_to_mn_limit.data_ptr<int>(), num_non_exiting_ctas.data_ptr<int>(), args.mDtypeElt,
      false, true, static_cast<RoutingMethodType>(routing_method_type), stream);

  // MoE kernel except routing
  TORCH_CHECK(hidden_states.scalar_type() == at::ScalarType::Float8_e4m3fn,
              "hidden_states must be fp8.");
  TORCH_CHECK(hidden_states_scale.scalar_type() == at::ScalarType::Float,
              "hidden_states_scale must be float.");
  TORCH_CHECK(hidden_states_scale.dim() == 2, "hidden_states_scale must be 2D.");
  TORCH_CHECK(hidden_states_scale.sizes()[0] == hidden_states.sizes()[1] / 128,
              "hidden_states_scale dim0 must match hidden_states dim1 / 128.");
  TORCH_CHECK(hidden_states_scale.sizes()[1] == args.num_tokens,
              "hidden_states_scale dim1 must match num_tokens.");
  TORCH_CHECK(gemm1_weights.scalar_type() == at::ScalarType::Float8_e4m3fn,
              "gemm1_weights must be fp8.");
  TORCH_CHECK(gemm1_weights.dim() == 3, "gemm1_weights must be 3D.");
  TORCH_CHECK(gemm1_weights.sizes()[1] % 2 == 0, "the second dimension of weights must be even.");
  TORCH_CHECK(intermediate_size == gemm1_weights.sizes()[1] / 2,
              "intermediate_size has incorrect shape.");
  TORCH_CHECK(gemm1_weights.sizes()[2] == hidden_states.sizes()[1],
              "the third dimension of weights must be equal to hidden_size.");
  TORCH_CHECK(gemm1_weights_scale.scalar_type() == at::ScalarType::Float,
              "gemm1_weights_scale must be float.");
  TORCH_CHECK(gemm1_weights_scale.dim() == 3, "gemm1_weights_scale must be 3D.");

  TORCH_CHECK(gemm1_weights_scale.sizes()[0] == local_num_experts,
              "gemm1_weights_scale has incorrect shape.");
  TORCH_CHECK(intermediate_size % 128 == 0,
              "the second dimension of weights must be a multiple of 128.");
  TORCH_CHECK(gemm1_weights_scale.sizes()[1] == 2 * intermediate_size / 128,
              "gemm1_weights_scale has incorrect shape.");
  TORCH_CHECK(gemm1_weights_scale.sizes()[2] == args.hidden_size / 128,
              "gemm1_weights_scale has incorrect shape.");
  TORCH_CHECK(gemm2_weights.scalar_type() == at::ScalarType::Float8_e4m3fn,
              "gemm2_weights must be fp8.");
  TORCH_CHECK(gemm2_weights.dim() == 3, "gemm2_weights must be 3D.");
  TORCH_CHECK(gemm2_weights.sizes()[2] == intermediate_size,
              "the third dimension of weights must be equal to intermediate_size.");
  TORCH_CHECK(gemm2_weights_scale.scalar_type() == at::ScalarType::Float,
              "gemm2_weights_scale must be float.");
  TORCH_CHECK(gemm2_weights_scale.dim() == 3, "gemm2_weights_scale must be 3D.");
  TORCH_CHECK(gemm2_weights_scale.sizes()[0] == local_num_experts,
              "gemm2_weights_scale has incorrect shape.");
  TORCH_CHECK(gemm2_weights_scale.sizes()[1] == args.hidden_size / 128,
              "gemm2_weights_scale has incorrect shape.");
  TORCH_CHECK(gemm2_weights_scale.sizes()[2] == intermediate_size / 128,
              "gemm2_weights_scale has incorrect shape.");

  // allocate output
  at::Tensor output =
      at::detail::empty_cuda({args.num_tokens, args.hidden_size}, at::ScalarType::BFloat16,
                             hidden_states.device(), std::nullopt);

  // setup workspace
  workspace.total_num_padded_tokens = total_num_padded_tokens.data_ptr<int>();
  workspace.total_max_padded_tokens = max_num_padded_tokens;
  workspace.ProjUpTileN = tile_tokens_dim;
  workspace.routing_expert_indexes = expert_indexes.data_ptr<int>();
  workspace.permuted_idx_size = total_num_padded_tokens.data_ptr<int>();
  workspace.expanded_idx_to_permuted_idx =
      expanded_idx_to_permuted_idx.data_ptr<int>();  // Needed by activation/finalize kernels
  workspace.permuted_idx_to_token_idx =
      permuted_idx_to_token_idx.data_ptr<int>();         // Needed by permuteGemm1 kernel
  workspace.expert_weights = expert_weights.data_ptr();  // Consumed by finalize kernel

  workspace.cta_idx_xy_to_batch_idx = cta_idx_xy_to_batch_idx.data_ptr<int>();
  workspace.cta_idx_xy_to_mn_limit = cta_idx_xy_to_mn_limit.data_ptr<int>();
  workspace.num_non_exiting_ctas = num_non_exiting_ctas.data_ptr<int>();

  // gemm1 intermediate ws
  workspace.gemm1_output = gemm1_output.data_ptr();
  workspace.gemm1_output_scale = gemm1_output_scale.data_ptr<float>();
  // activation intermediate ws
  workspace.activation_output = activation_output.data_ptr();
  workspace.activation_output_scale = activation_output_scale.data_ptr<float>();
  // gemm2 intermediate ws
  workspace.gemm2_output = gemm2_output.data_ptr();
  workspace.gemm2_output_scale = nullptr;
  args.output = output.data_ptr();
  args.output_scale = nullptr;

  auto workspace_sizes = moe_runner.getWorkspaceSizeInBytes(args, moeConfigIndex);
  at::Tensor workspace_fc1 = at::detail::empty_cuda(
      {std::get<0>(workspace_sizes)}, at::ScalarType::Char, hidden_states.device(), std::nullopt);
  at::Tensor workspace_fc2 = at::detail::empty_cuda(
      {std::get<1>(workspace_sizes)}, at::ScalarType::Char, hidden_states.device(), std::nullopt);
  workspace.bmm1_workspace = workspace_fc1.data_ptr();
  workspace.bmm2_workspace = workspace_fc2.data_ptr();

  auto const& moe_stream = at::cuda::getCurrentCUDAStream(hidden_states.get_device());
  moe_runner.run(args, workspace, hidden_states.get_device(), moe_stream, moeConfigIndex);
  return output;
}

at::Tensor trtllm_fp8_block_scale_moe(
    at::Tensor const& routing_logits, at::Tensor const& routing_bias,
    at::Tensor const& hidden_states, at::Tensor const& hidden_states_scale,
    at::Tensor const& gemm1_weights, at::Tensor const& gemm1_weights_scale,
    at::Tensor const& gemm2_weights, at::Tensor const& gemm2_weights_scale, int64_t num_experts,
    int64_t top_k, int64_t n_group, int64_t topk_group, int64_t intermediate_size,
    int64_t local_expert_offset, int64_t local_num_experts, double routed_scaling_factor,
    int64_t tile_tokens_dim, int64_t routing_method_type) {
  auto dtype = hidden_states.dtype();
  if (dtype == at::ScalarType::Half || dtype == at::ScalarType::BFloat16 ||
      dtype == at::ScalarType::Float8_e4m3fn) {
    using RunnerType = tensorrt_llm::kernels::trtllmGenFp8BlockScaleMoe::MoE::Runner;

    batchedGemm::trtllm::gen::Dtype mDtypeElt{
        batchedGemm::trtllm::gen::Dtype::E4m3};  // FP8 runner so hard-coded
    bool mUseDeepSeekFp8{true};                  // Always true for BlockScaleMoe

    // Properly initialize the runner using make_unique like in the original code
    auto mRunner = std::make_unique<RunnerType>(mDtypeElt, mUseDeepSeekFp8, tile_tokens_dim);

    // Always use fallback config (equivalent to moeConfigIndex == -1 case from original code)
    auto const num_tokens = hidden_states.sizes()[0];
    auto const hidden_size = hidden_states.sizes()[1];

    int64_t moeConfigIndex = mRunner->getDefaultValidConfigIndex(
        top_k, hidden_size, intermediate_size, local_num_experts, num_tokens);

    return trtllm_fp8_block_scale_moe_launcher(
        routing_logits, routing_bias, hidden_states, hidden_states_scale, gemm1_weights,
        gemm1_weights_scale, gemm2_weights, gemm2_weights_scale, num_experts, top_k, n_group,
        topk_group, intermediate_size, local_expert_offset, local_num_experts,
        routed_scaling_factor, tile_tokens_dim, routing_method_type, *mRunner, moeConfigIndex);
  } else {
    TORCH_CHECK(false, "Unsupported input type: ", dtype);
  }
}

std::vector<at::Tensor> trtllm_fp4_block_scale_moe_launcher(
    at::Tensor const& routing_logits, at::optional<at::Tensor> const& routing_bias,
    at::Tensor const& hidden_states, at::Tensor const& hidden_states_scale,
    at::Tensor const& gemm1_weights, at::Tensor const& gemm1_weights_scale,
    at::Tensor const& gemm2_weights, at::Tensor const& gemm2_weights_scale,
    at::Tensor const& output1_scales_scalar, at::Tensor const& output1_scales_gate_scalar,
    at::Tensor const& output2_scales_scalar, int64_t const num_experts, int64_t const top_k,
    std::optional<int64_t> const n_group, std::optional<int64_t> const topk_group,
    int64_t const intermediate_size, int64_t const local_expert_offset,
    int64_t const local_num_experts, std::optional<double> const routed_scaling_factor,
    int64_t const tile_tokens_dim, int64_t const routing_method_type, bool const do_finalize,
    tensorrt_llm::kernels::trtllmGenFp8BlockScaleMoe::MoE::Runner& moe_runner,
    int64_t const moeConfigIndex) {
  auto device = hidden_states.device();
  cudaDeviceProp prop;
  cudaGetDeviceProperties(&prop, device.index());
  TORCH_CHECK(prop.major == 10 && prop.minor == 0,
              "This kernel requires SM 100 architecture. Current device has SM ", prop.major,
              prop.minor, " (", prop.name, ")");

  TORCH_CHECK(tile_tokens_dim == 8 || tile_tokens_dim == 16 || tile_tokens_dim == 32 ||
                  tile_tokens_dim == 64,
              "tile_tokens_dim must be 8, 16, 32, 64");
  if (static_cast<RoutingMethodType>(routing_method_type) == RoutingMethodType::DeepSeekV3) {
    TORCH_CHECK(routing_logits.scalar_type() == at::ScalarType::Float,
                "routing_logits must be float");
  } else {
    TORCH_CHECK(routing_logits.scalar_type() == at::ScalarType::BFloat16,
                "routing_logits must be bfloat16");
  }
  TORCH_CHECK(routing_logits.dim() == 2, "routing_logits must be 2D.");
  TORCH_CHECK(routing_logits.sizes()[0] == hidden_states.sizes()[0],
              "routing_logits and hidden_states must have the same number of tokens.");
  TORCH_CHECK(routing_logits.sizes()[1] == num_experts, "routing_logits has incorrect shape.");
  if (routing_bias.has_value()) {
    TORCH_CHECK(routing_bias.value().scalar_type() == at::ScalarType::BFloat16,
                "routing_bias must be bfloat16.");
    TORCH_CHECK(routing_bias.value().dim() == 1, "routing_bias must be 1D.");
    TORCH_CHECK(routing_bias.value().sizes()[0] == num_experts,
                "routing_bias has incorrect shape.");
  }

  if (n_group.has_value()) {
    TORCH_CHECK(
        static_cast<RoutingMethodType>(routing_method_type) == RoutingMethodType::DeepSeekV3,
        "Routing kernel with groups implies DeepSeekV3 routing method.");
    TORCH_CHECK(topk_group.has_value(), "if n_group is given, topk_group must be given");
    TORCH_CHECK(num_experts % n_group.value() == 0, "num_experts must be divisible by n_group");
    TORCH_CHECK(top_k <= 8, "Current routing kernel (with groups) only supports top_k<=8.");
    TORCH_CHECK(topk_group.value() <= 4,
                "Current routing kernel only (with groups) supports topk_group<=4.");
    TORCH_CHECK(topk_group.value() <= n_group.value(),
                "n_group must not be smaller than topk_group.");
    // This check ensures we have enough experts in the selected groups to handle the top_k routing
    TORCH_CHECK(top_k < (topk_group.value() * num_experts / n_group.value()),
                "top_k must be less than total number of experts in selected groups");
  } else if (static_cast<RoutingMethodType>(routing_method_type) ==
                 RoutingMethodType::Renormalize ||
             static_cast<RoutingMethodType>(routing_method_type) ==
                 RoutingMethodType::RenormalizeNaive) {
    TORCH_CHECK(top_k == 8,
                "Current routing kernel (no groups, renormalize) only supports top_k=8.");
  } else if (static_cast<RoutingMethodType>(routing_method_type) == RoutingMethodType::Llama4) {
    TORCH_CHECK(top_k == 1, "Current routing kernel (no groups, Llama4) only supports top_k=1.");
  }

  TORCH_CHECK(num_experts % 4 == 0,
              "Routing kernel expects that num_experts must be divisible by 4");
  TORCH_CHECK(num_experts > top_k, "num_experts must be greater than top_k");
  TORCH_CHECK(num_experts <= 256, "num_experts must be less than or equal to 256");

  tensorrt_llm::kernels::trtllmGenFp8BlockScaleMoe::MoE::MoERunnerArgs args;
  tensorrt_llm::kernels::trtllmGenFp8BlockScaleMoe::MoE::MoEWorkspace workspace;

  // setup args
  // note: the assumption is that output data type is always Bfloat16 (the default)
  auto const routing_bias_dtype =
      routing_bias.has_value() ? routing_bias.value().scalar_type() : at::ScalarType::BFloat16;
  args.mDtypeElt = batchedGemm::trtllm::gen::Dtype::E2m1;
  args.mDtypeExpW = routing_bias_dtype == at::ScalarType::Float
                        ? batchedGemm::trtllm::gen::Dtype::Fp32
                        : batchedGemm::trtllm::gen::Dtype::Bfloat16;
  args.routing_logits = routing_logits.data_ptr();
  args.routing_bias = routing_bias.has_value() ? routing_bias.value().data_ptr() : nullptr;
  args.hidden_states = hidden_states.data_ptr();
  args.hidden_states_scale = hidden_states_scale.data_ptr();
  args.gemm1_weights = gemm1_weights.data_ptr();
  args.gemm1_weights_scale = gemm1_weights_scale.data_ptr();
  args.gemm2_weights = gemm2_weights.data_ptr();
  args.gemm2_weights_scale = gemm2_weights_scale.data_ptr();
  args.num_tokens = hidden_states.sizes()[0];
  args.num_experts = num_experts;
  // * 2 to compensate for the fact that sizeof(hidden_states.dtype) is 1 because we pack 2 e2m1
  // into 1 byte.
  args.hidden_size = hidden_states.sizes()[1] * 2;
  args.top_k = top_k;
  args.n_group = n_group.value_or(1);
  args.topk_group = topk_group.value_or(top_k);
  args.local_expert_offset = local_expert_offset;
  args.local_num_experts = local_num_experts;
  args.routed_scaling_factor = routed_scaling_factor.value_or(1.0);
  args.intermediate_size = intermediate_size;

  // allocate workspace for routing kernel
  at::Tensor num_tokens_per_expert = at::detail::empty_cuda({num_experts}, at::ScalarType::Int,
                                                            routing_logits.device(), std::nullopt);
  int32_t max_num_padded_tokens =
      tensorrt_llm::kernels::trtllmGenFp8BlockScaleMoe::Routing::getMaxPermutedPaddedCount(
          args.num_tokens, top_k, num_experts, tile_tokens_dim);
  at::Tensor total_num_padded_tokens =
      at::empty({}, at::TensorOptions().device(routing_logits.device()).dtype(at::ScalarType::Int));
  at::Tensor expanded_idx_to_permuted_idx = at::detail::empty_cuda(
      {args.num_tokens, args.top_k}, at::ScalarType::Int, routing_logits.device(), std::nullopt);

  at::Tensor permuted_idx_to_token_idx = at::detail::empty_cuda(
      {max_num_padded_tokens}, at::ScalarType::Int, routing_logits.device(), std::nullopt);
  at::Tensor expert_weights = at::detail::empty_cuda(
      {args.num_tokens, args.top_k}, routing_bias_dtype, routing_logits.device(), std::nullopt);
  at::Tensor expert_indexes = at::detail::empty_cuda(
      {args.num_tokens, args.top_k}, at::ScalarType::Int, routing_logits.device(), std::nullopt);
  int64_t const size_of_expert_count_histogram = std::max(num_experts * 2, int64_t(256 * 2));
  at::Tensor expert_count_histogram = at::detail::empty_cuda(
      {size_of_expert_count_histogram},
      at::ScalarType::Int,  // 256 is the max number of threads per block and max number of experts
      routing_logits.device(), std::nullopt);

  // allocate workspace for activation/gemm/finalize kernels
  at::Tensor gemm1_output =
      at::detail::empty_cuda({max_num_padded_tokens, intermediate_size / 2},
                             at::ScalarType::Float8_e4m3fn, hidden_states.device(), std::nullopt);

  at::Tensor gemm1_output_scale =
      at::detail::empty_cuda({max_num_padded_tokens, intermediate_size / 16},
                             at::ScalarType::Float8_e4m3fn, hidden_states.device(), std::nullopt);

  at::Tensor gemm2_output =
      at::detail::empty_cuda({max_num_padded_tokens, args.hidden_size}, at::ScalarType::BFloat16,
                             hidden_states.device(), std::nullopt);

  int32_t max_num_ctas =
      tensorrt_llm::kernels::trtllmGenFp8BlockScaleMoe::Routing::getMaxNumCtasInBatchDim(
          args.num_tokens, args.top_k, args.num_experts, tile_tokens_dim);
  at::Tensor cta_idx_xy_to_batch_idx = at::detail::empty_cuda(
      {max_num_ctas}, at::ScalarType::Int, routing_logits.device(), std::nullopt);
  at::Tensor cta_idx_xy_to_mn_limit = at::detail::empty_cuda({max_num_ctas}, at::ScalarType::Int,
                                                             routing_logits.device(), std::nullopt);
  at::Tensor num_non_exiting_ctas =
      at::empty({}, at::TensorOptions().device(routing_logits.device()).dtype(at::ScalarType::Int));

  // FIXME: check shape
  auto const hidden_states_scale_linear_size =
      tensorrt_llm::computeFP4LinearLayoutSFSize(args.num_tokens, args.hidden_size / 16);
  at::Tensor hidden_states_scale_linear =
      at::detail::empty_cuda(hidden_states_scale_linear_size, at::ScalarType::Float8_e4m3fn,
                             hidden_states.device(), std::nullopt);

  //
  // TopK routing
  //

<<<<<<< HEAD
  // Calculate workspace offsets
  size_t offset = 0;
  auto align_offset = [&offset](size_t alignment) {
    offset = (offset + alignment - 1) / alignment * alignment;
  };

  // Routing workspace tensors
  size_t num_tokens_per_expert_size = num_experts * sizeof(int32_t);
  align_offset(sizeof(int32_t));
  size_t num_tokens_per_expert_offset = offset;
  offset += num_tokens_per_expert_size;

  size_t total_num_padded_tokens_size = sizeof(int32_t);
  align_offset(sizeof(int32_t));
  size_t total_num_padded_tokens_offset = offset;
  offset += total_num_padded_tokens_size;

  size_t expanded_idx_to_permuted_idx_size = seq_len * top_k * sizeof(int32_t);
  align_offset(sizeof(int32_t));
  size_t expanded_idx_to_permuted_idx_offset = offset;
  offset += expanded_idx_to_permuted_idx_size;

  size_t permuted_idx_to_token_idx_size = max_num_padded_tokens * sizeof(int32_t);
  align_offset(sizeof(int32_t));
  size_t permuted_idx_to_token_idx_offset = offset;
  offset += permuted_idx_to_token_idx_size;

  size_t expert_weights_size = seq_len * top_k * sizeof(uint16_t);  // BFloat16 for block scale
  align_offset(sizeof(uint16_t));
  size_t expert_weights_offset = offset;
  offset += expert_weights_size;

  size_t expert_indexes_size = seq_len * top_k * sizeof(int32_t);
  align_offset(sizeof(int32_t));
  size_t expert_indexes_offset = offset;
  offset += expert_indexes_size;

  size_t expert_count_histogram_size = 2 * 256 * sizeof(int32_t);
  align_offset(sizeof(int32_t));
  size_t expert_count_histogram_offset = offset;
  offset += expert_count_histogram_size;

  // CTA workspace tensors
  size_t cta_idx_xy_to_batch_idx_size = max_num_ctas * sizeof(int32_t);
  align_offset(sizeof(int32_t));
  size_t cta_idx_xy_to_batch_idx_offset = offset;
  offset += cta_idx_xy_to_batch_idx_size;

  size_t cta_idx_xy_to_mn_limit_size = max_num_ctas * sizeof(int32_t);
  align_offset(sizeof(int32_t));
  size_t cta_idx_xy_to_mn_limit_offset = offset;
  offset += cta_idx_xy_to_mn_limit_size;

  size_t num_non_exiting_ctas_size = sizeof(int32_t);
  align_offset(sizeof(int32_t));
  size_t num_non_exiting_ctas_offset = offset;
  offset += num_non_exiting_ctas_size;

  // Intermediate computation tensors for block scale
  size_t gemm1_output_size =
      max_num_padded_tokens * 2 * intermediate_size * sizeof(uint8_t);  // fp8
  align_offset(16);  // 16 bytes alignment for TMA
  size_t gemm1_output_offset = offset;
  offset += gemm1_output_size;

  size_t gemm1_output_scale_size =
      (2 * intermediate_size / 128) * max_num_padded_tokens * sizeof(float);
  align_offset(sizeof(float));
  size_t gemm1_output_scale_offset = offset;
  offset += gemm1_output_scale_size;

  size_t activation_output_size =
      max_num_padded_tokens * intermediate_size * sizeof(uint8_t);  // fp8
  align_offset(16);                                                 // 16 bytes alignment for TMA
  size_t activation_output_offset = offset;
  offset += activation_output_size;

  size_t activation_output_scale_size =
      (intermediate_size / 128) * max_num_padded_tokens * sizeof(float);
  align_offset(sizeof(float));
  size_t activation_output_scale_offset = offset;
  offset += activation_output_scale_size;

  size_t gemm2_output_size = max_num_padded_tokens * hidden_size * sizeof(uint16_t);  // BFloat16
  align_offset(16);  // 16 bytes alignment for TMA
  size_t gemm2_output_offset = offset;
  offset += gemm2_output_size;

  // Create the MoE runner to get BMM workspace sizes
  tensorrt_llm::kernels::trtllmGenFp8BlockScaleMoe::MoE::Runner moe_runner(
      args.mDtypeElt, args.mUseDeepSeekFp8, tile_tokens_dim, use_shuffled_matrix_a);
  auto [bmm1WorkspaceSize, bmm2WorkspaceSize] = moe_runner.getWorkspaceSizeInBytes(args);

  // BMM workspaces
  align_offset(256);  // Align to 256 bytes for BMM workspaces
  size_t bmm1_workspace_offset = offset;
  offset += bmm1WorkspaceSize;
=======
  tensorrt_llm::kernels::trtllmGenFp8BlockScaleMoe::Routing::Runner routing_runner(tile_tokens_dim);
  auto const& stream = at::cuda::getCurrentCUDAStream(routing_logits.get_device());
  routing_runner.run(
      args.routing_logits, args.routing_bias, args.num_tokens, args.num_experts, args.top_k,
      args.n_group, args.topk_group, args.local_expert_offset, args.local_num_experts,
      args.routed_scaling_factor, expert_indexes.data_ptr<int>(),
      expert_count_histogram.data_ptr<int>(), total_num_padded_tokens.data_ptr<int>(),
      expanded_idx_to_permuted_idx.data_ptr<int>(),
      nullptr, /*permuted_idx_to_expanded_idx.data_ptr<int>(),*/
      permuted_idx_to_token_idx.data_ptr<int>(), expert_weights.data_ptr(),
      num_tokens_per_expert.data_ptr<int>(), cta_idx_xy_to_batch_idx.data_ptr<int>(),
      cta_idx_xy_to_mn_limit.data_ptr<int>(), num_non_exiting_ctas.data_ptr<int>(), args.mDtypeElt,
      false /* use_routing_scales_on_input */, false /* use_deep_seek_fp8 */,
      static_cast<RoutingMethodType>(routing_method_type), stream);

  //
  // FC13 (gemm1) + FC2 (gemm2)
  //

  TORCH_CHECK(hidden_states.scalar_type() == torch_ext::FLOAT4_E2M1X2,
              "hidden_states must be byte.");
  TORCH_CHECK(hidden_states_scale.scalar_type() == at::ScalarType::Float8_e4m3fn,
              "hidden_states_scale must be fp8.");

  TORCH_CHECK(hidden_states_scale.dim() == 1, "hidden_states_scale must be 1D.");
  TORCH_CHECK(hidden_states_scale.sizes()[0] == tensorrt_llm::computeFP4LinearLayoutSFSize(
                                                    args.num_tokens, args.hidden_size / 16),
              "hidden_states_scale has incorrect size");

  TORCH_CHECK(gemm1_weights.scalar_type() == torch_ext::FLOAT4_E2M1X2,
              "gemm1_weights must be byte.");

  TORCH_CHECK(gemm1_weights.dim() == 3, "gemm1_weights must be 3D.");
  TORCH_CHECK(gemm1_weights.sizes()[1] % 2 == 0, "the second dimension of weights must be even.");
  TORCH_CHECK(intermediate_size == gemm1_weights.sizes()[1] / 2,
              "intermediate_size has incorrect dim 1.");
  // This check passes even though the actual shape of the weights[2] and hidden_states[1] is
  // 2 times larger due to the fact that 2 e2m1 are packed into 1 byte.
  TORCH_CHECK(gemm1_weights.sizes()[2] == hidden_states.sizes()[1],
              "the third dimension of weights must be equal to hidden_size.");

  TORCH_CHECK(gemm1_weights_scale.scalar_type() == at::ScalarType::Float8_e4m3fn,
              "gemm1_weights_scale must be fp8.");

  TORCH_CHECK(gemm1_weights_scale.dim() == 3, "gemm1_weights_scale must be 3D.");
  TORCH_CHECK(gemm1_weights_scale.sizes()[0] == local_num_experts,
              "gemm1_weights_scale has incorrect dim 0.");
  TORCH_CHECK(intermediate_size % 16 == 0,
              "the second dimension of weights must be a multiple of 16.");
  TORCH_CHECK(gemm1_weights_scale.sizes()[1] == 2 * intermediate_size,
              "gemm1_weights_scale has incorrect dim 1.");
  TORCH_CHECK(gemm1_weights_scale.sizes()[2] == args.hidden_size / 16,
              "gemm1_weights_scale has incorrect dim 2.");

  TORCH_CHECK(gemm2_weights.scalar_type() == torch_ext::FLOAT4_E2M1X2,
              "gemm2_weights must be byte.");

  TORCH_CHECK(gemm2_weights.dim() == 3, "gemm2_weights must be 3D.");
  // / 2 to compensate for the fact that we pack 2 e2m1 into 1 byte.
  TORCH_CHECK(gemm2_weights.sizes()[2] == intermediate_size / 2,
              "the third dimension of weights must be equal to intermediate_size.");

  TORCH_CHECK(gemm2_weights_scale.scalar_type() == at::ScalarType::Float8_e4m3fn,
              "gemm2_weights_scale must be fp8.");

  TORCH_CHECK(gemm2_weights_scale.dim() == 3, "gemm2_weights_scale must be 3D.");
  TORCH_CHECK(gemm2_weights_scale.sizes()[0] == local_num_experts,
              "gemm2_weights_scale has incorrect dim 0.");
  TORCH_CHECK(gemm2_weights_scale.sizes()[1] == args.hidden_size,
              "gemm2_weights_scale has incorrect dim 1.");
  TORCH_CHECK(gemm2_weights_scale.sizes()[2] == intermediate_size / 16,
              "gemm2_weights_scale has incorrect dim 2.");

  TORCH_CHECK(output1_scales_scalar.scalar_type() == at::ScalarType::Float,
              "output1_scales_scalar must be float.");
  TORCH_CHECK(output1_scales_scalar.dim() == 1, "output1_scales_scalar must be 1D.");
  TORCH_CHECK(output1_scales_scalar.sizes()[0] == local_num_experts,
              "output1_scales_scalar has incorrect dim 0.");

  TORCH_CHECK(output1_scales_gate_scalar.scalar_type() == at::ScalarType::Float,
              "output1_scales_gate_scalar must be float.");
  TORCH_CHECK(output1_scales_gate_scalar.dim() == 1, "output1_scales_gate_scalar must be 1D.");
  TORCH_CHECK(output1_scales_gate_scalar.sizes()[0] == local_num_experts,
              "output1_scales_gate_scalar has incorrect dim 0.");

  TORCH_CHECK(output2_scales_scalar.scalar_type() == at::ScalarType::Float,
              "output2_scales_scalar must be float.");
  TORCH_CHECK(output2_scales_scalar.dim() == 1, "output2_scales_scalar must be 1D.");
  TORCH_CHECK(output2_scales_scalar.sizes()[0] == local_num_experts,
              "output2_scales_scalar has incorrect dim 0.");

  // allocate output
  at::Tensor output =
      at::detail::empty_cuda({args.num_tokens, args.hidden_size}, at::ScalarType::BFloat16,
                             hidden_states.device(), std::nullopt);

  // setup workspace
  workspace.total_num_padded_tokens = total_num_padded_tokens.data_ptr<int>();
  workspace.total_max_padded_tokens = max_num_padded_tokens;
  workspace.ProjUpTileN = tile_tokens_dim;
  workspace.routing_expert_indexes = expert_indexes.data_ptr<int>();
  workspace.permuted_idx_size = total_num_padded_tokens.data_ptr<int>();
  workspace.expanded_idx_to_permuted_idx =
      expanded_idx_to_permuted_idx.data_ptr<int>();  // Needed by permute/finalize kernels
  workspace.permuted_idx_to_token_idx =
      permuted_idx_to_token_idx.data_ptr<int>();         // Needed by permuteGemm1 kernel
  workspace.expert_weights = expert_weights.data_ptr();  // Consumed by finalize kernel
>>>>>>> 3c40456e

  workspace.cta_idx_xy_to_batch_idx = cta_idx_xy_to_batch_idx.data_ptr<int>();
  workspace.cta_idx_xy_to_mn_limit = cta_idx_xy_to_mn_limit.data_ptr<int>();
  workspace.num_non_exiting_ctas = num_non_exiting_ctas.data_ptr<int>();

  workspace.hidden_states_scale_linear = hidden_states_scale_linear.data_ptr();

  // gemm1 intermediate ws
  workspace.gemm1_output = gemm1_output.data_ptr();
  workspace.gemm1_output_scale = reinterpret_cast<float*>(gemm1_output_scale.data_ptr());

  // gemm2 intermediate ws
  workspace.gemm2_output = gemm2_output.data_ptr();
  workspace.gemm2_output_scale = nullptr;
  args.output = output.data_ptr();
  args.output_scale = nullptr;
  args.output1_scales_scalar = output1_scales_scalar.data_ptr<float>();
  args.output1_scales_gate_scalar = output1_scales_gate_scalar.data_ptr<float>();
  args.output2_scales_scalar = output2_scales_scalar.data_ptr<float>();
  args.do_finalize = do_finalize;

  auto const workspace_sizes = moe_runner.getWorkspaceSizeInBytes(args, moeConfigIndex);

  at::Tensor workspace_fc1 = at::detail::empty_cuda(
      {std::get<0>(workspace_sizes)}, at::ScalarType::Char, hidden_states.device(), std::nullopt);
  at::Tensor workspace_fc2 = at::detail::empty_cuda(
      {std::get<1>(workspace_sizes)}, at::ScalarType::Char, hidden_states.device(), std::nullopt);
  workspace.bmm1_workspace = workspace_fc1.data_ptr();
  workspace.bmm2_workspace = workspace_fc2.data_ptr();
  auto const& moe_stream = at::cuda::getCurrentCUDAStream(hidden_states.get_device());
  moe_runner.run(args, workspace, hidden_states.get_device(), moe_stream, moeConfigIndex);

  if (!do_finalize) {
    return {gemm2_output, expert_weights, expanded_idx_to_permuted_idx};
  }

  return {output};
}

<<<<<<< HEAD
void trtllm_fp8_block_scale_moe(at::Tensor routing_logits, at::Tensor routing_bias,
                                at::Tensor hidden_states, at::Tensor hidden_states_scale,
                                at::Tensor gemm1_weights, at::Tensor gemm1_weights_scale,
                                at::Tensor gemm2_weights, at::Tensor gemm2_weights_scale,
                                at::Tensor output, at::Tensor workspace_buffer, int64_t num_experts,
                                int64_t top_k, int64_t n_group, int64_t topk_group,
                                int64_t intermediate_size, int64_t local_expert_offset,
                                int64_t local_num_experts, double routed_scaling_factor,
                                int64_t tile_tokens_dim, int64_t routing_method_type,
                                bool use_shuffled_matrix_a) {
  auto dtype = hidden_states.dtype();
  if (dtype == at::ScalarType::Half || dtype == at::ScalarType::BFloat16 ||
      dtype == at::ScalarType::Float8_e4m3fn) {
    trtllm_fp8_block_scale_moe_launcher(
        routing_logits, routing_bias, hidden_states, hidden_states_scale, gemm1_weights,
        gemm1_weights_scale, gemm2_weights, gemm2_weights_scale, output, workspace_buffer,
        num_experts, top_k, n_group, topk_group, intermediate_size, local_expert_offset,
        local_num_experts, routed_scaling_factor, tile_tokens_dim, routing_method_type,
        use_shuffled_matrix_a);
  } else {
    TORCH_CHECK(false, "Unsupported input type: ", dtype);
  }
=======
std::vector<at::Tensor> trtllm_fp4_block_scale_moe(
    at::Tensor const& routing_logits, at::optional<at::Tensor> const& routing_bias,
    at::Tensor const& hidden_states, at::Tensor const& hidden_states_scale,
    at::Tensor const& gemm1_weights, at::Tensor const& gemm1_weights_scale,
    at::Tensor const& gemm2_weights, at::Tensor const& gemm2_weights_scale,
    at::Tensor const& output1_scales_scalar, at::Tensor const& output1_scales_gate_scalar,
    at::Tensor const& output2_scales_scalar, int64_t num_experts, int64_t top_k,
    std::optional<int64_t> n_group, std::optional<int64_t> topk_group, int64_t intermediate_size,
    int64_t local_expert_offset, int64_t local_num_experts,
    std::optional<double> routed_scaling_factor, int64_t tile_tokens_dim,
    int64_t routing_method_type, bool do_finalize) {
  using RunnerType = tensorrt_llm::kernels::trtllmGenFp8BlockScaleMoe::MoE::Runner;

  batchedGemm::trtllm::gen::Dtype mDtypeElt{batchedGemm::trtllm::gen::Dtype::E2m1};  // FP4 runner
  bool mUseDeepSeekFp8{false};  // FP4 doesn't use DeepSeek FP8

  // Properly initialize the runner using make_unique like in the original code
  auto mRunner = std::make_unique<RunnerType>(mDtypeElt, mUseDeepSeekFp8, tile_tokens_dim);

  auto const num_tokens = hidden_states.sizes()[0];

  // 2x FP4 per byte element
  auto const hidden_size = 2 * hidden_states.sizes()[1];

  auto const moeConfigIndex = mRunner->getDefaultValidConfigIndex(
      top_k, hidden_size, intermediate_size, local_num_experts, num_tokens);

  return trtllm_fp4_block_scale_moe_launcher(
      routing_logits, routing_bias, hidden_states, hidden_states_scale, gemm1_weights,
      gemm1_weights_scale, gemm2_weights, gemm2_weights_scale, output1_scales_scalar,
      output1_scales_gate_scalar, output2_scales_scalar, num_experts, top_k, n_group, topk_group,
      intermediate_size, local_expert_offset, local_num_experts, routed_scaling_factor,
      tile_tokens_dim, routing_method_type, do_finalize, *mRunner, moeConfigIndex);
>>>>>>> 3c40456e
}

namespace trtllm_cubin_loader {
#include <flashinfer/cubin_loader.h>
}

TORCH_LIBRARY_FRAGMENT(TORCH_EXTENSION_NAME, m) {
  m.def("trtllm_fp8_per_tensor_scale_moe", trtllm_fp8_per_tensor_scale_moe);
  m.def("trtllm_fp8_block_scale_moe", trtllm_fp8_block_scale_moe);
  m.def("trtllm_fp4_block_scale_moe", trtllm_fp4_block_scale_moe);
}

}  // namespace flashinfer<|MERGE_RESOLUTION|>--- conflicted
+++ resolved
@@ -301,18 +301,6 @@
   }
 }
 
-<<<<<<< HEAD
-void trtllm_fp8_block_scale_moe_launcher(at::Tensor routing_logits, at::Tensor routing_bias,
-                                         at::Tensor hidden_states, at::Tensor hidden_states_scale,
-                                         at::Tensor gemm1_weights, at::Tensor gemm1_weights_scale,
-                                         at::Tensor gemm2_weights, at::Tensor gemm2_weights_scale,
-                                         at::Tensor output, at::Tensor workspace_buffer,
-                                         int64_t num_experts, int64_t top_k, int64_t n_group,
-                                         int64_t topk_group, int64_t intermediate_size,
-                                         int64_t local_expert_offset, int64_t local_num_experts,
-                                         double routed_scaling_factor, int64_t tile_tokens_dim,
-                                         int64_t routing_method_type, bool use_shuffled_matrix_a) {
-=======
 at::Tensor trtllm_fp8_block_scale_moe_launcher(
     at::Tensor const& routing_logits, at::Tensor const& routing_bias,
     at::Tensor const& hidden_states, at::Tensor const& hidden_states_scale,
@@ -324,7 +312,6 @@
     int64_t const tile_tokens_dim, int64_t const routing_method_type,
     tensorrt_llm::kernels::trtllmGenFp8BlockScaleMoe::MoE::Runner& moe_runner,
     int64_t moeConfigIndex) {
->>>>>>> 3c40456e
   auto device = hidden_states.device();
   cudaDeviceProp prop;
   cudaGetDeviceProperties(&prop, device.index());
@@ -561,7 +548,7 @@
     at::Tensor const& gemm2_weights, at::Tensor const& gemm2_weights_scale, int64_t num_experts,
     int64_t top_k, int64_t n_group, int64_t topk_group, int64_t intermediate_size,
     int64_t local_expert_offset, int64_t local_num_experts, double routed_scaling_factor,
-    int64_t tile_tokens_dim, int64_t routing_method_type) {
+    int64_t tile_tokens_dim, int64_t routing_method_type, bool use_shuffled_matrix_a) {
   auto dtype = hidden_states.dtype();
   if (dtype == at::ScalarType::Half || dtype == at::ScalarType::BFloat16 ||
       dtype == at::ScalarType::Float8_e4m3fn) {
@@ -585,7 +572,8 @@
         routing_logits, routing_bias, hidden_states, hidden_states_scale, gemm1_weights,
         gemm1_weights_scale, gemm2_weights, gemm2_weights_scale, num_experts, top_k, n_group,
         topk_group, intermediate_size, local_expert_offset, local_num_experts,
-        routed_scaling_factor, tile_tokens_dim, routing_method_type, *mRunner, moeConfigIndex);
+        routed_scaling_factor, tile_tokens_dim, routing_method_type, use_shuffled_matrix_a,
+        *mRunner, moeConfigIndex);
   } else {
     TORCH_CHECK(false, "Unsupported input type: ", dtype);
   }
@@ -751,105 +739,6 @@
   // TopK routing
   //
 
-<<<<<<< HEAD
-  // Calculate workspace offsets
-  size_t offset = 0;
-  auto align_offset = [&offset](size_t alignment) {
-    offset = (offset + alignment - 1) / alignment * alignment;
-  };
-
-  // Routing workspace tensors
-  size_t num_tokens_per_expert_size = num_experts * sizeof(int32_t);
-  align_offset(sizeof(int32_t));
-  size_t num_tokens_per_expert_offset = offset;
-  offset += num_tokens_per_expert_size;
-
-  size_t total_num_padded_tokens_size = sizeof(int32_t);
-  align_offset(sizeof(int32_t));
-  size_t total_num_padded_tokens_offset = offset;
-  offset += total_num_padded_tokens_size;
-
-  size_t expanded_idx_to_permuted_idx_size = seq_len * top_k * sizeof(int32_t);
-  align_offset(sizeof(int32_t));
-  size_t expanded_idx_to_permuted_idx_offset = offset;
-  offset += expanded_idx_to_permuted_idx_size;
-
-  size_t permuted_idx_to_token_idx_size = max_num_padded_tokens * sizeof(int32_t);
-  align_offset(sizeof(int32_t));
-  size_t permuted_idx_to_token_idx_offset = offset;
-  offset += permuted_idx_to_token_idx_size;
-
-  size_t expert_weights_size = seq_len * top_k * sizeof(uint16_t);  // BFloat16 for block scale
-  align_offset(sizeof(uint16_t));
-  size_t expert_weights_offset = offset;
-  offset += expert_weights_size;
-
-  size_t expert_indexes_size = seq_len * top_k * sizeof(int32_t);
-  align_offset(sizeof(int32_t));
-  size_t expert_indexes_offset = offset;
-  offset += expert_indexes_size;
-
-  size_t expert_count_histogram_size = 2 * 256 * sizeof(int32_t);
-  align_offset(sizeof(int32_t));
-  size_t expert_count_histogram_offset = offset;
-  offset += expert_count_histogram_size;
-
-  // CTA workspace tensors
-  size_t cta_idx_xy_to_batch_idx_size = max_num_ctas * sizeof(int32_t);
-  align_offset(sizeof(int32_t));
-  size_t cta_idx_xy_to_batch_idx_offset = offset;
-  offset += cta_idx_xy_to_batch_idx_size;
-
-  size_t cta_idx_xy_to_mn_limit_size = max_num_ctas * sizeof(int32_t);
-  align_offset(sizeof(int32_t));
-  size_t cta_idx_xy_to_mn_limit_offset = offset;
-  offset += cta_idx_xy_to_mn_limit_size;
-
-  size_t num_non_exiting_ctas_size = sizeof(int32_t);
-  align_offset(sizeof(int32_t));
-  size_t num_non_exiting_ctas_offset = offset;
-  offset += num_non_exiting_ctas_size;
-
-  // Intermediate computation tensors for block scale
-  size_t gemm1_output_size =
-      max_num_padded_tokens * 2 * intermediate_size * sizeof(uint8_t);  // fp8
-  align_offset(16);  // 16 bytes alignment for TMA
-  size_t gemm1_output_offset = offset;
-  offset += gemm1_output_size;
-
-  size_t gemm1_output_scale_size =
-      (2 * intermediate_size / 128) * max_num_padded_tokens * sizeof(float);
-  align_offset(sizeof(float));
-  size_t gemm1_output_scale_offset = offset;
-  offset += gemm1_output_scale_size;
-
-  size_t activation_output_size =
-      max_num_padded_tokens * intermediate_size * sizeof(uint8_t);  // fp8
-  align_offset(16);                                                 // 16 bytes alignment for TMA
-  size_t activation_output_offset = offset;
-  offset += activation_output_size;
-
-  size_t activation_output_scale_size =
-      (intermediate_size / 128) * max_num_padded_tokens * sizeof(float);
-  align_offset(sizeof(float));
-  size_t activation_output_scale_offset = offset;
-  offset += activation_output_scale_size;
-
-  size_t gemm2_output_size = max_num_padded_tokens * hidden_size * sizeof(uint16_t);  // BFloat16
-  align_offset(16);  // 16 bytes alignment for TMA
-  size_t gemm2_output_offset = offset;
-  offset += gemm2_output_size;
-
-  // Create the MoE runner to get BMM workspace sizes
-  tensorrt_llm::kernels::trtllmGenFp8BlockScaleMoe::MoE::Runner moe_runner(
-      args.mDtypeElt, args.mUseDeepSeekFp8, tile_tokens_dim, use_shuffled_matrix_a);
-  auto [bmm1WorkspaceSize, bmm2WorkspaceSize] = moe_runner.getWorkspaceSizeInBytes(args);
-
-  // BMM workspaces
-  align_offset(256);  // Align to 256 bytes for BMM workspaces
-  size_t bmm1_workspace_offset = offset;
-  offset += bmm1WorkspaceSize;
-=======
   tensorrt_llm::kernels::trtllmGenFp8BlockScaleMoe::Routing::Runner routing_runner(tile_tokens_dim);
   auto const& stream = at::cuda::getCurrentCUDAStream(routing_logits.get_device());
   routing_runner.run(
@@ -957,7 +846,6 @@
   workspace.permuted_idx_to_token_idx =
       permuted_idx_to_token_idx.data_ptr<int>();         // Needed by permuteGemm1 kernel
   workspace.expert_weights = expert_weights.data_ptr();  // Consumed by finalize kernel
->>>>>>> 3c40456e
 
   workspace.cta_idx_xy_to_batch_idx = cta_idx_xy_to_batch_idx.data_ptr<int>();
   workspace.cta_idx_xy_to_mn_limit = cta_idx_xy_to_mn_limit.data_ptr<int>();
@@ -997,30 +885,6 @@
   return {output};
 }
 
-<<<<<<< HEAD
-void trtllm_fp8_block_scale_moe(at::Tensor routing_logits, at::Tensor routing_bias,
-                                at::Tensor hidden_states, at::Tensor hidden_states_scale,
-                                at::Tensor gemm1_weights, at::Tensor gemm1_weights_scale,
-                                at::Tensor gemm2_weights, at::Tensor gemm2_weights_scale,
-                                at::Tensor output, at::Tensor workspace_buffer, int64_t num_experts,
-                                int64_t top_k, int64_t n_group, int64_t topk_group,
-                                int64_t intermediate_size, int64_t local_expert_offset,
-                                int64_t local_num_experts, double routed_scaling_factor,
-                                int64_t tile_tokens_dim, int64_t routing_method_type,
-                                bool use_shuffled_matrix_a) {
-  auto dtype = hidden_states.dtype();
-  if (dtype == at::ScalarType::Half || dtype == at::ScalarType::BFloat16 ||
-      dtype == at::ScalarType::Float8_e4m3fn) {
-    trtllm_fp8_block_scale_moe_launcher(
-        routing_logits, routing_bias, hidden_states, hidden_states_scale, gemm1_weights,
-        gemm1_weights_scale, gemm2_weights, gemm2_weights_scale, output, workspace_buffer,
-        num_experts, top_k, n_group, topk_group, intermediate_size, local_expert_offset,
-        local_num_experts, routed_scaling_factor, tile_tokens_dim, routing_method_type,
-        use_shuffled_matrix_a);
-  } else {
-    TORCH_CHECK(false, "Unsupported input type: ", dtype);
-  }
-=======
 std::vector<at::Tensor> trtllm_fp4_block_scale_moe(
     at::Tensor const& routing_logits, at::optional<at::Tensor> const& routing_bias,
     at::Tensor const& hidden_states, at::Tensor const& hidden_states_scale,
@@ -1054,7 +918,6 @@
       output1_scales_gate_scalar, output2_scales_scalar, num_experts, top_k, n_group, topk_group,
       intermediate_size, local_expert_offset, local_num_experts, routed_scaling_factor,
       tile_tokens_dim, routing_method_type, do_finalize, *mRunner, moeConfigIndex);
->>>>>>> 3c40456e
 }
 
 namespace trtllm_cubin_loader {
