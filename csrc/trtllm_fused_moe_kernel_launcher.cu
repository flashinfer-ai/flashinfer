--- conflicted
+++ resolved
@@ -518,11 +518,7 @@
               "gemm2_weights must be fp8.");
 
   TORCH_CHECK(gemm2_weights.dim() == 3 || gemm2_weights.dim() == 4,
-<<<<<<< HEAD
-              "gemm1_weights must be 3D or 4D.");
-=======
               "gemm2_weights must be 3D or 4D.");
->>>>>>> 67e77fd5
   {
     int64_t K = 0;
     if (gemm2_weights.dim() == 3) {
