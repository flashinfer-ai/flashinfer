--- conflicted
+++ resolved
@@ -26,7 +26,6 @@
     }                                                                               \
   }()
 
-<<<<<<< HEAD
 void trtllm_mnnvl_allreduce_fusion(TensorView input, int64_t multicast_buffer_ptr,
                                    int64_t buffer_ptrs_dev, int64_t buffer_ptr_local,
                                    TensorView buffer_flags_mnnvl, int64_t nranks, int64_t rank,
@@ -34,16 +33,8 @@
                                    TensorView output, Optional<TensorView> residual_out,
                                    Optional<TensorView> residual_in, Optional<TensorView> gamma,
                                    Optional<double> epsilon) {
-  cudaSetDevice(input.device().device_id);
+  ffi::CUDADeviceGuard device_guard(input.device().device_id);
   auto stream = get_stream(input.device());
-=======
-void trtllm_mnnvl_all_reduce(TensorView in, int64_t multicast_buffer_ptr, int64_t buffer_ptrs_dev,
-                             int64_t buffer_M, TensorView buffer_flags_mnnvl, int64_t nranks,
-                             int64_t rank, bool wait_for_results, bool launch_with_pdl,
-                             Optional<TensorView> out) {
-  ffi::CUDADeviceGuard device_guard(in.device().device_id);
-  auto stream = get_stream(in.device());
->>>>>>> 5fe01a25
 
   DISPATCH_FLOATING_TYPES_FOR_MNNVL_ALLREDUCE(input.dtype(), c_type, [&] {
     // Extract parameters from tensors
@@ -97,20 +88,12 @@
     params.rmsNormFusion = rmsnorm_fusion;
     params.launchWithPdl = launch_with_pdl;
 
-<<<<<<< HEAD
     // input data
     params.input = const_cast<void const*>(input.data_ptr());
     params.residualIn =
         residual_in.has_value() ? const_cast<void const*>(residual_in.value().data_ptr()) : nullptr;
     params.gamma = gamma.has_value() ? const_cast<void const*>(gamma.value().data_ptr()) : nullptr;
     params.epsilon = epsilon.has_value() ? epsilon.value() : 1e-5;
-=======
-void trtllm_mnnvl_rmsnorm(int64_t multicast_buffer_ptr, TensorView prenorm_output,
-                          TensorView normed_output, TensorView gamma, double epsilon,
-                          TensorView residual, TensorView buffer_flags, bool launch_with_pdl) {
-  ffi::CUDADeviceGuard device_guard(prenorm_output.device().device_id);
-  auto stream = get_stream(prenorm_output.device());
->>>>>>> 5fe01a25
 
     // output data
     params.output = const_cast<void*>(output.data_ptr());
