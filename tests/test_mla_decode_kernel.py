--- conflicted
+++ resolved
@@ -345,19 +345,14 @@
             workspace_buffer = torch.empty(32 * 1024 * 1024, dtype=torch.int8).to(
                 dev_id
             )
-<<<<<<< HEAD
-            # 'use_tensor_cores=True' to turn on tensor-core kernel
-            wrapper = flashinfer.BatchDecodeMlaWithPagedKVCacheWrapper(workspace_buffer)
-=======
             wrapper = flashinfer.BatchDecodeMlaWithPagedKVCacheWrapper(
                 workspace_buffer, 
                 use_cuda_graph=True,
+                use_tensor_cores=True,
                 paged_kv_indptr_buffer=kv_indptr,
                 paged_kv_indices_buffer=kv_indices,
                 paged_kv_last_page_len_buffer=kv_last_page_len,
             )
-            
->>>>>>> 8b91e95f
             wrapper.plan(
                 kv_indptr,
                 kv_indices,
