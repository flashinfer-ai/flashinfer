import math

import pytest
import torch
from utils_fp4 import cast_from_fp4, recover_swizzled_scales, ref_fp4_quant
from conftest import assert_close_with_mismatch_tolerance

import flashinfer
from flashinfer.utils import FP4Tensor, ceil_div, round_up

DTYPE_MAP = {
    "fp16": torch.float16,
    "bf16": torch.bfloat16,
    "fp8": torch.float8_e4m3fn,
    "nvfp4": "nvfp4",
}

GPU_DEVICE = "cuda:0"

global_workspace_buffer = None
workspace_size = 128 * 1024 * 1024


def flip_coin(*args, **kwargs):
    # Use any test parameters to deterministically decide branch
    # This makes test configurations go through different paths
    param_tuple = args + tuple(sorted(kwargs.items()))
    hash_value = hash(param_tuple)
    return (hash_value % 2) == 0


def to_float8(x, dtype=torch.float8_e4m3fn):
    finfo = torch.finfo(dtype)
    min_val, max_val = x.aminmax()
    amax = torch.maximum(min_val.abs(), max_val.abs()).clamp(min=1e-12)
    scale = finfo.max / amax * 0.1
    x_scl_sat = (x * scale).clamp(min=finfo.min, max=finfo.max)
    return x_scl_sat.to(dtype), scale.float().reciprocal()


def generate_seq_lens_prefill(batch_size, max_q_len, max_in_kv_len):
    q_lens = torch.randint(1, max_q_len + 1, (batch_size,), dtype=torch.int32)
    q_lens[-1] = max_q_len
    in_kv_lens = torch.randint(0, max_in_kv_len + 1, (batch_size,), dtype=torch.int)
    in_kv_lens[-1] = max_in_kv_len
    seq_lens = q_lens + in_kv_lens
    return q_lens, in_kv_lens, seq_lens


def generate_seq_lens_decode(batch_size, q_len_per_req, max_in_kv_len):
    q_lens = torch.full((batch_size,), q_len_per_req, dtype=torch.int32)
    in_kv_lens = torch.randint(0, max_in_kv_len + 1, (batch_size,), dtype=torch.int)
    in_kv_lens[-1] = max_in_kv_len
    seq_lens = q_lens + in_kv_lens
    return q_lens, in_kv_lens, seq_lens


def generate_cumsum_lens(lens):
    return torch.cat(
        [
            torch.tensor([0], dtype=torch.int32, device=GPU_DEVICE),
            torch.cumsum(lens.to(GPU_DEVICE), dim=0, dtype=torch.int32),
        ]
    )


def create_query_tensor(q_lens, num_qo_heads, head_dim, q_dtype):
    q = torch.randn(
        torch.sum(q_lens).item(),
        num_qo_heads,
        head_dim,
        dtype=torch.bfloat16 if q_dtype == "fp8" else DTYPE_MAP[q_dtype],
        device=GPU_DEVICE,
    )
    if q_dtype == "fp8":
        q, q_scale = to_float8(q)
        # Reference implementation have functional issue or low precision with fp8, use bfloat16 and fake-quantization instead.
        ref_q = q.bfloat16() * q_scale
    else:
        q_scale = 1.0
        ref_q = q

    return q, q_scale, ref_q


def create_kv_cache(
    batch_size, seq_lens, page_size, num_kv_heads, head_dim, kv_dtype, ref_kv_dtype
):
    # Create separate K and V caches
    max_seq_len = torch.max(seq_lens).item()
    num_tokens = max_seq_len * batch_size
    num_pages = (num_tokens + page_size - 1) // page_size
    ref_kv_dtype_torch = DTYPE_MAP[ref_kv_dtype]
    if kv_dtype != "fp8":  # for fp8, create with high precision to generate scale.
        assert kv_dtype == ref_kv_dtype, (
            "kv_dtype and ref_kv_dtype must be the same for non-fp8 kv_cache"
        )

    k_cache = torch.randn(
        num_pages,
        num_kv_heads,
        page_size,
        head_dim,
        dtype=ref_kv_dtype_torch,
        device=GPU_DEVICE,
    )
    v_cache = torch.randn(
        num_pages,
        num_kv_heads,
        page_size,
        head_dim,
        dtype=ref_kv_dtype_torch,
        device=GPU_DEVICE,
    )

    # Convert K and V separately to fp8 if needed
    if kv_dtype == "fp8":
        k_cache, k_scale = to_float8(k_cache)
        v_cache, v_scale = to_float8(v_cache)
        # use high precision and fake-quantization for reference to avoid precision/functional issue
        ref_kv_cache = torch.stack(
            [
                k_cache.to(ref_kv_dtype_torch) * k_scale,
                v_cache.to(ref_kv_dtype_torch) * v_scale,
            ],
            dim=1,
        )
    else:
        k_scale = v_scale = 1.0
        ref_kv_cache = torch.stack([k_cache, v_cache], dim=1)
    # Combine K and V into interleaved format for the API
    kv_cache = torch.stack([k_cache, v_cache], dim=1)

    return kv_cache, k_scale, v_scale, ref_kv_cache


def create_page_table(batch_size, seq_lens, page_size):
    page_per_seq = (seq_lens + page_size - 1) // page_size
    max_num_pages_per_seq = torch.max(page_per_seq).item()

    # Generate random but unique page IDs for all sequences
    total_pages_needed = torch.sum(page_per_seq).item()
    all_page_ids = torch.randperm(
        total_pages_needed, dtype=torch.int32, device=GPU_DEVICE
    )

    # Generate unique page IDs for all sequences
    page_tables = torch.zeros(
        (batch_size, max_num_pages_per_seq), dtype=torch.int32, device=GPU_DEVICE
    )

    # Populate page tables and track page assignments
    page_id = 0
    for i in range(batch_size):
        num_pages_needed = page_per_seq[i]
        page_tables[i, :num_pages_needed] = all_page_ids[
            page_id : page_id + num_pages_needed
        ]
        page_id += num_pages_needed
    return page_tables, all_page_ids, page_per_seq


def create_output(q, o_dtype, create_out_tensor):
    if o_dtype == "fp8":
        o_scale = torch.rand(1).item() * 0.5 + 0.5  # Scale range: 0.5 ~ 1.0
    else:
        o_scale = 1.0
    o_sf_scale = (
        300 if o_dtype == "nvfp4" else None
    )  # choose a value to make error smaller by testing.
    o_sf_vec_size = 16 if o_dtype == "nvfp4" else None

    if create_out_tensor:
        if o_dtype == "nvfp4":
            fp4_out_shape = q.shape[:-1] + (ceil_div(q.shape[-1], 2),)

            extra_size = torch.randint(0, 256, (1,)).item()

            fp4_out_scale_shape = (
                round_up(q.shape[0] + extra_size, 128),
                round_up(q.shape[1] * q.shape[2] // o_sf_vec_size, 4),
            )

            out_scale_factor = torch.empty(
                fp4_out_scale_shape, dtype=torch.float8_e4m3fn, device=q.device
            )
            rounded_extra_size = fp4_out_scale_shape[0] - q.shape[0]
            o_sf_start_index = (
                torch.randint(0, rounded_extra_size, (1,)).item()
                if rounded_extra_size > 0
                else 0
            )
            out_data = torch.empty(fp4_out_shape, dtype=torch.uint8, device=q.device)
            out = FP4Tensor(out_data, out_scale_factor, o_sf_start_index)
        else:
            out = torch.empty_like(q, dtype=DTYPE_MAP[o_dtype])
    else:
        out = None
    return out, o_scale, o_sf_scale, o_sf_vec_size


def get_last_page_len(seq_lens, page_size):
    kv_last_page_len = seq_lens % page_size
    kv_last_page_len[kv_last_page_len == 0] = page_size
    return kv_last_page_len


def unpack_compare_nvfp4(
    output: FP4Tensor,
    output_ref,
    o_sf_scale,
    o_sf_vec_size,
    sf_rtol=2e-1,
    sf_atol=2e-1,
    rmse_tol=0.3,
):
    output_ref, out_scale_factor_ref = ref_fp4_quant(
        output_ref, o_sf_scale, o_sf_vec_size
    )

    output_unpacked = cast_from_fp4(output.data)
    out_scale_factor = recover_swizzled_scales(
        output.scale,
        output_unpacked.shape[0],
        math.prod(list(output_unpacked.shape[1:])),
        o_sf_vec_size,
        output.scale_start_index,
    )

    torch.testing.assert_close(
        out_scale_factor.float().reshape(out_scale_factor_ref.shape),
        out_scale_factor_ref.float(),
        rtol=sf_rtol,
        atol=sf_atol,
    )
    rmse = torch.sqrt(torch.mean((output_unpacked.float() - output_ref.float()) ** 2))
    assert rmse.item() < rmse_tol
    return output_unpacked, output_ref


@pytest.mark.parametrize("kv_layout", ["HND"])  # trtllm-gen only support HND
@pytest.mark.parametrize("batch_size", [4, 128, 256])
@pytest.mark.parametrize("page_size", [16, 32, 64])
@pytest.mark.parametrize("num_kv_heads", [2, 4])
@pytest.mark.parametrize("head_grp_size", [1, 5, 8])
@pytest.mark.parametrize("window_left", [-1])  # todo(Siyuan): add 127 window_left
@pytest.mark.parametrize(
    "q_dtype,kv_dtype,o_dtype",
    [
        ("bf16", "bf16", "bf16"),
        ("fp16", "fp16", "fp16"),
        ("fp8", "fp8", "bf16"),
        ("fp8", "fp8", "fp16"),
        ("fp8", "fp8", "fp8"),
        ("fp8", "fp8", "nvfp4"),
    ],
)
@pytest.mark.parametrize("enable_pdl", [True, False, None])
def test_trtllm_batch_prefill(
    kv_layout,
    batch_size,
    page_size,
    num_kv_heads,
    head_grp_size,
    window_left,
    q_dtype,
    o_dtype,
    kv_dtype,
    enable_pdl,
):
    # Set up test parameters
    torch.manual_seed(0)
    head_dim = 128
    MAX_Q_LEN = 511
    MAX_IN_KV_LEN = 2047

    # Generate random sequence lengths
    num_qo_heads = num_kv_heads * head_grp_size
    q_lens, in_kv_lens, seq_lens = generate_seq_lens_prefill(
        batch_size, MAX_Q_LEN, MAX_IN_KV_LEN
    )

    # Create query tensor and related data
    q, q_scale, ref_q = create_query_tensor(q_lens, num_qo_heads, head_dim, q_dtype)
    q_indptr = generate_cumsum_lens(q_lens)

    # Create KV cache and related data
    kv_cache, k_scale, v_scale, ref_kv_cache = create_kv_cache(
        batch_size,
        seq_lens,
        page_size,
        num_kv_heads,
        head_dim,
        kv_dtype,
        "bf16" if q_dtype == "fp8" else q_dtype,
    )
    page_table, all_page_ids, page_per_seq = create_page_table(
        batch_size, seq_lens, page_size
    )
    kv_indptr = generate_cumsum_lens(page_per_seq)
    kv_last_page_len = get_last_page_len(seq_lens, page_size)

    # Create output tensor and related data
    create_out_tensor = flip_coin(
        batch_size, page_size, num_kv_heads, head_grp_size, o_dtype
    )
    out, o_scale, o_sf_scale, o_sf_vec_size = create_output(
        q, o_dtype, create_out_tensor
    )

    # determine to pass out_dtype explicitly or not
    if q_dtype != o_dtype and not create_out_tensor:
        out_dtype = DTYPE_MAP[o_dtype]
    else:
        out_dtype = (
            DTYPE_MAP[o_dtype]
            if flip_coin(
                batch_size, page_size, num_kv_heads, head_grp_size, o_dtype, q_dtype
            )
            else None
        )

    global global_workspace_buffer
    if global_workspace_buffer is None:
        global_workspace_buffer = torch.zeros(
            workspace_size, dtype=torch.int8, device=GPU_DEVICE
        )
    workspace_buffer = global_workspace_buffer

    # Run reference wrapper
    wrapper_ref = flashinfer.prefill.BatchPrefillWithPagedKVCacheWrapper(
        workspace_buffer, kv_layout
    )
    plan_params = {
        "qo_indptr": q_indptr,
        "paged_kv_indptr": kv_indptr,
        "paged_kv_indices": all_page_ids,
        "paged_kv_last_page_len": kv_last_page_len.to(GPU_DEVICE),
        "num_qo_heads": num_qo_heads,
        "num_kv_heads": num_kv_heads,
        "head_dim_qk": head_dim,
        "page_size": page_size,
        "causal": True,
        "pos_encoding_mode": "NONE",
        "logits_soft_cap": 0.0,
        "q_data_type": ref_q.dtype,
        "kv_data_type": ref_kv_cache.dtype,
        "window_left": window_left,
    }
    wrapper_ref.plan(**plan_params)
    output_ref = wrapper_ref.run(ref_q, ref_kv_cache)

    # Run trtllm-gen function call
    sm_scale = float(1.0 / (head_dim**0.5))
    output = flashinfer.prefill.trtllm_batch_context_with_kv_cache(
        q.contiguous(),
        kv_cache,
        workspace_buffer,
        page_table,
        seq_lens.to(GPU_DEVICE),
        torch.max(q_lens).item(),
        torch.max(seq_lens).item(),
        q_scale * k_scale * sm_scale,  # bmm1_scale
        v_scale / o_scale,  # bmm2_scale
        batch_size,
        q_indptr,
        kv_indptr,
        window_left,  # window_left
        out=out,
        out_dtype=out_dtype,
        o_sf_scale=o_sf_scale,
        o_sf_vec_size=o_sf_vec_size,
        enable_pdl=enable_pdl,
    )

    if o_dtype == "nvfp4":
        output, output_ref = unpack_compare_nvfp4(
            output, output_ref, o_sf_scale, o_sf_vec_size
        )
        assert o_scale == 1.0
        rtol, atol = 4e-1, 1e0
    elif q_dtype == "fp8" and o_dtype == "fp8":
        rtol, atol = 5e-2, 7e-2
    elif q_dtype == "fp8" and o_dtype in ["bf16", "fp16"]:
        rtol, atol = 4e-2, 6e-2
    else:
        rtol, atol = 1e-2, 1e-2

    # convert to float32 for fp8 is not supported by assert_close
    torch.testing.assert_close(
        output.float() * o_scale, output_ref.float(), rtol=rtol, atol=atol
    )

    if o_dtype != "nvfp4":  # wrapper api does not support fp4 output yet.
        # test wrapper with trtllm-gen backend
        wrapper_trtllm_gen = flashinfer.prefill.BatchPrefillWithPagedKVCacheWrapper(
            workspace_buffer, kv_layout, backend="trtllm-gen"
        )
        plan_params["q_data_type"] = q.dtype
        plan_params["kv_data_type"] = kv_cache.dtype
        wrapper_trtllm_gen.plan(**plan_params)
        output_wrapper = wrapper_trtllm_gen.run(
            q.contiguous(),
            kv_cache,
            q_scale=q_scale,
            k_scale=k_scale,
            v_scale=v_scale / o_scale,
            enable_pdl=enable_pdl,
        )
        # v_scale, o_scale in wrapper is emulated by multiplying output by v_scale instead of fused into kernel.
        if v_scale == o_scale == 1.0:
            assert (output_wrapper == output).all()
        else:
            torch.testing.assert_close(
                output.float(), output_wrapper.float(), rtol=1e-1, atol=1e-1
            )


@pytest.mark.parametrize("kv_layout", ["HND"])  # trtllm-gen only support HND
@pytest.mark.parametrize("batch_size", [4, 128, 256])
@pytest.mark.parametrize("q_len_per_req", [1, 2, 3, 4, 5])
@pytest.mark.parametrize("page_size", [16, 32, 64])
@pytest.mark.parametrize("num_kv_heads", [2, 4])
@pytest.mark.parametrize("head_grp_size", [1, 5, 8])
@pytest.mark.parametrize("window_left", [-1, 127])
@pytest.mark.parametrize(
    "q_dtype,kv_dtype,o_dtype",
    [
        ("bf16", "bf16", "bf16"),
        ("fp16", "fp16", "fp16"),
        ("bf16", "fp8", "bf16"),
        ("fp16", "fp8", "fp16"),
        ("fp8", "fp8", "bf16"),
        ("fp8", "fp8", "fp16"),
        ("fp8", "fp8", "fp8"),
        ("fp8", "fp8", "nvfp4"),
    ],
)
@pytest.mark.parametrize("enable_pdl", [True, False, None])
def test_trtllm_batch_decode(
    kv_layout,
    batch_size,
    q_len_per_req,
    page_size,
    num_kv_heads,
    head_grp_size,
    window_left,
    q_dtype,
    o_dtype,
    kv_dtype,
    enable_pdl,
):
    if o_dtype == "nvfp4" and q_len_per_req > 1:
        # todo(Yingyi): add support for nvfp4 with speculative decoding
        pytest.skip("nvfp4 is not supported for q_len_per_req > 1")

    # Set up test parameters
    torch.manual_seed(0)
    head_dim = 128
    MAX_IN_KV_LEN = 110

    # Generate random sequence lengths
    num_qo_heads = num_kv_heads * head_grp_size
    q_lens, in_kv_lens, seq_lens = generate_seq_lens_decode(
        batch_size, q_len_per_req, MAX_IN_KV_LEN
    )

    # Create query tensor and related data
    q, q_scale, ref_q = create_query_tensor(q_lens, num_qo_heads, head_dim, q_dtype)
    q_indptr = generate_cumsum_lens(q_lens)

    # Create KV cache and related data
    kv_cache, k_scale, v_scale, ref_kv_cache = create_kv_cache(
        batch_size,
        seq_lens,
        page_size,
        num_kv_heads,
        head_dim,
        kv_dtype,
        "bf16" if q_dtype == "fp8" else q_dtype,
    )
    page_table, all_page_ids, page_per_seq = create_page_table(
        batch_size, seq_lens, page_size
    )
    kv_indptr = generate_cumsum_lens(page_per_seq)
    kv_last_page_len = get_last_page_len(seq_lens, page_size)

    # Create output tensor and related data
    create_out_tensor = flip_coin(
        batch_size, page_size, num_kv_heads, head_grp_size, o_dtype
    )
    out, o_scale, o_sf_scale, o_sf_vec_size = create_output(
        q, o_dtype, create_out_tensor
    )

    # determine to pass out_dtype explicitly or not
    if q_dtype != o_dtype and not create_out_tensor:
        out_dtype = DTYPE_MAP[o_dtype]
    else:
        out_dtype = (
            DTYPE_MAP[o_dtype]
            if flip_coin(
                batch_size, page_size, num_kv_heads, head_grp_size, o_dtype, q_dtype
            )
            else None
        )

    global global_workspace_buffer
    if global_workspace_buffer is None:
        global_workspace_buffer = torch.zeros(
            workspace_size, dtype=torch.int8, device=GPU_DEVICE
        )
    workspace_buffer = global_workspace_buffer

    # Run reference wrapper
    wrapper_ref = flashinfer.decode.BatchDecodeWithPagedKVCacheWrapper(
        workspace_buffer, kv_layout, use_tensor_cores=True
    )
    plan_params = {
        "indptr": kv_indptr,
        "indices": all_page_ids,
        "last_page_len": kv_last_page_len.to(GPU_DEVICE),
        "num_qo_heads": num_qo_heads,
        "num_kv_heads": num_kv_heads,
        "head_dim": head_dim,
        "page_size": page_size,
        "pos_encoding_mode": "NONE",
        "kv_data_type": ref_kv_cache.dtype,
        "q_data_type": ref_q.dtype,
        "window_left": window_left,
    }
    wrapper_ref.plan(**plan_params)
    output_ref, lse_ref = wrapper_ref.run(ref_q, ref_kv_cache, return_lse=True)

    if q_len_per_req > 1:
        # hide the output_ref from decode wrapper for speculative decoding test
        wrapper_ref = flashinfer.prefill.BatchPrefillWithPagedKVCacheWrapper(
            workspace_buffer, kv_layout
        )
        plan_params_prefill = {
            "qo_indptr": q_indptr,
            "paged_kv_indptr": kv_indptr,
            "paged_kv_indices": all_page_ids,
            "paged_kv_last_page_len": kv_last_page_len.to(GPU_DEVICE),
            "num_qo_heads": num_qo_heads,
            "num_kv_heads": num_kv_heads,
            "head_dim_qk": head_dim,
            "page_size": page_size,
            "causal": True,
            "pos_encoding_mode": "NONE",
            "logits_soft_cap": 0.0,
            "q_data_type": ref_q.dtype,
            "kv_data_type": ref_kv_cache.dtype,
            "window_left": window_left,
        }
        wrapper_ref.plan(**plan_params_prefill)
        output_ref = wrapper_ref.run(ref_q, ref_kv_cache)

    # Run trtllm-gen function call
    sm_scale = float(1.0 / (head_dim**0.5))

    output, lse = flashinfer.decode.trtllm_batch_decode_with_kv_cache(
        q.contiguous(),
        kv_cache,
        workspace_buffer,
        page_table,
        seq_lens.to(GPU_DEVICE),
        torch.max(seq_lens).item(),
        q_scale * k_scale * sm_scale,  # bmm1_scale
        v_scale / o_scale,  # bmm2_scale
        window_left,  # window_left
        out=out,
        out_dtype=out_dtype,
        o_sf_scale=o_sf_scale,
        o_sf_vec_size=o_sf_vec_size,
        enable_pdl=enable_pdl,
<<<<<<< HEAD
        return_lse=True,
=======
        q_len_per_req=q_len_per_req,
>>>>>>> f131f3db
    )

    if o_dtype == "nvfp4":
        output, output_ref = unpack_compare_nvfp4(
            output, output_ref, o_sf_scale, o_sf_vec_size
        )
        assert o_scale == 1.0
        rtol, atol = 3e-1, 1e0
    elif q_dtype == "fp8" and o_dtype == "fp8":
        rtol, atol = 5e-2, 7e-2
    elif q_dtype == "fp8" and o_dtype in ["bf16", "fp16"]:
        rtol, atol = 4e-2, 7e-2
    else:
        rtol, atol = 1e-2, 1e-2

    # convert to float32 for fp8 is not supported by assert_close
    # relax rtol and atol for speculative decoding test
    if q_len_per_req > 1:
        rtol, atol = rtol * 2, atol * 2

    torch.testing.assert_close(
        output.float() * o_scale,
        output_ref.float(),
        rtol=rtol,
        atol=atol,
    )
    torch.testing.assert_close(lse, lse_ref, rtol=1e-2, atol=1e-2)
    if o_dtype != "nvfp4":  # wrapper api does not support fp4 output yet.
        # test wrapper with trtllm-gen backend
        wrapper_trtllm_gen = flashinfer.decode.BatchDecodeWithPagedKVCacheWrapper(
            workspace_buffer, kv_layout, backend="trtllm-gen"
        )
        plan_params["q_data_type"] = q.dtype
        plan_params["kv_data_type"] = kv_cache.dtype
        wrapper_trtllm_gen.plan(**plan_params)
        output_wrapper, lse_wrapper = wrapper_trtllm_gen.run(
            q.contiguous(),
            kv_cache,
            q_scale=q_scale,
            k_scale=k_scale,
            v_scale=v_scale / o_scale,
            enable_pdl=enable_pdl,
<<<<<<< HEAD
            return_lse=True,
=======
            q_len_per_req=q_len_per_req,
>>>>>>> f131f3db
        )
        # v_scale, o_scale in wrapper is emulated by multiplying output by v_scale instead of fused into kernel.
        if v_scale == o_scale == 1.0:
            assert (output_wrapper == output).all()
        else:
<<<<<<< HEAD
            torch.testing.assert_close(
                output.float(), output_wrapper.float(), rtol=1e-1, atol=1e-1
            )
        torch.testing.assert_close(lse_wrapper, lse_ref, rtol=1e-2, atol=1e-2)
=======
            # todo(Yingyi): fix precision issue with this test
            if not (
                q_dtype == "fp8"
                and kv_dtype == "fp8"
                and o_dtype == "fp8"
                and batch_size == 256
                and q_len_per_req == 3
                and page_size == 64
                and num_kv_heads == 4
                and head_grp_size == 5
            ):
                torch.testing.assert_close(
                    output.float(),
                    output_wrapper.float(),
                    rtol=1e-1,
                    atol=1e-1,
                )
            else:
                assert_close_with_mismatch_tolerance(
                    output.float(),
                    output_wrapper.float(),
                    rtol=1e-1,
                    atol=1e-1,
                    max_mismatched_elements=5,
                )
>>>>>>> f131f3db


@pytest.mark.parametrize("batch_size", [4, 128, 256])
@pytest.mark.parametrize("s_qo", [32, 64, 87])
@pytest.mark.parametrize("s_kv", [32, 64, 87])
@pytest.mark.parametrize("num_kv_heads", [16, 32])
@pytest.mark.parametrize("head_grp_size", [1, 5, 8])
@pytest.mark.parametrize("causal", [True, False])
def test_trtllm_gen_prefill_deepseek(
    batch_size, s_qo, s_kv, num_kv_heads, head_grp_size, causal
):
    if s_qo > s_kv:
        pytest.skip("s_qo > s_kv, skipping test as causal")

    num_qo_heads = num_kv_heads * head_grp_size
    head_dim_qk = 192
    head_dim_vo = 128

    seed = 0
    torch.manual_seed(seed)
    device = "cuda:0"

    actual_seq_lens_q = torch.randint(
        1, s_qo + 1, (batch_size, 1, 1, 1), dtype=torch.int32, device=device
    )

    actual_seq_lens_kv = torch.randint(
        s_qo, s_kv + 1, (batch_size, 1, 1, 1), dtype=torch.int32, device=device
    )

    cumsum_s_qo = torch.sum(actual_seq_lens_q)
    cumsum_s_kv = torch.sum(actual_seq_lens_kv)

    q = torch.randn(
        cumsum_s_qo, num_qo_heads, head_dim_qk, device=device, dtype=torch.bfloat16
    )

    k_cache = torch.randn(
        (cumsum_s_kv, num_kv_heads, head_dim_qk),
        device=device,
        dtype=torch.bfloat16,
    )
    v_cache = torch.randn(
        (cumsum_s_kv, num_kv_heads, head_dim_vo),
        device=device,
        dtype=torch.bfloat16,
    )

    # Initialize scale
    scale = float(1.0 / (head_dim_qk**0.5))

    workspace_buffer = torch.empty(workspace_size, dtype=torch.int8, device=device)

    qo_indptr = torch.cat(
        [
            torch.tensor([0], device=device),
            torch.cumsum(actual_seq_lens_q.view(-1), dim=0),
        ]
    ).int()

    # kv_indptr = torch.arange(0, batch_size + 1, device="cuda", dtype=torch.int32) * s_kv

    # Create kv_indptr as cumulative sum of actual_seq_lens_kv
    kv_indptr = torch.cat(
        [
            torch.tensor(
                [0],
                device=device,
            ),
            torch.cumsum(actual_seq_lens_kv.view(-1), dim=0),
        ]
    ).int()

    wrapper = flashinfer.prefill.BatchPrefillWithRaggedKVCacheWrapper(
        torch.zeros(workspace_size, device="cuda", dtype=torch.uint8),
        kv_layout="NHD",
        backend="cutlass",
    )
    wrapper.plan(
        qo_indptr,
        kv_indptr,
        num_qo_heads,
        num_kv_heads,
        head_dim_qk,
        head_dim_vo=head_dim_vo,
        causal=causal,
        sm_scale=scale,
        q_data_type=torch.bfloat16,
        kv_data_type=torch.bfloat16,
    )
    output_ref, lse_ref = wrapper.run(q, k_cache, v_cache, return_lse=True)
    output = torch.empty_like(output_ref)

    bmm1_scale = scale
    bmm2_scale = 1.0
    output_trtllm, lse_trtllm = flashinfer.prefill.trtllm_ragged_attention_deepseek(
        q,
        k_cache,
        v_cache,
        workspace_buffer,
        actual_seq_lens_kv,
        s_qo,
        s_kv,
        bmm1_scale,
        bmm2_scale,
        -1,
        batch_size,
        -1,
        qo_indptr,
        kv_indptr,
        False,
        causal,
        True,
        out=output,
    )
    torch.testing.assert_close(
        output_trtllm,
        output_ref,
        atol=1e-2,
        rtol=1e-2,
    )
    torch.testing.assert_close(
        lse_trtllm,
        lse_ref,
        atol=1e-3,
        rtol=1e-3,
    )


if __name__ == "__main__":
    test_trtllm_batch_prefill("HND", 128, 32, 2, 5, -1, "fp16", "fp16", "fp16", False)
    test_trtllm_batch_decode("HND", 256, 3, 64, 4, 5, -1, "fp8", "fp8", "fp8", True)<|MERGE_RESOLUTION|>--- conflicted
+++ resolved
@@ -554,7 +554,7 @@
             "window_left": window_left,
         }
         wrapper_ref.plan(**plan_params_prefill)
-        output_ref = wrapper_ref.run(ref_q, ref_kv_cache)
+        output_ref, lse_ref = wrapper_ref.run(ref_q, ref_kv_cache, return_lse=True)
 
     # Run trtllm-gen function call
     sm_scale = float(1.0 / (head_dim**0.5))
@@ -574,11 +574,8 @@
         o_sf_scale=o_sf_scale,
         o_sf_vec_size=o_sf_vec_size,
         enable_pdl=enable_pdl,
-<<<<<<< HEAD
+        q_len_per_req=q_len_per_req,
         return_lse=True,
-=======
-        q_len_per_req=q_len_per_req,
->>>>>>> f131f3db
     )
 
     if o_dtype == "nvfp4":
@@ -621,22 +618,13 @@
             k_scale=k_scale,
             v_scale=v_scale / o_scale,
             enable_pdl=enable_pdl,
-<<<<<<< HEAD
+            q_len_per_req=q_len_per_req,
             return_lse=True,
-=======
-            q_len_per_req=q_len_per_req,
->>>>>>> f131f3db
         )
         # v_scale, o_scale in wrapper is emulated by multiplying output by v_scale instead of fused into kernel.
         if v_scale == o_scale == 1.0:
             assert (output_wrapper == output).all()
         else:
-<<<<<<< HEAD
-            torch.testing.assert_close(
-                output.float(), output_wrapper.float(), rtol=1e-1, atol=1e-1
-            )
-        torch.testing.assert_close(lse_wrapper, lse_ref, rtol=1e-2, atol=1e-2)
-=======
             # todo(Yingyi): fix precision issue with this test
             if not (
                 q_dtype == "fp8"
@@ -662,7 +650,7 @@
                     atol=1e-1,
                     max_mismatched_elements=5,
                 )
->>>>>>> f131f3db
+        torch.testing.assert_close(lse_wrapper, lse_ref, rtol=1e-2, atol=1e-2)
 
 
 @pytest.mark.parametrize("batch_size", [4, 128, 256])
