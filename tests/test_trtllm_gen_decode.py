--- conflicted
+++ resolved
@@ -245,11 +245,7 @@
 @pytest.mark.parametrize("dtype", [torch.float8_e4m3fn, torch.bfloat16])
 @pytest.mark.parametrize("page_size", [32, 64])
 @pytest.mark.parametrize("acc_q_len", [1, 2])
-<<<<<<< HEAD
-@pytest.mark.parametrize("dynamic_scale", [True, False])
-=======
 @pytest.mark.parametrize("dynamic_scale", [False, True])
->>>>>>> 6ebbf7fc
 def test_trtllm_batch_decode_mla(
     batch_size: int,
     scale: float,
@@ -282,20 +278,6 @@
         kv_lora_rank + qk_rope_head_dim,
         device=device,
     ).to(dtype)
-<<<<<<< HEAD
-    # NOTE(Yingyi): enable scale factor tensor for finer-grained fp8 quantization in the future
-    # bmm1_scale_tensor = (
-    #     torch.tensor([1.0], dtype=torch.float32, device=device)
-    #     if dtype == torch.float8_e4m3fn
-    #     else None
-    # )
-    # bmm2_scale_tensor = (
-    #     torch.tensor([1.0], dtype=torch.float32, device=device)
-    #     if dtype == torch.float8_e4m3fn
-    #     else None
-    # )
-=======
->>>>>>> 6ebbf7fc
 
     num_tokens = MAX_SEQ_LEN * batch_size
     num_blocks = (num_tokens + page_size - 1) // page_size
@@ -345,11 +327,7 @@
 
     bmm1_scale_tensor = (
         torch.tensor(
-<<<<<<< HEAD
-            [scale / ((128 + 64) ** 0.5) * math.log2(math.e)],
-=======
             [scale / ((128 + 64) ** 0.5 * math.log2(math.e))],
->>>>>>> 6ebbf7fc
             dtype=torch.float32,
             device=device,
         )
@@ -475,8 +453,4 @@
 if __name__ == "__main__":
     # run all tests in the order of pytest
     # test_trtllm_batch_decode_mla(16, 0.5, torch.float8_e4m3fn, 32, 1)
-<<<<<<< HEAD
-    test_trtllm_batch_decode_mla(1280, 1.0, torch.float8_e4m3fn, 32, 2, False)
-=======
-    test_trtllm_batch_decode_mla(1024, 1.0, torch.float8_e4m3fn, 32, 2, False)
->>>>>>> 6ebbf7fc
+    test_trtllm_batch_decode_mla(1024, 1.0, torch.float8_e4m3fn, 32, 2, False)