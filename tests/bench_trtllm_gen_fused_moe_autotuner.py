import argparse
import torch
import numpy as np
from flashinfer import (
    fp4_quantize,
    mxfp8_quantize,
    next_positive_power_of_2,
    RoutingMethodType,
    shuffle_matrix_a,
    reorder_rows_for_gated_act_gemm,
)
from flashinfer.fused_moe import (
    trtllm_fp4_block_scale_moe,
    trtllm_fp8_block_scale_moe,
    trtllm_fp8_per_tensor_scale_moe,
    WeightLayout,
)
from flashinfer.autotuner import autotune
from flashinfer.testing.utils import bench_gpu_time
from flashinfer.utils import device_support_pdl


def get_tile_tokens_dim(num_tokens, num_experts, top_k):
    # Factor to account for the imbalance of the experts.
    # factor equals to the
    # max_real_num_tokens_per_expert / perfect_num_tokens_per_expert
    # - 1.0 means perfect expert distribution.
    # - > 1.0 means some experts have more
    #     tokens than the perfect distribution.
    # - < 1.0 does not make sense.
    imbalance_factor = 1.3
    # Calculate the number of tokens per expert
    # assuming perfect distribution.
    num_tokens_per_expert = (num_tokens * top_k) // num_experts
    # Apply the imbalance factor.
    num_tokens_per_expert = int(num_tokens_per_expert * imbalance_factor)
    # And pad the number to the next power of 2.
    tile_tokens_dim = next_positive_power_of_2(num_tokens_per_expert)
    # Cap to 8-64 tokens per CTA tile
    # as it's the range supported by the kernel.
    tile_tokens_dim = min(max(tile_tokens_dim, 8), 64)
    return tile_tokens_dim


def bench_trtllm_gen_fused_moe_autotuner(
    quant_mode,
    num_tokens,
    num_experts,
    hidden_size,
    intermediate_size,
    top_k,
    warmups,
    iterations,
):
    device = torch.device("cuda:0")
    enable_pdl = device_support_pdl(device)

    # Adjust parameters for specific routing methods
    if quant_mode == "FP8_per_tensor_scale":
        # Llama4 routing requires top_k=1
        top_k = 1
    # FP8_block_scale (DeepSeekV3) requires float, FP8_per_tensor_scale (Llama4) uses bfloat16
    if quant_mode == "FP8_block_scale":
        routing_logits = torch.rand(num_tokens, num_experts, device=device).to(
            torch.float
        )
    else:
        routing_logits = torch.rand(num_tokens, num_experts, device=device).to(
            torch.bfloat16
        )
    hidden_states = torch.randn(num_tokens, hidden_size, device=device).to(
        torch.bfloat16
    )

    # Create routing bias for FP8 modes that use it
    if quant_mode in ["FP8_block_scale", "FP8_per_tensor_scale"]:
        routing_bias = torch.randn(num_experts, device=device, dtype=torch.bfloat16)
    else:
        routing_bias = None
    if quant_mode == "NvFP4xNvFP4":
        hidden_states, hidden_states_scale = fp4_quantize(
            hidden_states,
            torch.tensor([448.0 * 6.0], device=device),
            sf_vec_size=16,
            sf_use_ue8m0=False,
        )
        hidden_states_scale = hidden_states_scale.view(torch.float8_e4m3fn).reshape(
            num_tokens, -1
        )
        hidden_states_global_scale = 1.0 / 448.0 / 6.0
    elif quant_mode == "MxFP4xMxFP8":
        hidden_states, hidden_states_scale = mxfp8_quantize(hidden_states, False)
        hidden_states_scale = hidden_states_scale.view(torch.float8_e4m3fn).reshape(
            num_tokens, -1
        )
        hidden_states_global_scale = 1.0
    elif quant_mode == "MxFP4xBf16":
        hidden_states_scale = None
        hidden_states_global_scale = 1.0
    elif quant_mode == "FP8_block_scale":
        # FP8 block scale: no pre-quantization of hidden states needed
        hidden_states_scale = None
        hidden_states_global_scale = None
    elif quant_mode == "FP8_per_tensor_scale":
        # FP8 per-tensor: quantize hidden states with global scale
        hidden_states_scale_factor = 448.0 / hidden_states.float().abs().max()
        hidden_states = (hidden_states * hidden_states_scale_factor).to(
            torch.float8_e4m3fn
        )
        hidden_states_scale = None
        hidden_states_global_scale = hidden_states_scale_factor
    else:
        raise ValueError(f"Invalid quantization mode: {quant_mode}")

    w13 = torch.randn(
        num_experts, intermediate_size * 2, hidden_size, device=device
    ).to(torch.bfloat16)
    w2 = torch.randn(num_experts, hidden_size, intermediate_size, device=device).to(
        torch.bfloat16
    )
    if quant_mode == "NvFP4xNvFP4":
        w13, w13_scale = fp4_quantize(
            w13,
            torch.tensor([448.0 * 6.0], device=device),
            sf_vec_size=16,
            sf_use_ue8m0=False,
        )
        w13_scale = w13_scale.view(torch.float8_e4m3fn).reshape(
            num_experts, intermediate_size * 2, -1
        )
        w2, w2_scale = fp4_quantize(
            w2,
            torch.tensor([448.0 * 6.0], device=device),
            sf_vec_size=16,
            sf_use_ue8m0=False,
        )
        w2_scale = w2_scale.view(torch.float8_e4m3fn).reshape(
            num_experts, hidden_size, -1
        )
        w13_global_scale = 1.0 / 448.0 / 6.0
        w2_global_scale = 1.0 / 448.0 / 6.0
    elif quant_mode == "MxFP4xBf16" or quant_mode == "MxFP4xMxFP8":
        w13, w13_scale = fp4_quantize(
            w13, torch.tensor([1.0], device=device), sf_vec_size=32, sf_use_ue8m0=True
        )
        w13_scale = w13_scale.view(torch.float8_e4m3fn).reshape(
            num_experts, intermediate_size * 2, -1
        )
        w2, w2_scale = fp4_quantize(
            w2, torch.tensor([1.0], device=device), sf_vec_size=32, sf_use_ue8m0=True
        )
        w2_scale = w2_scale.view(torch.float8_e4m3fn).reshape(
            num_experts, hidden_size, -1
        )
        w13_global_scale = 1.0
        w2_global_scale = 1.0
    elif quant_mode == "FP8_block_scale":
        # FP8 block scale: quantize weights to FP8 with block scales
        w13 = w13.to(torch.float8_e4m3fn)
        w13_scale = 2 * torch.rand(
            (num_experts, intermediate_size * 2 // 128, hidden_size // 128),
            device=device,
        ).to(torch.float)
        w2 = w2.to(torch.float8_e4m3fn)
        w2_scale = 2 * torch.rand(
            (num_experts, hidden_size // 128, intermediate_size // 128), device=device
        ).to(torch.float)
        w13_global_scale = None
        w2_global_scale = None
    elif quant_mode == "FP8_per_tensor_scale":
        # FP8 per-tensor: quantize weights to FP8 with global scales
        w13_scale_factor = 448.0 / w13.float().abs().max()
        w13 = (w13 * w13_scale_factor).to(torch.float8_e4m3fn)
        w13_scale = None
        w13_global_scale = w13_scale_factor

        w2_scale_factor = 448.0 / w2.float().abs().max()
        w2 = (w2 * w2_scale_factor).to(torch.float8_e4m3fn)
        w2_scale = None
        w2_global_scale = w2_scale_factor
    else:
        raise ValueError(f"Invalid quantization mode: {quant_mode}")

    bias13 = torch.randn(num_experts, intermediate_size * 2, device=device) * 10
    bias2 = torch.randn(num_experts, intermediate_size * 2, device=device) * 10

    tile_tokens_dim = get_tile_tokens_dim(num_tokens, num_experts, top_k)

    # Handle scaling factors for different quantization modes
    if quant_mode in ["NvFP4xNvFP4", "MxFP4xMxFP8", "MxFP4xBf16"]:
        output1_scale_scalar = torch.tensor(
            [hidden_states_global_scale * w13_global_scale] * num_experts, device=device
        )
        output1_scale_gate_scalar = torch.tensor(
            [hidden_states_global_scale * w13_global_scale] * num_experts, device=device
        )
        output2_scale_scalar = torch.tensor(
            [hidden_states_global_scale * w2_global_scale] * num_experts, device=device
        )
    elif quant_mode == "FP8_per_tensor_scale":
        # FP8 per-tensor uses global scale factors
        output1_scale_scalar = torch.tensor(
            [1.0 / w13_global_scale / hidden_states_global_scale] * num_experts,
            device=device,
        )
        output1_scale_gate_scalar = torch.tensor(
            [1.0 / w13_global_scale / hidden_states_global_scale] * num_experts,
            device=device,
        )
        output2_scale_scalar = torch.tensor(
            [1.0 / w2_global_scale] * num_experts, device=device
        )
    else:
        # FP8 block scale doesn't use these scaling factors
        output1_scale_scalar = None
        output1_scale_gate_scalar = None
        output2_scale_scalar = None
    if quant_mode in ["NvFP4xNvFP4", "MxFP4xMxFP8", "MxFP4xBf16"]:
        fn = lambda: trtllm_fp4_block_scale_moe(
            routing_logits,
            None,  # routing_bias
            hidden_states,
            hidden_states_scale,
            w13,
            w13_scale,
            bias13,
            None,  # gemm1_alpha
            None,  # gemm1_beta
            None,  # gemm1_clamp_limit
            w2,
            w2_scale,
            bias2,
            output1_scale_scalar,
            output1_scale_gate_scalar,
            output2_scale_scalar,
            num_experts,
            top_k,
            None,  # n_group
            None,  # topk_group
            intermediate_size,
            0,  # local_expert_offset
            num_experts,
            None,  # routed_scaling_factor
            tile_tokens_dim,
            1,
            True,
            enable_pdl,
        )
    elif quant_mode == "FP8_block_scale":
        # Prepare weights for FP8 block scale kernel
        epilogue_tile_m = 64
        w13_shuffled = []
        w2_shuffled = []
        for i in range(num_experts):
            w13_shuffled.append(
                shuffle_matrix_a(w13[i].view(torch.uint8), epilogue_tile_m)
            )
            w2_shuffled.append(
                shuffle_matrix_a(w2[i].view(torch.uint8), epilogue_tile_m)
            )
        w13_kernel = torch.stack(w13_shuffled).view(torch.float8_e4m3fn)
        w2_kernel = torch.stack(w2_shuffled).view(torch.float8_e4m3fn)

        fn = lambda: trtllm_fp8_block_scale_moe(
            routing_logits,
            routing_bias,  # routing_bias for DeepSeekV3
            hidden_states.to(torch.float8_e4m3fn),
            2.0
            * torch.ones(
                (hidden_size // 128, num_tokens), device=device, dtype=torch.float
            ),
            w13_kernel,
            w13_scale,
            w2_kernel,
            w2_scale,
            num_experts,
            top_k,
            8,  # n_group for DeepSeekV3
            4,  # topk_group for DeepSeekV3
            intermediate_size,
            0,  # local_expert_offset
            num_experts,
            2.5,  # routed_scaling_factor for DeepSeekV3
            tile_tokens_dim,
            RoutingMethodType.DeepSeekV3,
            use_shuffled_weight=True,
            weight_layout=WeightLayout.MajorK,
            enable_pdl=enable_pdl,
            tune_max_num_tokens=1024,
        )
    elif quant_mode == "FP8_per_tensor_scale":
        # Prepare weights for FP8 per-tensor kernel
        epilogue_tile_m = 128

        # Reorder rows of W1 for fused gated activation
        w13_interleaved = []
        for i in range(num_experts):
            w13_interleaved.append(reorder_rows_for_gated_act_gemm(w13[i].clone()))
        w13_interleaved = torch.stack(w13_interleaved)

        # Shuffle weights for transposed mma output
        w13_shuffled = []
        w2_shuffled = []
        for i in range(num_experts):
            w13_shuffled.append(
                shuffle_matrix_a(w13_interleaved[i].view(torch.uint8), epilogue_tile_m)
            )
            w2_shuffled.append(
                shuffle_matrix_a(w2[i].view(torch.uint8), epilogue_tile_m)
            )
        w13_kernel = torch.stack(w13_shuffled).view(torch.float8_e4m3fn)
        w2_kernel = torch.stack(w2_shuffled).view(torch.float8_e4m3fn)

        fn = lambda: trtllm_fp8_per_tensor_scale_moe(
            routing_logits,
            routing_bias,  # routing_bias for Llama4
            hidden_states,
            w13_kernel,
            output1_scale_scalar,
            output1_scale_gate_scalar,
            w2_kernel,
            output2_scale_scalar,
            num_experts,
            top_k,  # top_k (adjusted to 1 for Llama4)
            0,  # n_group for Llama4
            0,  # topk_group for Llama4
            intermediate_size,
            0,  # local_expert_offset
            num_experts,
            2.5,  # routed_scaling_factor for Llama4
            True,  # use_routing_scales_on_input for Llama4
            tile_tokens_dim,
            RoutingMethodType.Llama4,
            tune_max_num_tokens=1024,
        )
    else:
        raise ValueError(f"Invalid quantization mode: {quant_mode}")

    def bench(do_autotune):
        # warmup
        with autotune(do_autotune):
            for _ in range(warmups):
                fn()
        ms_list = bench_gpu_time(
            fn,
            repeat_iters=iterations,
        )
        median_ms = np.median(ms_list)
        return median_ms

    # Debug tensor shapes
    print(
        f"Tensor shapes - routing_logits: {routing_logits.shape}, hidden_states: {hidden_states.shape}"
    )

    ms = bench(do_autotune=False)
    ms_tuned = bench(do_autotune=True)

    # Determine routing info for display
    routing_info = {
        "FP8_block_scale": f"DeepSeekV3 (groups: 8/4, scaling: 2.5, top_k: {top_k})",
        "FP8_per_tensor_scale": f"Llama4 (top_k: {top_k}, scaling: 2.5)",
        "NvFP4xNvFP4": f"RenormalizeNaive (top_k: {top_k})",
        "MxFP4xMxFP8": f"RenormalizeNaive (top_k: {top_k})",
        "MxFP4xBf16": f"RenormalizeNaive (top_k: {top_k})",
    }.get(quant_mode, f"Unknown (top_k: {top_k})")

    print(f"Quant mode: {quant_mode}, Routing: {routing_info}")
    print(
        f"Tokens: {num_tokens}, Experts: {num_experts}, Hidden: {hidden_size}, Intermediate: {intermediate_size}"
    )
    print(f"No autotune: {ms:.3f} ms; with autotune: {ms_tuned:.3f} ms")


if __name__ == "__main__":
    parser = argparse.ArgumentParser()
    parser.add_argument(
        "--quant-mode",
        type=str,
<<<<<<< HEAD
        default="NvFP4xNvFP4",
        choices=[
            "NvFP4xNvFP4",
            "MxFP4xMxFP8",
            "MxFP4xBf16",
            "FP8_block_scale",
            "FP8_per_tensor_scale",
        ],
=======
        default="MxFP4xMxFP8",
        choices=["NvFP4xNvFP4", "MxFP4xMxFP8", "MxFP4xBf16"],
>>>>>>> 1abfddc4
        help="Quantization mode",
    )
    parser.add_argument("--num-tokens", type=int, default=512, help="Number of tokens")
    parser.add_argument(
        "--num-experts", type=int, default=128, help="Number of experts"
    )
    parser.add_argument("--hidden-size", type=int, default=3072, help="Hidden size")
    parser.add_argument(
        "--intermediate-size", type=int, default=3072, help="Intermediate size"
    )
    parser.add_argument("--top-k", type=int, default=4, help="Top-k experts per token")
    parser.add_argument(
        "--warmups", type=int, default=100, help="Number of warmup iterations"
    )
    parser.add_argument(
        "--iterations", type=int, default=100, help="Number of benchmark iterations"
    )
    args = parser.parse_args()
    bench_trtllm_gen_fused_moe_autotuner(
        args.quant_mode,
        args.num_tokens,
        args.num_experts,
        args.hidden_size,
        args.intermediate_size,
        args.top_k,
        args.warmups,
        args.iterations,
    )<|MERGE_RESOLUTION|>--- conflicted
+++ resolved
@@ -377,8 +377,7 @@
     parser.add_argument(
         "--quant-mode",
         type=str,
-<<<<<<< HEAD
-        default="NvFP4xNvFP4",
+        default="MxFP4xMxFP8",
         choices=[
             "NvFP4xNvFP4",
             "MxFP4xMxFP8",
@@ -386,10 +385,6 @@
             "FP8_block_scale",
             "FP8_per_tensor_scale",
         ],
-=======
-        default="MxFP4xMxFP8",
-        choices=["NvFP4xNvFP4", "MxFP4xMxFP8", "MxFP4xBf16"],
->>>>>>> 1abfddc4
         help="Quantization mode",
     )
     parser.add_argument("--num-tokens", type=int, default=512, help="Number of tokens")
