"""
This is the test file for MaskedBatchedMatmulCuteDSL kernel.
`test_blockscaled_gemm_python_interface` is the python interface test. For pytorch DLFW, refer to this.
"""

from typing import Tuple

import cutlass
import cutlass.cute as cute
import cutlass.torch as cutlass_torch
import pytest
import torch
from cutlass.cute.runtime import from_dlpack

from flashinfer.cute_dsl.blockscaled_gemm import (
    create_scale_factor_tensor,
    Sm100BlockScaledPersistentDenseGemmKernel,  # not used in python interface
    grouped_gemm_nt_masked,  # deepgemm-like python interface for DLFW integration
)
from flashinfer.cute_dsl.utils import (
    get_cutlass_dtype,
    is_cute_dsl_available,
)


# todo(Yingyi): complete this test for target python interface
@pytest.mark.skipif(
    not is_cute_dsl_available(), reason="Please `pip install nvidia-cutlass-dsl`"
)
@pytest.mark.parametrize("lm", [(1, 1024), (2, 512), (4, 256)])
@pytest.mark.parametrize("kn", [(7168, 4096), (2048, 7168)])
@pytest.mark.parametrize(
    "ab_dtype,sf_dtype,c_dtype,sf_vec_size",
    [
        ("float4_e2m1fn", "float8_e8m0fnu", "float16", 16),
        ("float4_e2m1fn", "float8_e8m0fnu", "bfloat16", 16),
        ("float4_e2m1fn", "float8_e8m0fnu", "float32", 16),
        ("float4_e2m1fn", "float8_e4m3fn", "float16", 16),
        ("float4_e2m1fn", "float8_e4m3fn", "bfloat16", 16),
        ("float4_e2m1fn", "float8_e4m3fn", "float32", 16),
        ("float8_e4m3fn", "float8_e8m0fnu", "bfloat16", 32),
        ("float8_e4m3fn", "float8_e8m0fnu", "float16", 32),
        ("float8_e4m3fn", "float8_e8m0fnu", "float32", 32),
        ("float8_e4m3fn", "float8_e8m0fnu", "float8_e4m3fn", 32),
        ("float8_e4m3fn", "float8_e8m0fnu", "float8_e5m2", 32),
        ("float8_e5m2", "float8_e8m0fnu", "bfloat16", 32),
        ("float8_e5m2", "float8_e8m0fnu", "float16", 32),
        ("float8_e5m2", "float8_e8m0fnu", "float32", 32),
        ("float8_e5m2", "float8_e8m0fnu", "float8_e4m3fn", 32),
        ("float8_e5m2", "float8_e8m0fnu", "float8_e5m2", 32),
    ],
)
@pytest.mark.parametrize("a_major", ["k"])
@pytest.mark.parametrize("b_major", ["k"])
@pytest.mark.parametrize("c_major", ["n"])
@pytest.mark.parametrize("mma_tiler_mn", [(128, 128)])
@pytest.mark.parametrize("cluster_shape_mn", [(1, 1)])
@pytest.mark.parametrize("tolerance", [1e-01])
@pytest.mark.parametrize("iterations", [3])
def test_blockscaled_gemm_python_interface(
    lm: Tuple[int, int],
    kn: Tuple[int, int],
    ab_dtype: cutlass.dtype,
    sf_dtype: cutlass.dtype,
    sf_vec_size: int,
    c_dtype: cutlass.dtype,
    a_major: str,
    b_major: str,
    c_major: str,
    mma_tiler_mn: Tuple[int, int],
    cluster_shape_mn: Tuple[int, int],
    tolerance: float,
    iterations: int,
):
    torch.manual_seed(42)
    l, m = lm
    k, n = kn
    if not Sm100BlockScaledPersistentDenseGemmKernel.can_implement(
        get_cutlass_dtype(ab_dtype),
        get_cutlass_dtype(sf_dtype),
        sf_vec_size,
        get_cutlass_dtype(c_dtype),
        mma_tiler_mn,
        cluster_shape_mn,
        m,
        n,
        k,
        l,
        a_major,
        b_major,
        c_major,
    ):
        pytest.skip(
            f"Unsupported testcase {ab_dtype}, {sf_dtype}, {sf_vec_size}, {c_dtype},  {mma_tiler_mn}, {cluster_shape_mn}, {m}, {n}, {k}, {l}, {a_major}, {b_major}, {c_major}"
        )

    if not (a_major == "k" and b_major == "k" and c_major == "n"):
        # not supported since we try to align deepgemm for now
        pytest.skip(
            f"Skip non deepgemm-like cases {a_major}, {b_major}, {c_major}. Might be added later"
        )

    # not used for now
    def create_torch_tensor(l, mode0, mode1, is_mode0_major, cutlass_dtype, device):
        """
        Create a torch tensor with specified shape and dtype for testing. Optionally permute it.
        todo(Yingyi): Initialize it with specified init type and config
        For dtype, you should pass:
        - Float32: torch.float32
        - Float16: torch.float16
        - BFloat16: torch.bfloat16
        - Float8E5M2: torch.uint8
        - Float8E4M3FN: torch.uint8
        - Float8E4M3B11FNUZ: torch.uint8
        - Float8E8M0FNU: torch.uint8
        - Float4E2M1FN: torch.int8

        - Return: torch tensor with cutlass dtype
        """
        torch_type_map = {
            # TFloat32 is just alias of float32
            cutlass.TFloat32: torch.float32,
            cutlass.Float32: torch.float32,
            cutlass.BFloat16: torch.bfloat16,
            cutlass.Float16: torch.float16,
            cutlass.Float8E5M2: torch.int8,  # todo(Yingyi): removed after 2.8?
            cutlass.Float8E4M3FN: torch.int8,
            cutlass.Float8E4M3B11FNUZ: torch.int8,
            cutlass.Float4E2M1FN: torch.int8,
        }
        shape = (l, mode1, mode0) if is_mode0_major else (l, mode0, mode1)

        if cutlass_dtype == cutlass.Float4E2M1FN:
            mode0 = mode0 // 2 if is_mode0_major else mode0
            mode1 = mode1 if is_mode0_major else mode1 // 2

        shape = (l, mode1, mode0) if is_mode0_major else (l, mode0, mode1)
        permute_order = (2, 1, 0) if is_mode0_major else (1, 2, 0)
        fp32_torch_tensor = torch.randn(*shape, dtype=torch.float32, device=device)
        dtype_torch_tensor = fp32_torch_tensor.to(dtype=torch_type_map[cutlass_dtype])
        dtype_torch_tensor = dtype_torch_tensor.permute(permute_order)

        return dtype_torch_tensor

    a_ref = cutlass_torch.matrix(l, m, k, a_major == "m", cutlass.Float32)
    b_ref = cutlass_torch.matrix(l, n, k, b_major == "n", cutlass.Float32)
    c_ref = cutlass_torch.matrix(l, m, n, c_major == "m", cutlass.Float32)
    c_ref_clone = c_ref.clone()
<<<<<<< HEAD
=======

>>>>>>> e53ae82a
    a_tensor, a_torch = cutlass_torch.cute_tensor_like(
        a_ref,
        get_cutlass_dtype(ab_dtype),
        is_dynamic_layout=True,
        assumed_align=16,
    )
    b_tensor, b_torch = cutlass_torch.cute_tensor_like(
        b_ref,
        get_cutlass_dtype(ab_dtype),
        is_dynamic_layout=True,
        assumed_align=16,
    )
    c_tensor, c_torch = cutlass_torch.cute_tensor_like(
        c_ref,
        get_cutlass_dtype(c_dtype),
        is_dynamic_layout=True,
        assumed_align=16,
    )
    c_tensor_clone, c_torch_clone = cutlass_torch.cute_tensor_like(
        c_ref_clone,
        get_cutlass_dtype(c_dtype),
        is_dynamic_layout=True,
        assumed_align=16,
    )

    # for deepgemm-like python interface
    a_torch_clone = a_torch.clone()
    b_torch_clone = b_torch.clone()

    if ab_dtype == "float4_e2m1fn":
<<<<<<< HEAD
        m, k, l = a_torch_clone.shape
        n, k, l = b_torch_clone.shape
        # slice into half after flatten
        half_len_a = a_torch_clone.numel() // 2
        half_len_b = b_torch_clone.numel() // 2
        a_torch_clone = (
            a_torch_clone.permute(2, 0, 1)
            .flatten()[:half_len_a]
            .reshape(l, m, k // 2)
            .permute(1, 2, 0)
        )
        b_torch_clone = (
            b_torch_clone.permute(2, 0, 1)
            .flatten()[:half_len_b]
            .reshape(l, n, k // 2)
            .permute(1, 2, 0)
        )
=======
        a_torch_clone = a_torch_clone[:, : a_torch_clone.shape[1] // 2, :]
        b_torch_clone = b_torch_clone[:, : b_torch_clone.shape[1] // 2, :]
>>>>>>> e53ae82a

    sfa_ref, sfa_tensor, sfa_torch = create_scale_factor_tensor(
        l, m, k, sf_vec_size, get_cutlass_dtype(sf_dtype)
    )
    sfb_ref, sfb_tensor, sfb_torch = create_scale_factor_tensor(
        l, n, k, sf_vec_size, get_cutlass_dtype(sf_dtype)
    )
    masked_m_tensor = torch.randint(0, m, (l,), dtype=torch.int32, device="cuda")

    for _ in range(iterations):
        # deepgemm-like python interface: fp4 packed, for DLFW integration
        grouped_gemm_nt_masked(
            (a_torch_clone, sfa_torch),
            (b_torch_clone, sfb_torch),
            c_torch_clone,
            masked_m_tensor,
            ab_dtype=ab_dtype,
            sf_dtype=sf_dtype,
            c_dtype=c_dtype,
            sf_vec_size=sf_vec_size,
            mma_tiler_mn=mma_tiler_mn,
            cluster_shape_mn=cluster_shape_mn,
        )
        torch.cuda.synchronize()

    # compute ref output
    res_a = torch.einsum("mkl,mkl->mkl", a_ref, sfa_ref)
    res_b = torch.einsum("nkl,nkl->nkl", b_ref, sfb_ref)
    ref = torch.einsum("mkl,nkl->mnl", res_a, res_b)

    # Convert c back to f32 for comparison.
    c_ref_device = c_ref.cuda()
    c_ref_device_clone = c_ref_clone.cuda()
    cute.testing.convert(
        c_tensor,
        from_dlpack(c_ref_device, assumed_align=16).mark_layout_dynamic(
            leading_dim=(1 if c_major == "n" else 0)
        ),
    )
    cute.testing.convert(
        c_tensor_clone,
        from_dlpack(c_ref_device_clone, assumed_align=16).mark_layout_dynamic(
            leading_dim=(1 if c_major == "n" else 0)
        ),
    )
    c_ref = c_ref_device.cpu()
    c_ref_clone = c_ref_device_clone.cpu()

    if c_dtype in ("float32", "float16", "bfloat16"):
        for i in range(l):
            # skip testing c_ref & ref
            torch.testing.assert_close(
                c_ref_clone[: masked_m_tensor[i].item(), :, i],
                ref[: masked_m_tensor[i].item(), :, i],
                atol=tolerance,
                rtol=1e-02,
            )
    elif c_dtype in ("float8_e5m2", "float8_e4m3fn"):
        # Convert ref : f32 -> f8 -> f32
        ref_f8_ = torch.empty(*(l, m, n), dtype=torch.uint8, device="cuda").permute(
            1, 2, 0
        )
        ref_f8 = from_dlpack(ref_f8_, assumed_align=16).mark_layout_dynamic(
            leading_dim=1
        )
        ref_f8.element_type = get_cutlass_dtype(c_dtype)
        ref_device = ref.permute(2, 0, 1).contiguous().permute(1, 2, 0).cuda()
        ref_tensor = from_dlpack(ref_device, assumed_align=16).mark_layout_dynamic(
            leading_dim=1
        )
        cute.testing.convert(ref_tensor, ref_f8)
        cute.testing.convert(ref_f8, ref_tensor)
        ref = ref_device.cpu()
        for i in range(l):
            # skip testing c_ref & ref
            torch.testing.assert_close(
                c_ref_clone[: masked_m_tensor[i].item(), :, i],
                ref[: masked_m_tensor[i].item(), :, i],
                atol=tolerance,
                rtol=1e-02,
            )<|MERGE_RESOLUTION|>--- conflicted
+++ resolved
@@ -146,10 +146,7 @@
     b_ref = cutlass_torch.matrix(l, n, k, b_major == "n", cutlass.Float32)
     c_ref = cutlass_torch.matrix(l, m, n, c_major == "m", cutlass.Float32)
     c_ref_clone = c_ref.clone()
-<<<<<<< HEAD
-=======
-
->>>>>>> e53ae82a
+
     a_tensor, a_torch = cutlass_torch.cute_tensor_like(
         a_ref,
         get_cutlass_dtype(ab_dtype),
@@ -180,7 +177,6 @@
     b_torch_clone = b_torch.clone()
 
     if ab_dtype == "float4_e2m1fn":
-<<<<<<< HEAD
         m, k, l = a_torch_clone.shape
         n, k, l = b_torch_clone.shape
         # slice into half after flatten
@@ -198,10 +194,6 @@
             .reshape(l, n, k // 2)
             .permute(1, 2, 0)
         )
-=======
-        a_torch_clone = a_torch_clone[:, : a_torch_clone.shape[1] // 2, :]
-        b_torch_clone = b_torch_clone[:, : b_torch_clone.shape[1] // 2, :]
->>>>>>> e53ae82a
 
     sfa_ref, sfa_tensor, sfa_torch = create_scale_factor_tensor(
         l, m, k, sf_vec_size, get_cutlass_dtype(sf_dtype)
