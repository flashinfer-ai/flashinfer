--- conflicted
+++ resolved
@@ -109,7 +109,6 @@
         self._num_qo_heads = num_qo_heads
         self._num_kv_heads = num_kv_heads
         self._page_size = page_size
-        self._sm_scale = sm_scale
         self._use_profiler = use_profiler
 
         # No addtional buf allocated for CUDA graph tensor
@@ -135,12 +134,9 @@
         kv_cache: Union[torch.Tensor, Tuple[torch.Tensor, torch.Tensor]],
         out: Optional[torch.Tensor] = None,
         lse: Optional[torch.Tensor] = None,
-<<<<<<< HEAD
         k_scale: Optional[torch.Tensor] = None,
         v_scale: Optional[torch.Tensor] = None,
-=======
         logits_soft_cap: float = 0.0,
->>>>>>> 7442e5ae
         profiler_buffer: Optional[torch.Tensor] = None,
     ) -> Tuple[torch.Tensor, torch.Tensor]:
         if profiler_buffer is None:
@@ -162,10 +158,11 @@
                 q.shape[0], q.shape[1], device=q.device, dtype=torch.float32
             )
         head_dim_qk = q.shape[2]
-        if self._sm_scale is None:
-            self._sm_scale = 1.0 / math.sqrt(head_dim_qk)
+        sm_scale = self._sm_scale
+        if sm_scale is None:
+            sm_scale = 1.0 / math.sqrt(head_dim_qk)
         if k_scale is not None:
-            self._sm_scale *= k_scale
+            sm_scale *= k_scale
         if v_scale is None:
             v_scale = 1.0
         # profiler_buffer is optional
@@ -187,7 +184,7 @@
             self._num_kv_heads,
             self._page_size,
             v_scale,
-            self._sm_scale,
+            sm_scale,
             logits_soft_cap,
             # ADDITIONAL_FUNC_PARAMS
             # PROFILER_FUNC_PARAMS
