--- conflicted
+++ resolved
@@ -1151,11 +1151,7 @@
     )
 
 
-<<<<<<< HEAD
-def mla_rope_quantize(
-=======
 def mla_rope_quantize_fp8(
->>>>>>> f535052c
     q_rope: torch.Tensor,
     k_rope: torch.Tensor,
     q_nope: torch.Tensor,
@@ -1163,38 +1159,17 @@
     cos_sin_cache: torch.Tensor,
     pos_ids: torch.Tensor,
     is_neox: bool = True,
-<<<<<<< HEAD
-    quantize_dtype: Optional[torch.dtype] = None,
-=======
     quantize_dtype: torch.dtype = torch.float8_e4m3fn,
->>>>>>> f535052c
     quant_scale_q: float = 1.0,
     quant_scale_kv: float = 1.0,
     q_rope_out: Optional[torch.Tensor] = None,
     k_rope_out: Optional[torch.Tensor] = None,
     q_nope_out: Optional[torch.Tensor] = None,
     k_nope_out: Optional[torch.Tensor] = None,
-<<<<<<< HEAD
 ) -> Tuple[torch.Tensor, torch.Tensor, torch.Tensor, torch.Tensor]:
-
     if cos_sin_cache.dtype != torch.float32:
         raise ValueError("cos_sin_cache should be float32")
 
-    # Infer quantize_dtype from output tensors or default to float8_e4m3fn
-    if quantize_dtype is None:
-        for out in (q_rope_out, k_rope_out, q_nope_out, k_nope_out):
-            if out is not None:
-                quantize_dtype = out.dtype
-                break
-        else:
-            quantize_dtype = torch.float8_e4m3fn
-
-    print(quantize_dtype)
-=======
-) -> None:
-    if cos_sin_cache.dtype != torch.float32:
-        raise ValueError("cos_sin_cache should be float32")
-
     assert quantize_dtype in [torch.float8_e4m3fn, torch.float8_e5m2], (
         "Only e4m3fn and e5m2 are now supported"
     )
@@ -1211,7 +1186,6 @@
         "q_rope_out data type mismatches with quantize dtype"
     )
 
->>>>>>> f535052c
     # Allocate output tensors if not provided
     q_rope_out = (
         q_rope_out
@@ -1248,4 +1222,6 @@
         quant_scale_q,
         quant_scale_kv,
         not is_neox,  # interleave
-    )+    )
+
+    return q_rope_out, k_rope_out, q_nope_out, k_nope_out