"""
Copyright (c) 2025 by FlashInfer team.

Licensed under the Apache License, Version 2.0 (the "License");
you may not use this file except in compliance with the License.
You may obtain a copy of the License at

  http://www.apache.org/licenses/LICENSE-2.0

Unless required by applicable law or agreed to in writing, software
distributed under the License is distributed on an "AS IS" BASIS,
WITHOUT WARRANTIES OR CONDITIONS OF ANY KIND, either express or implied.
See the License for the specific language governing permissions and
limitations under the License.
"""

import functools
from enum import Enum
from types import SimpleNamespace
from typing import List, Optional, Tuple

import torch

from .jit import JitSpec
from .jit import env as jit_env
<<<<<<< HEAD
from .jit import (
    gen_jit_spec,
    current_device_nvcc_flags,
)
=======
from .jit import gen_jit_spec, sm100a_nvcc_flags, sm90a_nvcc_flags
from .jit.cpp_ext import is_cuda_version_at_least
>>>>>>> e4bbe7c6
from .utils import (
    device_support_pdl,
    get_shuffle_matrix_a_row_indices,
    get_shuffle_matrix_sf_a_row_indices,
    register_custom_op,
    register_fake_op,
)


def _pad_scale_factors(
    unswizzled_sf: torch.Tensor, m: int, n: int, sf_vec_size: int = 16
) -> torch.Tensor:
    """Pad scale factors tensor to meet alignment requirements.

    Args:
        unswizzled_sf (torch.Tensor): Input scale factors tensor with dtype uint8.
        m (int): M dimension.
        n (int): N dimension.
        sf_vec_size (int, optional): Scale factor vector size. Defaults to 16.

    Returns:
        torch.Tensor: Padded scale factors tensor.
    """
    factor = sf_vec_size * 4
    padded_row = ((m + 128 - 1) // 128) * 128  # Next multiple of 128
    padded_col = ((n + factor - 1) // factor) * factor  # Next multiple of 64

    # Pad the input tensor to [padded_row, padded_col // scaling_vector_size]
    pad_rows = padded_row - m
    pad_cols = (padded_col - n) // sf_vec_size
    if pad_rows == 0 and pad_cols == 0:
        return unswizzled_sf
    else:
        return torch.nn.functional.pad(
            unswizzled_sf, (0, pad_cols, 0, pad_rows), mode="constant", value=0
        ).contiguous()


<<<<<<< HEAD
def gen_fp4_quantization_module() -> JitSpec:
    device = torch.cuda.current_device()
    major, minor = torch.cuda.get_device_capability(device)

    # protecting current_device_nvcc_flags
    assert major in [10, 11, 12], "currently only support Compute Capability >= 10"

=======
def gen_fp4_quantization_sm100_module() -> JitSpec:
    return gen_fp4_quantization_module(sm100a_nvcc_flags, "100")


def gen_fp4_quantization_sm90_module() -> JitSpec:
    return gen_fp4_quantization_module(sm90a_nvcc_flags, "90")


def gen_fp4_quantization_module(nvcc_flags: List[str], device_arch: str) -> JitSpec:
>>>>>>> e4bbe7c6
    return gen_jit_spec(
        f"fp4_quantization_{device_arch}",
        [
            jit_env.FLASHINFER_CSRC_DIR
            / "nv_internal/tensorrt_llm/thop/fp4Quantize.cpp",
            jit_env.FLASHINFER_CSRC_DIR / "nv_internal/tensorrt_llm/thop/fp4Op.cpp",
            jit_env.FLASHINFER_CSRC_DIR / "nv_internal/cpp/kernels/quantization.cu",
            jit_env.FLASHINFER_CSRC_DIR / "nv_internal/cpp/common/envUtils.cpp",
            jit_env.FLASHINFER_CSRC_DIR / "nv_internal/cpp/common/logger.cpp",
            jit_env.FLASHINFER_CSRC_DIR / "nv_internal/cpp/common/stringUtils.cpp",
            jit_env.FLASHINFER_CSRC_DIR / "nv_internal/cpp/common/tllmException.cpp",
        ],
<<<<<<< HEAD
        extra_cuda_cflags=current_device_nvcc_flags
=======
        extra_cuda_cflags=nvcc_flags
>>>>>>> e4bbe7c6
        + [
            "-DENABLE_BF16",
            "-DENABLE_FP8",
            "-DENABLE_FP4" if is_cuda_version_at_least("12.8") else "",
        ],
        extra_cflags=[
            "-DENABLE_BF16",
            "-DENABLE_FP8",
            "-DENABLE_FP4" if is_cuda_version_at_least("12.8") else "",
        ],
        extra_include_paths=[
            jit_env.FLASHINFER_CSRC_DIR / "nv_internal",
            jit_env.FLASHINFER_CSRC_DIR / "nv_internal" / "include",
        ],
    )


@functools.cache
def get_fp4_quantization_module(backend: str = "100"):
    if backend == "100":
        module = gen_fp4_quantization_sm100_module().build_and_load()
    elif backend == "90":
        module = gen_fp4_quantization_sm90_module().build_and_load()
    else:
        raise ValueError(f"Invalid backend: {backend}")

    @register_custom_op(
        "flashinfer::fp4_quantize_sm100",
        mutates_args=(""),
    )
    def fp4_quantize_sm100(
        input: torch.Tensor,
        global_scale: Optional[torch.Tensor] = None,
        sf_vec_size: int = 16,
        sf_use_ue8m0: bool = False,
        is_sf_swizzled_layout: bool = True,
        is_sf_8x4_layout: bool = False,
        enable_pdl: Optional[bool] = None,
    ) -> Tuple[torch.Tensor, torch.Tensor]:
        """Quantize input tensor to FP4 format.

        Args:
            input (torch.Tensor): Input tensor of shape [M, K] with dtype fp16/bf16/fp8_quantized.
            global_scale (torch.Tensor, optional): Global scale factor of shape [1] and dtype float32.
            sf_vec_size (int, optional): Scale factor vector size. Defaults to 16.
            sf_use_ue8m0 (bool, optional): Whether to use UE8M0 format for scale factors. Defaults to False.
            is_sf_swizzled_layout (bool, optional): Whether to use swizzled layout for scale factors. Defaults to True.
            is_sf_8x4_layout (bool, optional): Whether to use 8x4 layout or 128x4 layout for scale factors. Defaults to False.
            enable_pdl (Optional[bool], optional): Whether to enable PDL (Programmatic Dependent Launch).
                If None, automatically detects based on device capability. Defaults to None.

        Returns:
            Tuple[torch.Tensor, torch.Tensor]: A tuple containing:
                - Quantized tensor of shape [M, K/2] with dtype FLOAT4_E2M1X2
                - Scale factors tensor with shape determined by layout and sf_vec_size
        """
        if enable_pdl is None:
            enable_pdl = device_support_pdl(input.device)
        return module.fp4_quantize(
            input,
            global_scale,
            sf_vec_size,
            sf_use_ue8m0,
            is_sf_swizzled_layout,
            is_sf_8x4_layout,
            enable_pdl,
        )

    @register_fake_op("flashinfer::fp4_quantize_sm100")
    def _fake_fp4_quantize_sm100(
        input: torch.Tensor,
        global_scale: Optional[torch.Tensor] = None,
        sf_vec_size: int = 16,
        sf_use_ue8m0: bool = False,
        is_sf_swizzled_layout: bool = True,
    ) -> Tuple[torch.Tensor, torch.Tensor]:
        m, k = input.shape
        return (
            input.new_empty([m, k // 2], dtype=torch.int64),  # FLOAT4_E2M1X2
            input.new_empty([m * k // sf_vec_size], dtype=torch.int32),  # Scale factors
        )

    @register_custom_op(
        "flashinfer::mxfp4_dequantize_host",
        mutates_args=(""),
    )
    def mxfp4_dequantize_host(
        weight: torch.Tensor,
        scale: torch.Tensor,
        group_size: int = 32,
    ) -> torch.Tensor:
        return module.mxfp4_dequantize_host(
            weight,
            scale,
            group_size,
        )

    @register_fake_op("flashinfer::mxfp4_dequantize_host")
    def _fake_mxfp4_dequantize_host(
        weight: torch.Tensor,
        scale: torch.Tensor,
        group_size: int = 32,
    ) -> torch.Tensor:
        return weight.new_empty(
            [weight.shape[0], weight.shape[1] * 2], dtype=torch.float32
        )

    @register_custom_op(
        "flashinfer::block_scale_interleave_sm100",
        mutates_args=("",),
    )
    def block_scale_interleave_sm100(
        unswizzled_sf: torch.Tensor,
    ) -> torch.Tensor:
        """Swizzle block scale tensor for FP4 format.

        Args:
            unswizzled_sf (torch.Tensor): unswizzled block scale tensor with dtype uint8.

        Returns:
            torch.Tensor: output tensor for swizzled block scale with dtype uint8.
        """
        return module.block_scale_interleave_sm100(
            unswizzled_sf,
        )

    @register_fake_op("flashinfer::block_scale_interleave_sm100")
    def _fake_block_scale_interleave_sm100(
        unswizzled_sf: torch.Tensor,
    ) -> torch.Tensor:
        return unswizzled_sf.new_empty(
            [unswizzled_sf.shape[0] * unswizzled_sf.shape[1] // 16], dtype=torch.uint8
        )

    @register_custom_op(
        "flashinfer::e2m1_and_ufp8sf_scale_to_float_sm100",
        mutates_args=(""),
    )
    def e2m1_and_ufp8sf_scale_to_float_sm100(
        e2m1_tensor: torch.Tensor,
        ufp8_scale_tensor: torch.Tensor,
        global_scale_tensor: Optional[torch.Tensor] = None,
        sf_vec_size: int = 16,
        ufp8_type: int = 1,
        is_sf_swizzled_layout: bool = True,
    ) -> torch.Tensor:
        """Convert E2M1 format tensor and UFP8 scale factors to float tensor.

        This function performs dequantization by converting a packed FP4 tensor in E2M1 format
        back to float values using the associated UFP8 scale factors and global scale.

        Args:
            e2m1_tensor (torch.Tensor): Packed FP4 tensor in E2M1 format of shape [M, K/2] with dtype uint8.
            ufp8_scale_tensor (torch.Tensor): Scale factors tensor in UFP8 format with dtype uint8.
            global_scale_tensor (torch.Tensor, optional): Global scale factor of shape [1] and dtype float32.
            sf_vec_size (int, optional): Scale factor vector size. Defaults to 16.
            ufp8_type (int, optional): UFP8 scale factor type (0 for UE8M0, 1 for E4M3). Defaults to 1.
            is_sf_swizzled_layout (bool, optional): Whether scale factors use swizzled layout. Defaults to True.

        Returns:
            torch.Tensor: Dequantized float tensor of shape [M, K] with dtype float32.
        """
        return module.e2m1_and_ufp8sf_scale_to_float_sm100(
            e2m1_tensor.cpu(),
            ufp8_scale_tensor.cpu().reshape(-1),
            global_scale_tensor.cpu(),
            sf_vec_size,
            ufp8_type,
            is_sf_swizzled_layout,
        )

    @register_fake_op("flashinfer::e2m1_and_ufp8sf_scale_to_float_sm100")
    def _fake_e2m1_and_ufp8sf_scale_to_float_sm100(
        e2m1_tensor: torch.Tensor,
        ufp8_scale_tensor: torch.Tensor,
        global_scale_tensor: Optional[torch.Tensor] = None,
        sf_vec_size: int = 16,
        ufp8_type: int = 1,
        is_sf_swizzled_layout: bool = True,
    ) -> torch.Tensor:
        return e2m1_tensor.new_empty(
            [e2m1_tensor.shape[0], e2m1_tensor.shape[1] * 2], dtype=torch.float32
        )

    # Register the module
    return SimpleNamespace(
        fp4_quantize_sm100=fp4_quantize_sm100,
        block_scale_interleave_sm100=block_scale_interleave_sm100,
        e2m1_and_ufp8sf_scale_to_float_sm100=e2m1_and_ufp8sf_scale_to_float_sm100,
        mxfp4_dequantize_host=mxfp4_dequantize_host,
    )


def fp4_quantize(
    input: torch.Tensor,
    global_scale: Optional[torch.Tensor] = None,
    sf_vec_size: int = 16,
    sf_use_ue8m0: bool = False,
    is_sf_swizzled_layout: bool = True,
    is_sf_8x4_layout: bool = False,
    enable_pdl: Optional[bool] = None,
) -> Tuple[torch.Tensor, torch.Tensor]:
    """Quantize input tensor to FP4 format.

    This function implements FP4 quantization that converts input tensors to a compressed FP4 format
    with associated scale factors. It supports various input data types and scale factor layouts.

    Args:
        input (torch.Tensor): Input tensor of shape [M, K] with dtype fp16/bf16/fp8_quantized.
        global_scale (torch.Tensor, optional): Global scale factor of shape [1] and dtype float32.
        sf_vec_size (int, optional): Scale factor vector size. Defaults to 16.
        sf_use_ue8m0 (bool, optional): Whether to use UE8M0 format for scale factors. Defaults to False.
        is_sf_swizzled_layout (bool, optional): Whether to use swizzled layout for scale factors. Defaults to True.
        is_sf_8x4_layout (bool, optional): Whether to use 8x4 layout or 128x4 layout for scale factors. Defaults to False.
        enable_pdl (Optional[bool], optional): Whether to enable PDL (Programmatic Dependent Launch).
            If None, automatically detects based on device capability. Defaults to None.

    Returns:
        Tuple[torch.Tensor, torch.Tensor]: A tuple containing:
            - Quantized tensor of shape [M, K/2] with dtype FLOAT4_E2M1X2
            - Scale factors tensor with shape determined by layout and sf_vec_size

    Raises:
        NotImplementedError: If any of the following features are requested but not implemented:
            - BFloat16 input when BFloat16 is not enabled
            - FP8 input when FP8 is not enabled
            - sf_vec_size other than 16 or 32
    """
    if sf_vec_size != 16 and sf_vec_size != 32:
        raise NotImplementedError("sf_vec_size can only be 16 or 32")

    # for column major input, we need to transpose the input
    is_column_major = input.stride(-2) == 1
    if is_column_major:
        input = input.transpose(-2, -1)

    assert input.shape[-1] % sf_vec_size == 0
    if enable_pdl is None:
        enable_pdl = device_support_pdl(input.device)
    x_q, sf = get_fp4_quantization_module("100").fp4_quantize_sm100(
        input,
        global_scale,
        sf_vec_size,
        sf_use_ue8m0,
        is_sf_swizzled_layout,
        is_sf_8x4_layout,
        enable_pdl,
    )
    sf = sf.reshape((-1, input.shape[-1] // sf_vec_size))
    if is_column_major:
        x_q = x_q.transpose(-2, -1)
        sf = sf.transpose(-2, -1)

    return x_q, sf


def block_scale_interleave(unswizzled_sf: torch.Tensor) -> torch.Tensor:
    """Swizzle block scale tensor for FP4 format.

    This function swizzles the block scale tensor to optimize memory access patterns
    for FP4 operations. The output needs to be padded in the m dimension to be a multiple of 128.

    Args:
        unswizzled_sf (torch.Tensor): Input tensor with dtype uint8.

    Returns:
        torch.Tensor: Swizzled tensor with the same shape as input.

    Raises:
        AssertionError: If input dtype is not uint8.
    """
    # TODO(shuw): check input dtype is uint8
    assert unswizzled_sf.dtype == torch.uint8, (
        f"Input dtype must be uint8, got {unswizzled_sf.dtype}"
    )

    major, minor = torch.cuda.get_device_capability()
    device_arch = f"{major * 10 + minor}"

    return get_fp4_quantization_module(device_arch).block_scale_interleave_sm100(
        unswizzled_sf,
    )


# Maintain compatibility with libraries using the old name
nvfp4_block_scale_interleave = block_scale_interleave


def e2m1_and_ufp8sf_scale_to_float(
    e2m1_tensor: torch.Tensor,
    ufp8_scale_tensor: torch.Tensor,
    global_scale_tensor: Optional[torch.Tensor] = None,
    sf_vec_size: int = 16,
    ufp8_type: int = 1,
    is_sf_swizzled_layout: bool = True,
) -> torch.Tensor:
    """Convert E2M1 format tensor and UFP8 scale factors to float tensor.

    This function performs dequantization by converting a packed FP4 tensor in E2M1 format
    back to float values using the associated UFP8 scale factors and global scale.

    Args:
        e2m1_tensor (torch.Tensor): Packed FP4 tensor in E2M1 format of shape [M, K/2] with dtype uint8.
        ufp8_scale_tensor (torch.Tensor): Scale factors tensor in UFP8 format with dtype uint8.
        global_scale_tensor (torch.Tensor, optional): Global scale factor of shape [1] and dtype float32.
        sf_vec_size (int, optional): Scale factor vector size. Defaults to 16.
        ufp8_type (int, optional): UFP8 scale factor type (0 for UE8M0, 1 for E4M3). Defaults to 1.
        is_sf_swizzled_layout (bool, optional): Whether scale factors use swizzled layout. Defaults to True.

    Returns:
        torch.Tensor: Dequantized float tensor of shape [M, K] with dtype float32.

    """
    major, minor = torch.cuda.get_device_capability()
    device_arch = f"{major * 10 + minor}"
    return get_fp4_quantization_module(
        device_arch
    ).e2m1_and_ufp8sf_scale_to_float_sm100(
        e2m1_tensor,
        ufp8_scale_tensor,
        global_scale_tensor,
        sf_vec_size,
        ufp8_type,
        is_sf_swizzled_layout,
    )


def shuffle_matrix_a(input_tensor: torch.Tensor, epilogue_tile_m: int) -> torch.Tensor:
    """
    PyTorch equivalent of trtllm-gen `shuffleMatrixA`
    """
    row_indices = get_shuffle_matrix_a_row_indices(input_tensor, epilogue_tile_m)

    return input_tensor[row_indices.to(input_tensor.device)]


def shuffle_matrix_sf_a(
    input_tensor: torch.Tensor,
    epilogue_tile_m: int,
    num_elts_per_sf: int = 16,
):
    """
    Cuda implementation of trtllm-gen `shuffleMatrixSfA` but with a caveat.
    `shuffleMatrixSfA` expects the input to be in 128x4 layout and then
    apply the same shuffling in `shuffleMatrixA` and writes out in 128x4
    layout.
    This function expects the input to be in linear layout. It's done this
    way because the scaling factors in the NVFP4 checkpoints are quantized
    and are in linear layout.
    This function doesn't add padding.
    """

    row_indices = get_shuffle_matrix_sf_a_row_indices(input_tensor, epilogue_tile_m)

    w_shuffled = input_tensor[row_indices.to(input_tensor.device)]

    # 128x4
    return block_scale_interleave(w_shuffled)


class SfLayout(Enum):
    """
    Layout of scale factors for NVFP4.
    """

    layout_128x4 = 0
    layout_8x4 = 1
    layout_linear = 2


def nvfp4_quantize(
    a,
    a_global_sf,
    sfLayout=SfLayout.layout_128x4,
    do_shuffle=False,
    sf_vec_size=16,
    enable_pdl=None,
):
    """
    Quantize input tensor to NVFP4 format.

    Parameters:
        a (torch.Tensor): Input tensor of shape [M, K] with dtype fp16/bf16.
        a_global_sf (torch.Tensor): Global scale factor of shape [1] with dtype float32.
        sfLayout (SfLayout, optional): Scale factor layout. Defaults to SfLayout.layout_128x4.
        do_shuffle (bool, optional): Whether to shuffle the scale factors. Defaults to False. Only TRTLLM backend needs to shuffle the tensor B scale factors.
        sf_vec_size (int, optional): Scale factor vector size. Defaults to 16.
        enable_pdl (Optional[bool], optional): Whether to enable PDL (Programmatic Dependent Launch).
            If None, automatically detects based on device capability. Defaults to None.

    Returns:
        Tuple[torch.Tensor, torch.Tensor]: A tuple containing:
            - Quantized tensor of shape [M, K/2] with dtype FLOAT4_E2M1X2
            - Scale factors tensor with shape determined by layout and sf_vec_size
    """

    if do_shuffle:
        # Weights 128x4 + shuffle. It is done during the model load and we do not care much about the perf
        assert sfLayout == SfLayout.layout_128x4
        a_fp4, a_sf = fp4_quantize(
            a.cuda(),
            a_global_sf.cuda(),
            sf_vec_size,
            sf_use_ue8m0=False,
            is_sf_swizzled_layout=False,
            is_sf_8x4_layout=False,
            enable_pdl=enable_pdl,
        )

        epilogue_tile_m = 128
        a_fp4 = shuffle_matrix_a(a_fp4.view(torch.uint8), epilogue_tile_m)
        a_sf = shuffle_matrix_sf_a(a_sf.view(torch.uint8), epilogue_tile_m).reshape(
            a_sf.shape
        )
    else:
        # Activations with 8x4 layout for SFs (GEMM with small tileN)
        # Activations with 128x4 layout for SFs (GEMM with large tileN)
        a_fp4, a_sf = fp4_quantize(
            a.cuda(),
            a_global_sf.cuda(),
            sf_vec_size,
            sf_use_ue8m0=False,
            is_sf_swizzled_layout=True,
            is_sf_8x4_layout=sfLayout == SfLayout.layout_8x4,
            enable_pdl=enable_pdl,
        )

    return a_fp4, a_sf


def mxfp4_quantize(a):
    """
    Quantize input tensor to MXFP4 format.

    Parameters:
        a (torch.Tensor): Input tensor of shape [M, K] with dtype fp16/bf16.

    Returns:
        Tuple[torch.Tensor, torch.Tensor]: A tuple containing:
            - Quantized tensor of shape [M, K/2] with dtype uint8 (FLOAT4_E2M1X2)
            - Scale factors tensor with shape determined by layout and sf_vec_size (uint8)
    """
    a_global_sf = (448 * 6) / a.float().abs().nan_to_num().max()
    a_fp4, a_sf = fp4_quantize(a.cuda(), a_global_sf.cuda(), 32, True, True)
    return a_fp4, a_sf


def mxfp4_dequantize(a_fp4, a_sf):
    """
    Dequantize input tensor from MXFP4 format.

    Parameters:
        a_fp4 (torch.Tensor): Quantized tensor of shape [M, K/2] with dtype uint8 (FLOAT4_E2M1X2)
        a_sf (torch.Tensor): Scale factors tensor with shape determined by layout and sf_vec_size (uint8)

    Returns:
        torch.Tensor: Dequantized tensor of shape [M, K] with dtype float.
    """
    return e2m1_and_ufp8sf_scale_to_float(
        a_fp4.cpu().view(torch.uint8),
        a_sf.cpu().view(torch.uint8).reshape(-1),
        torch.tensor([1.0], device=a_fp4.device),
        32,
        0,
        True,
    )


def mxfp4_dequantize_host(
    weight: torch.Tensor,
    scale: torch.Tensor,
    group_size: int = 32,
) -> torch.Tensor:
    """
    Dequantize input tensor from MXFP4 format on host.

    Parameters:
        weight (torch.Tensor): Quantized tensor of shape [M, K/2] with dtype uint8 (FLOAT4_E2M1X2)
        scale (torch.Tensor): Scale factors tensor with shape determined by layout and sf_vec_size (uint8)
        group_size (int, optional): Group size for dequantization. Defaults to 32.

    Returns:
        torch.Tensor: Dequantized tensor of shape [M, K] with dtype float.
    """
    major, minor = torch.cuda.get_device_capability()
    device_arch = f"{major * 10 + minor}"
    return get_fp4_quantization_module(device_arch).mxfp4_dequantize_host(
        weight,
        scale,
        group_size,
    )<|MERGE_RESOLUTION|>--- conflicted
+++ resolved
@@ -23,15 +23,13 @@
 
 from .jit import JitSpec
 from .jit import env as jit_env
-<<<<<<< HEAD
 from .jit import (
     gen_jit_spec,
+    sm100a_nvcc_flags,
+    sm90a_nvcc_flags,
     current_device_nvcc_flags,
 )
-=======
-from .jit import gen_jit_spec, sm100a_nvcc_flags, sm90a_nvcc_flags
 from .jit.cpp_ext import is_cuda_version_at_least
->>>>>>> e4bbe7c6
 from .utils import (
     device_support_pdl,
     get_shuffle_matrix_a_row_indices,
@@ -70,25 +68,21 @@
         ).contiguous()
 
 
-<<<<<<< HEAD
-def gen_fp4_quantization_module() -> JitSpec:
+def gen_fp4_quantization_sm100_module() -> JitSpec:
+    return gen_fp4_quantization_module(sm100a_nvcc_flags, "100")
+
+
+def gen_fp4_quantization_sm90_module() -> JitSpec:
+    return gen_fp4_quantization_module(sm90a_nvcc_flags, "90")
+
+
+def gen_fp4_quantization_module(nvcc_flags: List[str], device_arch: str) -> JitSpec:
     device = torch.cuda.current_device()
     major, minor = torch.cuda.get_device_capability(device)
 
     # protecting current_device_nvcc_flags
     assert major in [10, 11, 12], "currently only support Compute Capability >= 10"
 
-=======
-def gen_fp4_quantization_sm100_module() -> JitSpec:
-    return gen_fp4_quantization_module(sm100a_nvcc_flags, "100")
-
-
-def gen_fp4_quantization_sm90_module() -> JitSpec:
-    return gen_fp4_quantization_module(sm90a_nvcc_flags, "90")
-
-
-def gen_fp4_quantization_module(nvcc_flags: List[str], device_arch: str) -> JitSpec:
->>>>>>> e4bbe7c6
     return gen_jit_spec(
         f"fp4_quantization_{device_arch}",
         [
@@ -101,11 +95,8 @@
             jit_env.FLASHINFER_CSRC_DIR / "nv_internal/cpp/common/stringUtils.cpp",
             jit_env.FLASHINFER_CSRC_DIR / "nv_internal/cpp/common/tllmException.cpp",
         ],
-<<<<<<< HEAD
         extra_cuda_cflags=current_device_nvcc_flags
-=======
-        extra_cuda_cflags=nvcc_flags
->>>>>>> e4bbe7c6
+        + nvcc_flags
         + [
             "-DENABLE_BF16",
             "-DENABLE_FP8",
