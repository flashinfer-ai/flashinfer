"""
Copyright (c) 2025 by FlashInfer team.

Licensed under the Apache License, Version 2.0 (the "License");
you may not use this file except in compliance with the License.
You may obtain a copy of the License at

  http://www.apache.org/licenses/LICENSE-2.0

Unless required by applicable law or agreed to in writing, software
distributed under the License is distributed on an "AS IS" BASIS,
WITHOUT WARRANTIES OR CONDITIONS OF ANY KIND, either express or implied.
See the License for the specific language governing permissions and
limitations under the License.
"""

import functools
from enum import Enum
from types import SimpleNamespace
from typing import Optional, Tuple

import torch

from .jit import JitSpec
from .jit import env as jit_env
from .jit import gen_jit_spec, sm100a_nvcc_flags
from .utils import (
    get_shuffle_matrix_a_row_indices,
    get_shuffle_matrix_sf_a_row_indices,
    register_custom_op,
    register_fake_op,
)


def _pad_scale_factors(
    unswizzled_sf: torch.Tensor, m: int, n: int, sf_vec_size: int = 16
) -> torch.Tensor:
    """Pad scale factors tensor to meet alignment requirements.

    Args:
        unswizzled_sf (torch.Tensor): Input scale factors tensor with dtype uint8.
        m (int): M dimension.
        n (int): N dimension.
        sf_vec_size (int, optional): Scale factor vector size. Defaults to 16.

    Returns:
        torch.Tensor: Padded scale factors tensor.
    """
    factor = sf_vec_size * 4
    padded_row = ((m + 128 - 1) // 128) * 128  # Next multiple of 128
    padded_col = ((n + factor - 1) // factor) * factor  # Next multiple of 64

    # Pad the input tensor to [padded_row, padded_col // scaling_vector_size]
    pad_rows = padded_row - m
    pad_cols = (padded_col - n) // sf_vec_size
    if pad_rows == 0 and pad_cols == 0:
        return unswizzled_sf
    else:
        return torch.nn.functional.pad(
            unswizzled_sf, (0, pad_cols, 0, pad_rows), mode="constant", value=0
        ).contiguous()


def gen_fp4_quantization_sm100_module() -> JitSpec:
    return gen_jit_spec(
        "fp4_quantization_sm100",
        [
            jit_env.FLASHINFER_CSRC_DIR
            / "nv_internal/tensorrt_llm/thop/fp4Quantize.cpp",
            jit_env.FLASHINFER_CSRC_DIR / "nv_internal/tensorrt_llm/thop/fp4Op.cpp",
            jit_env.FLASHINFER_CSRC_DIR / "nv_internal/cpp/kernels/quantization.cu",
            jit_env.FLASHINFER_CSRC_DIR / "nv_internal/cpp/common/envUtils.cpp",
            jit_env.FLASHINFER_CSRC_DIR / "nv_internal/cpp/common/logger.cpp",
            jit_env.FLASHINFER_CSRC_DIR / "nv_internal/cpp/common/stringUtils.cpp",
            jit_env.FLASHINFER_CSRC_DIR / "nv_internal/cpp/common/tllmException.cpp",
        ],
        extra_cuda_cflags=sm100a_nvcc_flags
        + [
            "-DENABLE_BF16",
            "-DENABLE_FP8",
        ],
        extra_cflags=[
            "-DENABLE_BF16",
            "-DENABLE_FP8",
        ],
        extra_include_paths=[
            jit_env.FLASHINFER_CSRC_DIR / "nv_internal",
            jit_env.FLASHINFER_CSRC_DIR / "nv_internal" / "include",
        ],
    )


@functools.cache
def get_fp4_quantization_sm100_module():
    module = gen_fp4_quantization_sm100_module().build_and_load()

    @register_custom_op(
        "flashinfer::fp4_quantize_sm100",
        mutates_args=(""),
    )
    def fp4_quantize_sm100(
        input: torch.Tensor,
        global_scale: Optional[torch.Tensor] = None,
        sf_vec_size: int = 16,
        sf_use_ue8m0: bool = False,
        is_sf_swizzled_layout: bool = True,
        is_sf_8x4_layout: bool = False,
    ) -> Tuple[torch.Tensor, torch.Tensor]:
        """Quantize input tensor to FP4 format.

        Args:
            input (torch.Tensor): Input tensor of shape [M, K] with dtype fp16/bf16/fp8_quantized.
            global_scale (torch.Tensor, optional): Global scale factor of shape [1] and dtype float32.
            sf_vec_size (int, optional): Scale factor vector size. Defaults to 16.
            sf_use_ue8m0 (bool, optional): Whether to use UE8M0 format for scale factors. Defaults to False.
            is_sf_swizzled_layout (bool, optional): Whether to use swizzled layout for scale factors. Defaults to True.
            is_sf_8x4_layout (bool, optional): Whether to use 8x4 layout or 128x4 layout for scale factors. Defaults to False.

        Returns:
            Tuple[torch.Tensor, torch.Tensor]: A tuple containing:
                - Quantized tensor of shape [M, K/2] with dtype FLOAT4_E2M1X2
                - Scale factors tensor with shape determined by layout and sf_vec_size
        """
        return module.fp4_quantize(
            input,
            global_scale,
            sf_vec_size,
            sf_use_ue8m0,
            is_sf_swizzled_layout,
            is_sf_8x4_layout,
        )

    @register_fake_op("flashinfer::fp4_quantize_sm100")
    def _fake_fp4_quantize_sm100(
        input: torch.Tensor,
        global_scale: Optional[torch.Tensor] = None,
        sf_vec_size: int = 16,
        sf_use_ue8m0: bool = False,
        is_sf_swizzled_layout: bool = True,
    ) -> Tuple[torch.Tensor, torch.Tensor]:
        m, k = input.shape
        return (
            input.new_empty([m, k // 2], dtype=torch.int64),  # FLOAT4_E2M1X2
            input.new_empty([m * k // sf_vec_size], dtype=torch.int32),  # Scale factors
        )

    @register_custom_op(
        "flashinfer::block_scale_interleave_sm100",
        mutates_args=("",),
    )
    def block_scale_interleave_sm100(
        unswizzled_sf: torch.Tensor,
    ) -> torch.Tensor:
        """Swizzle block scale tensor for FP4 format.

        Args:
            unswizzled_sf (torch.Tensor): unswizzled block scale tensor with dtype uint8.

        Returns:
            torch.Tensor: output tensor for swizzled block scale with dtype uint8.
        """
        return module.block_scale_interleave(
            unswizzled_sf,
        )

    @register_fake_op("flashinfer::block_scale_interleave_sm100")
    def _fake_block_scale_interleave_sm100(
        unswizzled_sf: torch.Tensor,
    ) -> torch.Tensor:
        return unswizzled_sf.new_empty(
            [unswizzled_sf.shape[0] * unswizzled_sf.shape[1] // 16], dtype=torch.uint8
        )

    @register_custom_op(
        "flashinfer::e2m1_and_ufp8sf_scale_to_float_sm100",
        mutates_args=(""),
    )
    def e2m1_and_ufp8sf_scale_to_float_sm100(
        e2m1_tensor: torch.Tensor,
        ufp8_scale_tensor: torch.Tensor,
        global_scale_tensor: Optional[torch.Tensor] = None,
        sf_vec_size: int = 16,
        ufp8_type: int = 1,
        is_sf_swizzled_layout: bool = True,
    ) -> torch.Tensor:
        """Convert E2M1 format tensor and UFP8 scale factors to float tensor.

        This function performs dequantization by converting a packed FP4 tensor in E2M1 format
        back to float values using the associated UFP8 scale factors and global scale.

        Args:
            e2m1_tensor (torch.Tensor): Packed FP4 tensor in E2M1 format of shape [M, K/2] with dtype uint8.
            ufp8_scale_tensor (torch.Tensor): Scale factors tensor in UFP8 format with dtype uint8.
            global_scale_tensor (torch.Tensor, optional): Global scale factor of shape [1] and dtype float32.
            sf_vec_size (int, optional): Scale factor vector size. Defaults to 16.
            ufp8_type (int, optional): UFP8 scale factor type (0 for UE8M0, 1 for E4M3). Defaults to 1.
            is_sf_swizzled_layout (bool, optional): Whether scale factors use swizzled layout. Defaults to True.

        Returns:
            torch.Tensor: Dequantized float tensor of shape [M, K] with dtype float32.
        """
        return module.e2m1_and_ufp8sf_scale_to_float(
            e2m1_tensor.cpu(),
            ufp8_scale_tensor.cpu().reshape(-1),
            global_scale_tensor.cpu(),
            sf_vec_size,
            ufp8_type,
            is_sf_swizzled_layout,
        )

    @register_fake_op("flashinfer::e2m1_and_ufp8sf_scale_to_float_sm100")
    def _fake_e2m1_and_ufp8sf_scale_to_float_sm100(
        e2m1_tensor: torch.Tensor,
        ufp8_scale_tensor: torch.Tensor,
        global_scale_tensor: Optional[torch.Tensor] = None,
        sf_vec_size: int = 16,
        ufp8_type: int = 1,
        is_sf_swizzled_layout: bool = True,
    ) -> torch.Tensor:
        return e2m1_tensor.new_empty(
            [e2m1_tensor.shape[0], e2m1_tensor.shape[1] * 2], dtype=torch.float32
        )

    # Register the module
    return SimpleNamespace(
        fp4_quantize_sm100=fp4_quantize_sm100,
        block_scale_interleave_sm100=block_scale_interleave_sm100,
        e2m1_and_ufp8sf_scale_to_float_sm100=e2m1_and_ufp8sf_scale_to_float_sm100,
    )


def fp4_quantize(
    input: torch.Tensor,
    global_scale: Optional[torch.Tensor] = None,
    sf_vec_size: int = 16,
    sf_use_ue8m0: bool = False,
    is_sf_swizzled_layout: bool = True,
    is_sf_8x4_layout: bool = False,
) -> Tuple[torch.Tensor, torch.Tensor]:
    """Quantize input tensor to FP4 format.

    This function implements FP4 quantization that converts input tensors to a compressed FP4 format
    with associated scale factors. It supports various input data types and scale factor layouts.

    Args:
        input (torch.Tensor): Input tensor of shape [M, K] with dtype fp16/bf16/fp8_quantized.
        global_scale (torch.Tensor, optional): Global scale factor of shape [1] and dtype float32.
        sf_vec_size (int, optional): Scale factor vector size. Defaults to 16.
        sf_use_ue8m0 (bool, optional): Whether to use UE8M0 format for scale factors. Defaults to False.
        is_sf_swizzled_layout (bool, optional): Whether to use swizzled layout for scale factors. Defaults to True.
        is_sf_8x4_layout (bool, optional): Whether to use 8x4 layout or 128x4 layout for scale factors. Defaults to False.

    Returns:
        Tuple[torch.Tensor, torch.Tensor]: A tuple containing:
            - Quantized tensor of shape [M, K/2] with dtype FLOAT4_E2M1X2
            - Scale factors tensor with shape determined by layout and sf_vec_size

    Raises:
        NotImplementedError: If any of the following features are requested but not implemented:
            - BFloat16 input when BFloat16 is not enabled
            - FP8 input when FP8 is not enabled
            - sf_vec_size other than 16 or 32
    """
    if sf_vec_size != 16 and sf_vec_size != 32:
        raise NotImplementedError("sf_vec_size can only be 16 or 32")

    # for column major input, we need to transpose the input
    is_column_major = input.stride(-2) == 1
    if is_column_major:
        input = input.transpose(-2, -1)

    assert input.shape[-1] % sf_vec_size == 0
    x_q, sf = get_fp4_quantization_sm100_module().fp4_quantize_sm100(
        input,
        global_scale,
        sf_vec_size,
        sf_use_ue8m0,
        is_sf_swizzled_layout,
        is_sf_8x4_layout,
    )
    sf = sf.reshape((-1, input.shape[-1] // sf_vec_size))
    if is_column_major:
        x_q = x_q.transpose(-2, -1)
        sf = sf.transpose(-2, -1)

    return x_q, sf


def block_scale_interleave(unswizzled_sf: torch.Tensor) -> torch.Tensor:
    """Swizzle block scale tensor for FP4 format.

    This function swizzles the block scale tensor to optimize memory access patterns
    for FP4 operations. The output needs to be padded in the m dimension to be a multiple of 128.

    Args:
        unswizzled_sf (torch.Tensor): Input tensor with dtype uint8.

    Returns:
        torch.Tensor: Swizzled tensor with the same shape as input.

    Raises:
        AssertionError: If input dtype is not uint8.
    """
    # TODO(shuw): check input dtype is uint8
<<<<<<< HEAD
    assert (
        unswizzled_sf.dtype == torch.uint8
    ), f"Input dtype must be uint8, got {unswizzled_sf.dtype}"
    return get_fp4_quantization_sm100_module().block_scale_interleave_sm100(
=======
    assert unswizzled_sf.dtype == torch.uint8, (
        f"Input dtype must be uint8, got {unswizzled_sf.dtype}"
    )
    return get_fp4_quantization_sm100_module().nvfp4_block_scale_interleave_sm100(
>>>>>>> e8dca1f3
        unswizzled_sf,
    )


def e2m1_and_ufp8sf_scale_to_float(
    e2m1_tensor: torch.Tensor,
    ufp8_scale_tensor: torch.Tensor,
    global_scale_tensor: Optional[torch.Tensor] = None,
    sf_vec_size: int = 16,
    ufp8_type: int = 1,
    is_sf_swizzled_layout: bool = True,
) -> torch.Tensor:
    """Convert E2M1 format tensor and UFP8 scale factors to float tensor.

    This function performs dequantization by converting a packed FP4 tensor in E2M1 format
    back to float values using the associated UFP8 scale factors and global scale.

    Args:
        e2m1_tensor (torch.Tensor): Packed FP4 tensor in E2M1 format of shape [M, K/2] with dtype uint8.
        ufp8_scale_tensor (torch.Tensor): Scale factors tensor in UFP8 format with dtype uint8.
        global_scale_tensor (torch.Tensor, optional): Global scale factor of shape [1] and dtype float32.
        sf_vec_size (int, optional): Scale factor vector size. Defaults to 16.
        ufp8_type (int, optional): UFP8 scale factor type (0 for UE8M0, 1 for E4M3). Defaults to 1.
        is_sf_swizzled_layout (bool, optional): Whether scale factors use swizzled layout. Defaults to True.

    Returns:
        torch.Tensor: Dequantized float tensor of shape [M, K] with dtype float32.

    """

    return get_fp4_quantization_sm100_module().e2m1_and_ufp8sf_scale_to_float_sm100(
        e2m1_tensor,
        ufp8_scale_tensor,
        global_scale_tensor,
        sf_vec_size,
        ufp8_type,
        is_sf_swizzled_layout,
    )


def shuffle_matrix_a(input_tensor: torch.Tensor, epilogue_tile_m: int) -> torch.Tensor:
    """
    PyTorch equivalent of trtllm-gen `shuffleMatrixA`
    """
    row_indices = get_shuffle_matrix_a_row_indices(input_tensor, epilogue_tile_m)

    return input_tensor[row_indices.to(input_tensor.device)]


def shuffle_matrix_sf_a(
    input_tensor: torch.Tensor,
    epilogue_tile_m: int,
    num_elts_per_sf: int = 16,
):
    """
    Cuda implementation of trtllm-gen `shuffleMatrixSfA` but with a caveat.
    `shuffleMatrixSfA` expects the input to be in 128x4 layout and then
    apply the same shuffling in `shuffleMatrixA` and writes out in 128x4
    layout.
    This function expects the input to be in linear layout. It's done this
    way because the scaling factors in the NVFP4 checkpoints are quantized
    and are in linear layout.
    This function doesn't add padding.
    """

    row_indices = get_shuffle_matrix_sf_a_row_indices(input_tensor, epilogue_tile_m)

    w_shuffled = input_tensor[row_indices.to(input_tensor.device)]

    # 128x4
    return block_scale_interleave(w_shuffled)


class SfLayout(Enum):
    """
    Layout of scale factors for NVFP4.
    """

    layout_128x4 = 0
    layout_8x4 = 1
    layout_linear = 2


def nvfp4_quantize(
    a, a_global_sf, sfLayout=SfLayout.layout_128x4, do_shuffle=False, sf_vec_size=16
):
    """
    Quantize input tensor to NVFP4 format.

    Parameters:
        a (torch.Tensor): Input tensor of shape [M, K] with dtype fp16/bf16.
        a_global_sf (torch.Tensor): Global scale factor of shape [1] with dtype float32.
        sfLayout (SfLayout, optional): Scale factor layout. Defaults to SfLayout.layout_128x4.
        do_shuffle (bool, optional): Whether to shuffle the scale factors. Defaults to False. Only TRTLLM backend needs to shuffle the tensor B scale factors.
        sf_vec_size (int, optional): Scale factor vector size. Defaults to 16.

    Returns:
        Tuple[torch.Tensor, torch.Tensor]: A tuple containing:
            - Quantized tensor of shape [M, K/2] with dtype FLOAT4_E2M1X2
            - Scale factors tensor with shape determined by layout and sf_vec_size
    """
    if do_shuffle:
        # Weights 128x4 + shuffle. It is done during the model load and we do not care much about the perf
        assert sfLayout == SfLayout.layout_128x4
        a_fp4, a_sf = fp4_quantize(
            a.cuda(),
            a_global_sf.cuda(),
            sf_vec_size,
            sf_use_ue8m0=False,
            is_sf_swizzled_layout=False,
            is_sf_8x4_layout=False,
        )

        epilogue_tile_m = 128
        a_fp4 = shuffle_matrix_a(a_fp4.view(torch.uint8), epilogue_tile_m)
        a_sf = shuffle_matrix_sf_a(a_sf.view(torch.uint8), epilogue_tile_m).reshape(
            a_sf.shape
        )
    else:
        # Activations with 8x4 layout for SFs (GEMM with small tileN)
        # Activations with 128x4 layout for SFs (GEMM with large tileN)
        a_fp4, a_sf = fp4_quantize(
            a.cuda(),
            a_global_sf.cuda(),
            sf_vec_size,
            sf_use_ue8m0=False,
            is_sf_swizzled_layout=True,
            is_sf_8x4_layout=sfLayout == SfLayout.layout_8x4,
        )

    return a_fp4, a_sf


def mxfp4_quantize(a):
    a_global_sf = (448 * 6) / a.float().abs().nan_to_num().max()
    a_fp4, a_sf = fp4_quantize(a.cuda(), a_global_sf.cuda(), 32, True, True)
    return a_fp4, a_sf


def mxfp4_dequantize(a_fp4, a_sf):
    return e2m1_and_ufp8sf_scale_to_float(
        a_fp4.cpu().view(torch.uint8),
        a_sf.cpu().view(torch.uint8).reshape(-1),
        torch.tensor([1.0], device=a_fp4.device),
        32,
        0,
        True,
    )<|MERGE_RESOLUTION|>--- conflicted
+++ resolved
@@ -302,17 +302,10 @@
         AssertionError: If input dtype is not uint8.
     """
     # TODO(shuw): check input dtype is uint8
-<<<<<<< HEAD
-    assert (
-        unswizzled_sf.dtype == torch.uint8
-    ), f"Input dtype must be uint8, got {unswizzled_sf.dtype}"
-    return get_fp4_quantization_sm100_module().block_scale_interleave_sm100(
-=======
     assert unswizzled_sf.dtype == torch.uint8, (
         f"Input dtype must be uint8, got {unswizzled_sf.dtype}"
     )
-    return get_fp4_quantization_sm100_module().nvfp4_block_scale_interleave_sm100(
->>>>>>> e8dca1f3
+    return get_fp4_quantization_sm100_module().block_scale_interleave_sm100(
         unswizzled_sf,
     )
 
