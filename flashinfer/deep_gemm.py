--- conflicted
+++ resolved
@@ -949,15 +949,9 @@
     if cubin_name in RUNTIME_CACHE:
         return RUNTIME_CACHE[cubin_name]
     symbol, sha256 = KERNEL_MAP[cubin_name]
-<<<<<<< HEAD
-    path = f"{ArtifactPath.DEEPGEMM}/{cubin_name}.cubin"
-    assert get_cubin(path, sha256)
-    path = FLASHINFER_CUBIN_DIR / path
-=======
     cubin_name = cubin_name + ".cubin"
     get_cubin(ArtifactPath.DEEPGEMM + "/" + cubin_name, sha256)
     path = FLASHINFER_CUBIN_DIR / ArtifactPath.DEEPGEMM / cubin_name
->>>>>>> 2b753a52
     assert path.exists()
     RUNTIME_CACHE[cubin_name] = SM100FP8GemmRuntime(str(path), symbol)
     return RUNTIME_CACHE[cubin_name]
@@ -1498,11 +1492,7 @@
         self.indice = None
 
     def init_indices(self):
-<<<<<<< HEAD
-        indice_path = ArtifactPath.DEEPGEMM + "/kernel_map.json"
-=======
         indice_path = ArtifactPath.DEEPGEMM + "/" + "kernel_map.json"
->>>>>>> 2b753a52
         assert get_cubin(indice_path, self.sha256), (
             "cubin kernel map file not found, nor downloaded with matched sha256"
         )
