"""
Copyright (c) 2023 by FlashInfer team.

Licensed under the Apache License, Version 2.0 (the "License");
you may not use this file except in compliance with the License.
You may obtain a copy of the License at

  http://www.apache.org/licenses/LICENSE-2.0

Unless required by applicable law or agreed to in writing, software
distributed under the License is distributed on an "AS IS" BASIS,
WITHOUT WARRANTIES OR CONDITIONS OF ANY KIND, either express or implied.
See the License for the specific language governing permissions and
limitations under the License.
"""

import math
import os
from enum import Enum
from typing import Callable, Dict, Iterable, Optional, Sequence, Tuple, Union

import torch
import torch.version
from torch.torch_version import TorchVersion
from torch.torch_version import __version__ as torch_version

IS_BUILDING_DOCS = os.environ.get("FLASHINFER_BUILDING_DOCS") == "1"


class PosEncodingMode(Enum):
    NONE = 0
    ROPE_LLAMA = 1
    ALIBI = 2


class MaskMode(Enum):
    NON_CAUSAL = 0
    CAUSAL = 1
    CUSTOM = 2
    MULTIITEMSCORING = 3


class TensorLayout(Enum):
    NHD = 0
    HND = 1


log2e = 1.44269504088896340736


def _expand_5d(x: torch.Tensor, kv_layout: str) -> torch.Tensor:
    if x.ndim not in [4, 5]:
        raise ValueError("x must be 4D or 5D")
    if x.ndim == 4:
        # page_size == 1
        if kv_layout == "NHD":
            # (num_pages, 2, num_heads, head_dim) -> (num_pages, 2, page_size=1, num_heads, head_dim)
            # expand to 5D on the 3nd last dimension
            return x.unsqueeze(-3)
        elif kv_layout == "HND":
            # (num_pages, 2, num_heads, head_dim) -> (num_pages, 2, num_heads, page_size=1, head_dim)
            # expand to 5D on the 2nd last dimension
            return x.unsqueeze(-2)
        else:
            raise KeyError("Invalid kv_layout {}".format(kv_layout))
    return x


def _expand_4d(x: torch.Tensor, kv_layout: str) -> torch.Tensor:
    if x.ndim not in [3, 4]:
        raise ValueError("x must be 3D or 4D")
    if x.ndim == 3:
        # page_size == 1
        if kv_layout == "NHD":
            # (num_pages, num_heads, head_dim) -> (num_pages, page_size=1, num_heads, head_dim)
            # expand to 4D on the 3nd last dimension
            return x.unsqueeze(-3)
        elif kv_layout == "HND":
            # (num_pages, num_heads, head_dim) -> (num_pages, num_heads, page_size=1, head_dim)
            # expand to 5D on the 2nd last dimension
            return x.unsqueeze(-2)
        else:
            raise KeyError("Invalid kv_layout {}".format(kv_layout))
    return x


def _check_pos_encoding_mode(pos_encoding_mode: str) -> None:
    if not hasattr(PosEncodingMode, pos_encoding_mode):
        raise KeyError("Invalid pos_encoding_mode {}".format(pos_encoding_mode))


def _check_kv_layout(kv_layout: str) -> None:
    if not hasattr(TensorLayout, kv_layout):
        raise KeyError("Invalid kv_layout {}".format(kv_layout))


def is_float8(x: torch.Tensor) -> bool:
    return x.dtype in [torch.float8_e4m3fn, torch.float8_e5m2]


def get_indptr(x: torch.Tensor) -> torch.Tensor:
    x = x.to(torch.int64)
    ret = torch.zeros(x.shape[0] + 1, dtype=x.dtype, device=x.device)
    ret[1:] = x.cumsum(0)
    return ret


def _unpack_paged_kv_cache(
    paged_kv_cache: Union[torch.Tensor, Tuple[torch.Tensor, torch.Tensor]],
    kv_layout: str,
) -> Tuple[torch.Tensor, torch.Tensor]:
    if isinstance(paged_kv_cache, tuple):
        paged_k_cache, paged_v_cache = paged_kv_cache
        return (
            _expand_4d(paged_k_cache, kv_layout),
            _expand_4d(paged_v_cache, kv_layout),
        )
    elif torch.is_tensor(paged_kv_cache):
        # NOTE(Zihao): split on the second dimension
        paged_kv_cache = _expand_5d(paged_kv_cache, kv_layout)
        paged_k_cache, paged_v_cache = paged_kv_cache.unbind(dim=1)
        return paged_k_cache, paged_v_cache
    else:
        raise KeyError(
            "Unrecognized paged_kv_cache type {}, expect a single tensor or a tuple of tensor.".format(
                type(paged_kv_cache)
            )
        )


def get_alibi_slopes(n_heads: int) -> torch.Tensor:
    n = 2 ** math.floor(math.log2(n_heads))
    m_0 = 2.0 ** (-8.0 / n)
    m = torch.pow(m_0, torch.arange(1, 1 + n))
    if n < n_heads:
        m_hat_0 = 2.0 ** (-4.0 / n)
        m_hat = torch.pow(m_hat_0, torch.arange(1, 1 + 2 * (n_heads - n), 2))
        m = torch.cat([m, m_hat])
    return m.float()


_cache_buf: Dict[Tuple[str, torch.device], torch.Tensor] = {}


def _get_cache_buf(name: str, bytes: int, device: torch.device) -> torch.Tensor:
    key = (name, device)
    buf = _cache_buf.get(key)
    if buf is None:
        buf = torch.empty(bytes, dtype=torch.uint8, device=device)
        _cache_buf[key] = buf
    return buf


# find the least power of 2 that is greater than or equal to x
def _ceil_pow2(x: int) -> int:
    return 1 << (x - 1).bit_length()


def _get_range_buf(seq_len: int, device: torch.device) -> torch.Tensor:
    seq_len_pow2 = _ceil_pow2(seq_len)
    key = (f"range_{seq_len_pow2}", device)
    buf = _cache_buf.get(key)
    if buf is None:
        buf = torch.arange(seq_len_pow2, device=device, dtype=torch.int32)
        _cache_buf[key] = buf
    return buf[:seq_len]


def _get_cache_alibi_slopes_buf(
    num_qo_heads: int, device: torch.device
) -> torch.Tensor:
    key = (f"alibi_slopes_{num_qo_heads}", device)
    buf = _cache_buf.get(key)
    if buf is None:
        buf = get_alibi_slopes(num_qo_heads).to(device)
        _cache_buf[key] = buf
    return buf


def canonicalize_torch_dtype(dtype: Union[torch.dtype, str]) -> torch.dtype:
    if isinstance(dtype, str):
        return getattr(torch, dtype)
    elif isinstance(dtype, torch.dtype):
        return dtype
    else:
        raise TypeError(
            "dtype must be a string or torch.dtype, got {}".format(type(dtype))
        )


def get_compute_capability(device: torch.device) -> Tuple[int, int]:
    if device.type != "cuda":
        raise ValueError("device must be a cuda device")
    return torch.cuda.get_device_capability(device.index)


def _check_cached_qkv_data_type(
    q: torch.Tensor, k: torch.Tensor, dtype_q: torch.dtype, dtype_kv: torch.dtype
) -> None:
    if q.dtype != dtype_q:
        raise ValueError(
            f"The dtype of q {q.dtype} does not match the q_data_type {dtype_q} specified in plan function."
        )
    if k.dtype != dtype_kv:
        raise ValueError(
            f"The dtype of k {k.dtype} does not match the kv_data_type {dtype_kv} specified in plan function."
        )


if IS_BUILDING_DOCS or TorchVersion(torch_version) < TorchVersion("2.4"):

    def register_custom_op(
        name: str,
        fn: Optional[Callable] = None,
        /,
        *,
        mutates_args: Union[str, Iterable[str]],
        device_types: Optional[Union[str, Sequence[str]]] = None,
        schema: Optional[str] = None,
    ) -> Callable:
        return lambda x: x

    def register_fake_op(
        name: str,
        fn: Optional[Callable] = None,
    ) -> Callable:
        return lambda x: x

else:

    def register_custom_op(
        name: str,
        fn: Optional[Callable] = None,
        /,
        *,
        mutates_args: Union[str, Iterable[str]],
        device_types: Optional[Union[str, Sequence[str]]] = None,
        schema: Optional[str] = None,
    ) -> Callable:
        # NOTE(Zihao): torch.library.custom_op has significant overhead as mentioned in the following link
        # https://github.com/vllm-project/vllm/blob/36e76700453924c8d421db99af70a88a1df835cd/vllm/utils.py#L1660-L1674

        # return torch.library.custom_op(
        #     name,
        #     fn,
        #     mutates_args=mutates_args,
        #     device_types=device_types,
        #     schema=schema,
        # )
        return lambda x: x

    def register_fake_op(
        name: str,
        fn: Optional[Callable] = None,
    ) -> Callable:
        # return torch.library.register_fake(name, fn)
        return lambda x: x


def determine_gemm_backend(device: torch.device) -> str:
    major, _ = get_compute_capability(device)
    if major == 9 and torch.version.cuda >= "12.3":
        return "sm90"
    else:
        return "sm80"


def is_fa3_backend_supported(
    pos_encoding_mode: int,
    use_fp16_qk_reductions: bool,
    use_custom_mask: bool,
    dtype_q: torch.dtype,
    dtype_kv: torch.dtype,
) -> bool:
    """
    Check if the FA3 backend is supported based on the given parameters.
    NOTE(Zihao): this function is a workaround for the lack of support for certain features in
    our FA3 backend, and will be removed once the backend is fully supported.

    Parameters
    ----------
    pos_encoding_mode : int
        The positional encoding mode.
    use_fp16_qk_reductions : bool
        Whether FP16 QK reductions are allowed.
    use_custom_mask : bool
        Whether a custom mask is used.
    dtype_q : torch.dtype
        The data type of the query tensor.
    dtype_kv : torch.dtype
        The data type of the key-value tensor.

    Returns
    -------
    bool
        True if the FA3 backend is supported, False otherwise.
    """
    if use_custom_mask:
        return False
    if pos_encoding_mode != PosEncodingMode.NONE.value:
        return False
    if use_fp16_qk_reductions:
        return False
    return True


def is_cutlass_backend_supported(
    pos_encoding_mode: int,
    use_fp16_qk_reductions: bool,
    use_custom_mask: bool,
    dtype_q: torch.dtype,
    dtype_kv: torch.dtype,
) -> bool:
    """
    Check if the cutlass backend is supported based on the given parameters.

    Parameters
    ----------
    pos_encoding_mode : int
        The positional encoding mode.
    use_fp16_qk_reductions : bool
        Whether FP16 QK reductions are allowed.
    use_custom_mask : bool
        Whether a custom mask is used.
    dtype_q : torch.dtype
        The data type of the query tensor.
    dtype_kv : torch.dtype
        The data type of the key-value tensor.

    Returns
    -------
    bool
        True if the cutlass backend is supported, False otherwise.
    """
    if use_custom_mask:
        return False
    if pos_encoding_mode != PosEncodingMode.NONE.value:
        return False
    if use_fp16_qk_reductions:
        return False
    if dtype_q in [torch.float8_e4m3fn, torch.float8_e5m2]:
        return False
    if dtype_kv in [torch.float8_e4m3fn, torch.float8_e5m2]:
        return False
    return True


def determine_attention_backend(
    device: torch.device,
    pos_encoding_mode: int,
    use_fp16_qk_reductions: bool,
    use_custom_mask: bool,
    dtype_q: torch.dtype,
    dtype_kv: torch.dtype,
) -> str:
    """
    Determine the appropriate attention backend based on the device and parameters.

    Parameters
    ----------
    device : torch.device
        The device to be used.
    mask_mode : int
        The mask mode.
    pos_encoding_mode : int
        The positional encoding mode.
    use_fp16_qk_reductions : bool
        Whether FP16 QK reductions are allowed.
    use_custom_mask : bool
        Whether a custom mask is used.
    dtype_q : torch.dtype
        The data type of the query tensor.
    dtype_kv : torch.dtype
        The data type of the key-value tensor.

    Returns
    -------
    str
        The name of the attention backend to be used.
    """
    if is_sm90a_supported(device) and is_fa3_backend_supported(
        pos_encoding_mode,
        use_fp16_qk_reductions,
        use_custom_mask,
        dtype_q,
        dtype_kv,
    ):
        return "fa3"
    else:
        return "fa2"


def version_at_least(version: str, base_version: str) -> bool:
    from packaging import version as pkg_version

    return pkg_version.parse(version) >= pkg_version.parse(base_version)


def is_sm90a_supported(device: torch.device) -> bool:
    major, _ = get_compute_capability(device)
    return major == 9 and version_at_least(torch.version.cuda, "12.3")


def is_sm100a_supported(device: torch.device) -> bool:
    major, _ = get_compute_capability(device)
    return major == 10 and version_at_least(torch.version.cuda, "12.8")


def determine_mla_backend(device: torch.device) -> str:
    return "fa3" if is_sm90a_supported(device) else "fa2"


def _check_shape_dtype_device(
    x: torch.Tensor,
    expected_shape: Sequence[int],
    expected_dtype: torch.dtype,
    expected_device: torch.device,
    name: str,
) -> None:
    if x.shape != torch.Size(expected_shape):
        raise ValueError(
            f"Invalid shape of {name}: expected {expected_shape}, got {x.shape}"
        )
    if x.dtype != expected_dtype:
        raise ValueError(
            f"Invalid dtype of {name}: expected {expected_dtype}, got {x.dtype}"
        )
    if x.device != expected_device:
        raise ValueError(
            f"Invalid device of {name}: expected {expected_device}, got {x.device}"
        )


def get_logging_module():
    return gen_jit_spec(
        "logging",
        [
            jit_env.FLASHINFER_CSRC_DIR / "logging.cc",
        ],
        extra_include_paths=[
            jit_env.SPDLOG_INCLUDE_DIR,
            jit_env.FLASHINFER_INCLUDE_DIR,
        ],
    ).build_and_load()


class LogLevel(Enum):
    TRACE = 0
    DEBUG = 1
    INFO = 2
    WARN = 3
    ERROR = 4
    CRITICAL = 5


log_level_map = {
    "trace": LogLevel.TRACE,
    "debug": LogLevel.DEBUG,
    "info": LogLevel.INFO,
    "warn": LogLevel.WARN,
    "error": LogLevel.ERROR,
    "critical": LogLevel.CRITICAL,
}


def set_log_level(lvl_str: str) -> None:
    get_logging_module().set_log_level(log_level_map[lvl_str].value)


def device_support_pdl(device: torch.device) -> bool:
    major, _ = get_compute_capability(device)
    return major >= 9


def round_up(x: int, y: int) -> int:
    """Round up x to the nearest multiple of y"""
    return (x + y - 1) // y * y


def ceil_div(x: int, y: int) -> int:
    """
    Perform ceiling division of two integers.

    Args:
        x: the dividend.
        y: the divisor.

    Returns:
        The result of the ceiling division.
    """
    return (x + y - 1) // y


<<<<<<< HEAD
def pad_up(x: int, y: int) -> int:
    return ceil_div(x, y) * y
=======
def get_device_sm_count(device: torch.device) -> int:
    return torch.cuda.get_device_properties(device).multi_processor_count
>>>>>>> 04b9a2a4
<|MERGE_RESOLUTION|>--- conflicted
+++ resolved
@@ -491,10 +491,9 @@
     return (x + y - 1) // y
 
 
-<<<<<<< HEAD
 def pad_up(x: int, y: int) -> int:
     return ceil_div(x, y) * y
-=======
+
+
 def get_device_sm_count(device: torch.device) -> int:
-    return torch.cuda.get_device_properties(device).multi_processor_count
->>>>>>> 04b9a2a4
+    return torch.cuda.get_device_properties(device).multi_processor_count