--- conflicted
+++ resolved
@@ -136,19 +136,12 @@
         Whether to enable `programmatic dependent launch
         <https://docs.nvidia.com/cuda/cuda-c-programming-guide/index.html#programmatic-dependent-launch-and-synchronization>`_
     """
-<<<<<<< HEAD
     global _fused_add_rmsnorm_kernel
     if _fused_add_rmsnorm_kernel is None:
-        _fused_add_rmsnorm_kernel = get_norm_module().fused_add_rmsnorm
+        _fused_add_rmsnorm_kernel = get_norm_module().fused_add_rmsnorm.default
     _fused_add_rmsnorm_kernel(
         input, residual, weight, eps, enable_pdl, get_cuda_stream(input.device)
     )
-=======
-    with input.device as device:  # device guard
-        get_norm_module().fused_add_rmsnorm.default(
-            input, residual, weight, eps, enable_pdl, get_cuda_stream(device)
-        )
->>>>>>> 86b12adf
 
 
 @register_fake_op("flashinfer::fused_add_rmsnorm")
