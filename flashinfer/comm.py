--- conflicted
+++ resolved
@@ -255,11 +255,8 @@
             jit_env.FLASHINFER_CSRC_DIR / "comm_pybind.cu",
             jit_env.FLASHINFER_CSRC_DIR / "custom_all_reduce.cu",
             jit_env.FLASHINFER_CSRC_DIR / "trtllm_allreduce.cu",
-<<<<<<< HEAD
             jit_env.FLASHINFER_CSRC_DIR / "trtllm_allreduce_fusion.cu",
-=======
             jit_env.FLASHINFER_CSRC_DIR / "trtllm_moe_allreduce_fusion.cu",
->>>>>>> 0a754ce4
         ],
         extra_cuda_cflags=sm100a_nvcc_flags,
     )
