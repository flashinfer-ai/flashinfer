--- conflicted
+++ resolved
@@ -54,11 +54,8 @@
     extract_mlir_values,
     new_from_mlir_values,
 )
-<<<<<<< HEAD
 from cutlass._mlir.dialects import llvm
-=======
 from flashinfer.utils import get_compute_capability
->>>>>>> c6ec4f95
 from cutlass.utils.static_persistent_tile_scheduler import WorkTileInfo
 from .utils import get_cutlass_dtype, cutlass_to_torch_dtype, get_num_sm, make_ptr
 from typing import Callable, List
@@ -556,11 +553,8 @@
         sf_vec_size: int,
         mma_tiler_mn: Tuple[int, int],
         cluster_shape_mn: Tuple[int, int],
-<<<<<<< HEAD
+        sm_version: str,
         src_signal_expect_value: int,
-=======
-        sm_version: str,
->>>>>>> c6ec4f95
     ):
         """Initializes the configuration for a Blackwell dense GEMM kernel.
 
@@ -2638,11 +2632,8 @@
         mma_tiler_mn: Tuple[int, int],
         cluster_shape_mn: Tuple[int, int],
         sm_count: int,
-<<<<<<< HEAD
+        sm_version: str,
         src_signal_expect_value: int,
-=======
-        sm_version: str,
->>>>>>> c6ec4f95
     ):
         self._m = m
         self._n = n
@@ -2697,13 +2688,9 @@
         sfa_ptr: cute.Pointer,
         sfb_ptr: cute.Pointer,
         c_ptr: cute.Pointer,
-<<<<<<< HEAD
-        masked_mptr: cute.Pointer,
+        masked_m_ptr: cute.Pointer,
         src_signals_ptr: Optional[cute.Pointer],
         dst_signals_ptr: Optional[cute.Pointer],
-=======
-        masked_m_ptr: cute.Pointer,
->>>>>>> c6ec4f95
         alpha_ptr: cute.Pointer,
         current_stream: cuda.CUstream,
     ):
@@ -2791,11 +2778,8 @@
             sf_vec_size=self._sf_vec_size,
             mma_tiler_mn=self._mma_tiler_mn,
             cluster_shape_mn=self._cluster_shape_mn,
-<<<<<<< HEAD
+            sm_version=self._sm_version,
             src_signal_expect_value=self._src_signal_expect_value,
-=======
-            sm_version=self._sm_version,
->>>>>>> c6ec4f95
         )(
             a_tensor,
             b_tensor,
@@ -2828,13 +2812,10 @@
     mma_tiler_mn: Tuple[int, int],
     cluster_shape_mn: Tuple[int, int],
     sm_count: int,
-<<<<<<< HEAD
+    sm_version: str,
     src_signal_expect_value: int,
     enable_src_signals: bool,
     enable_dst_signals: bool,
-=======
-    sm_version: str,
->>>>>>> c6ec4f95
 ) -> Callable:
     def get_cute_pointers(
         input_tensors: Optional[List[torch.tensor]],
@@ -2981,11 +2962,8 @@
             mma_tiler_mn=mma_tiler_mn,
             cluster_shape_mn=cluster_shape_mn,
             sm_count=sm_count,
-<<<<<<< HEAD
+            sm_version=sm_version,
             src_signal_expect_value=src_signal_expect_value,
-=======
-            sm_version=sm_version,
->>>>>>> c6ec4f95
         ),
         *get_cute_pointers(None),
         cutlass_torch.current_stream(),
@@ -3128,13 +3106,10 @@
         mma_tiler_mn=mma_tiler_mn,
         cluster_shape_mn=cluster_shape_mn,
         sm_count=sm_count,
-<<<<<<< HEAD
+        sm_version=f"sm_{major}{minor}",
         src_signal_expect_value=src_signal_expect_value,
         enable_src_signals=src_signals is not None,
         enable_dst_signals=dst_signals is not None,
-=======
-        sm_version=f"sm_{major}{minor}",
->>>>>>> c6ec4f95
     )(
         a_tensor_gpu=a_torch,
         b_tensor_gpu=b_torch,
