--- conflicted
+++ resolved
@@ -16,12 +16,7 @@
 
 import functools
 from types import SimpleNamespace
-<<<<<<< HEAD
-from typing import Optional, Tuple, Union
-=======
-from typing import Any, Optional, Union
->>>>>>> db7af925
-
+from typing import Any, Optional, Tuple, Union
 import torch
 
 from .jit import JitSpec
