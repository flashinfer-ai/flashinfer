--- conflicted
+++ resolved
@@ -22,8 +22,6 @@
 import torch
 
 from .jit import gen_pod_module, get_pod_uri
-from .page import get_seq_lens
-from .prefill import get_batch_prefill_module
 from .quantization import packbits
 from .utils import (
     MaskMode,
@@ -33,7 +31,6 @@
     _check_kv_layout,
     _check_pos_encoding_mode,
     _get_cache_alibi_slopes_buf,
-    _get_cache_buf,
     _get_range_buf,
     _unpack_paged_kv_cache,
     canonicalize_torch_dtype,
@@ -49,9 +46,8 @@
     # Use the proper JIT compilation system like batch prefill
     uri = get_pod_uri(*args)
     module = gen_pod_module(*args).build_and_load()
-<<<<<<< HEAD
-    plan_func = module.PODWithKVCachePlan.default
-    run_tensor_func = module.PODWithKVCacheTensor.default
+    plan_func = module.PODWithKVCachePlan
+    run_tensor_func = module.PODWithKVCacheTensorRun
 
     # Register custom op for POD tensor run
     @register_custom_op(
@@ -140,23 +136,21 @@
     def _fake_pod_run(*args) -> None:
         pass
 
-    # Create a simple namespace that wraps the JIT module functions
-    class PODModule:
-        def __init__(self):
-            pass
-
-        def plan(self, *args):
-            """Call the POD plan function."""
-            return plan_func(*args)
-
-        def run_tensor(self, *args):
-            """Call the POD tensor run function."""
-            return pod_run(*args)
-
-    return PODModule()
-=======
-    return SimpleNamespace(run_tensor=module.pod_with_kv_cache_tensor)
->>>>>>> b9287c91
+    # # Create a simple namespace that wraps the JIT module functions
+    # class PODModule:
+    #     def __init__(self):
+    #         pass
+
+    #     def plan(self, *args):
+    #         """Call the POD plan function."""
+    #         return plan_func(*args)
+
+    #     def run_tensor(self, *args):
+    #         """Call the POD tensor run function."""
+    #         return pod_run(*args)
+
+    # return PODModule()
+    return SimpleNamespace(run_tensor=pod_run, plan=plan_func)
 
 
 class PODWithPagedKVCacheWrapper:
@@ -295,14 +289,10 @@
         """
         # Override options. Only tensor core version is performant.
         use_tensor_cores = True
-<<<<<<< HEAD
-        self._jit_module = None
-        assert (
-            custom_mask_buf_p is None and mask_indptr_buf_p is None
-        ), "custom_mask_buf_p and mask_indptr_buf_p are not supported yet"
-=======
         self._jit_module: SimpleNamespace = None
->>>>>>> b9287c91
+        assert custom_mask_buf_p is None and mask_indptr_buf_p is None, (
+            "custom_mask_buf_p and mask_indptr_buf_p are not supported yet"
+        )
 
         self._kv_layout = kv_layout
         self._float_workspace_buffer = float_workspace_buffer
@@ -413,6 +403,7 @@
         kv_data_type: Optional[Union[str, torch.dtype]] = None,
         data_type: Optional[Union[str, torch.dtype]] = None,
         sm_scale: Optional[float] = None,
+        logits_soft_cap: Optional[float] = 0.0,
         rope_scale: Optional[float] = None,
         rope_theta: Optional[float] = None,
         non_blocking: bool = True,
@@ -476,18 +467,11 @@
 
         The :meth:`plan` method cannot be used in Cuda Graph or in ``torch.compile``.
         """
-        # Logits soft cap is not supported currently
-<<<<<<< HEAD
-        logits_soft_cap = False
+        # Logits soft cap is not supported currently; keep a float for typing
         batch_size_p = len(last_page_len_p)
         batch_size_d = len(last_page_len_d)
         batch_size = batch_size_p + batch_size_d
-        if logits_soft_cap is None:
-            logits_soft_cap = 0.0
-=======
-        batch_size = len(last_page_len)
-        logits_soft_cap = 0.0
->>>>>>> b9287c91
+        # keep logits_soft_cap as float consistently
 
         qo_indptr_host_p = qo_indptr_p.to("cpu", non_blocking=True)
         qo_indptr_host_d = _get_range_buf(batch_size_d + 1, "cpu")
@@ -584,18 +568,17 @@
                 window_left != -1,  # use_sliding_window
                 logits_soft_cap > 0,  # use_logits_soft_cap
             )
-
         self._plan_info = self._cached_module.plan(
             self._float_workspace_buffer,
             self._int_workspace_buffer,
             self._pin_memory_int_workspace_buffer,
             qo_indptr_host_p,
             kv_indptr_host_p,
-            qo_indptr_host_p[-1],  # total_num_rows_p
+            int(qo_indptr_host_p[-1]),  # total_num_rows_p
             batch_size_p,
             qo_indptr_host_d,
             kv_indptr_host_d,
-            qo_indptr_host_d[-1],  # total_num_rows_d
+            int(qo_indptr_host_d[-1]),  # total_num_rows_d
             batch_size_d,
             num_qo_heads,
             num_kv_heads,
@@ -603,15 +586,6 @@
             head_dim,  # head_dim_vo
             page_size,
             self.is_cuda_graph_enabled,
-<<<<<<< HEAD
-=======
-            head_dim,
-            head_dim,
-            False,  # causal
-            window_left,
-            -1,  # fixed_split_size
-            False,  # disable_split_kv
->>>>>>> b9287c91
         )
 
     begin_forward = plan
