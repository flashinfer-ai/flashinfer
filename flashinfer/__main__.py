--- conflicted
+++ resolved
@@ -26,7 +26,7 @@
 )
 from .jit import clear_cache_dir, jit_spec_registry
 from .jit.cubin_loader import FLASHINFER_CUBINS_REPOSITORY
-from .jit.env import FLASHINFER_CACHE_DIR, FLASHINFER_CUBIN_DIR, FLASHINFER_AOT_DIR
+from .jit.env import FLASHINFER_CACHE_DIR, FLASHINFER_CUBIN_DIR
 from .jit.core import current_compilation_context
 from .jit.cpp_ext import get_cuda_path, get_cuda_version
 from . import __version__
@@ -74,15 +74,11 @@
 env_variables = {
     "FLASHINFER_CACHE_DIR": FLASHINFER_CACHE_DIR,
     "FLASHINFER_CUBIN_DIR": FLASHINFER_CUBIN_DIR,
-<<<<<<< HEAD
-    "FLASHINFER_AOT_DIR": FLASHINFER_AOT_DIR,
-    "CUDA_HOME": get_cuda_path(),
-    "CUDA_VERSION": get_cuda_version(),
-=======
->>>>>>> 4d26e4b8
     "FLASHINFER_CUDA_ARCH_LIST": current_compilation_context.TARGET_CUDA_ARCHS,
     "FLASHINFER_CUDA_VERSION": get_cuda_version(),
     "FLASHINFER_CUBINS_REPOSITORY": FLASHINFER_CUBINS_REPOSITORY,
+    "CUDA_HOME": get_cuda_path(),
+    "CUDA_VERSION": get_cuda_version(),
 }
 try:
     env_variables["CUDA_HOME"] = get_cuda_path()
