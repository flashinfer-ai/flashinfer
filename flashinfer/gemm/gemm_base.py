"""
Copyright (c) 2024 by FlashInfer team.

Licensed under the Apache License, Version 2.0 (the "License");
you may not use this file except in compliance with the License.
You may obtain a copy of the License at

  http://www.apache.org/licenses/LICENSE-2.0

Unless required by applicable law or agreed to in writing, software
distributed under the License is distributed on an "AS IS" BASIS,
WITHOUT WARRANTIES OR CONDITIONS OF ANY KIND, either express or implied.
See the License for the specific language governing permissions and
limitations under the License.
"""

import functools
from enum import Enum
from types import SimpleNamespace
from typing import List, Literal, Optional, Tuple

from flashinfer.trtllm_low_latency_gemm import trtllm_low_latency_gemm
import torch

from ..api_logging import flashinfer_api
from ..autotuner import (
    AutoTuner,
    ConstraintSpec,
    DynamicTensorSpec,
    OptimizationProfile,
    TunableRunner,
    TuningConfig,
)
from ..fused_moe.utils import (
    get_last_power_of_2_num_tokens_buckets,
    last_positive_power_of_2,
)
from ..utils import (
    get_native_fp4_dtype,
    is_sm100a_supported,
    is_sm100f_supported,
    is_sm120a_supported,
    is_sm121a_supported,
    LibraryError,
    backend_requirement,
    supported_compute_capability,
)
from ..jit.gemm import gen_gemm_sm90_module
from ..jit.gemm import gen_gemm_module
from ..jit.gemm import gen_gemm_sm100_module
from ..jit.gemm import gen_gemm_sm120_module
from ..jit.gemm import gen_gemm_sm120_module_cutlass_fp4
from ..jit.gemm import gen_gemm_sm100_module_cutlass_fp4
from ..jit.gemm import gen_gemm_sm100_module_cutlass_fp8
from ..jit.gemm import gen_gemm_sm100_module_cutlass_bf16
from ..jit.gemm import gen_trtllm_gen_gemm_module
from ..jit.gemm import gen_tgv_gemm_sm10x_module
from ..jit.gemm import gen_deepgemm_sm100_module
from ..jit.cpp_ext import get_cuda_version


CUDNN_AVAILABLE = False
try:
    import cudnn

    CUDNN_AVAILABLE = True
except ImportError:
    pass
except OSError as e:
    error_msg = str(e).lower()
    is_lib_missing = any(ext in error_msg for ext in [".so", ".dll"])
    if not is_lib_missing:
        raise


from ..jit.cubin_loader import setup_cubin_loader
from ..utils import (
    _get_cache_buf,
    determine_gemm_backend,
    get_indptr,
    is_float8,
    register_custom_op,
    register_fake_op,
    get_compute_capability,
)

DEFAULT_WORKSPACE_SIZE = 32 * 1024 * 1024

# Error messages
CUDNN_FP4_MXFP4_SM120_CUDNN_VERSION_ERROR = "cudnn FP4 GEMM with mxfp4 quantization is not supported on SM120 with cuDNN backend version < 9.14.0."


def _match_sm_version(device: torch.device, sm_version: list[str]):
    major, minor = get_compute_capability(device)
    device_arch = f"{major * 10 + minor}"
    return device_arch in sm_version


@functools.cache
def get_gemm_module():
    module = gen_gemm_module().build_and_load()

    # auto-tuned cublas fp8 gemm runner
    def cublas_fp8_gemm_runner():
        class CublasFp8GemmRunner(TunableRunner):
            def get_valid_tactics(
                self,
                inputs: List[torch.Tensor],
                profile: OptimizationProfile,
            ) -> List[int]:
                # cublas has heuristic for fp8 gemm, so we only need to use the default tactic
                return [0]

            def forward(
                self,
                inputs: List[torch.Tensor],
                tactic: int = -1,
                do_preparation: bool = False,
                **kwargs,
            ) -> torch.Tensor:
                cublas_handle = torch.cuda.current_blas_handle()
                a, b, scale_a, scale_b, out, workspace_buffer = inputs
                module.bmm_fp8(
                    a, b, out, scale_a, scale_b, workspace_buffer, cublas_handle
                )
                return out

        return CublasFp8GemmRunner()

    # torch library for cutlass_segment_gemm

    @register_custom_op("flashinfer::cutlass_segment_gemm", mutates_args=("y"))
    def cutlass_segment_gemm(
        workspace_buffer: torch.Tensor,
        all_problems: torch.Tensor,
        x_data: torch.Tensor,
        w_data: torch.Tensor,
        y_data: torch.Tensor,
        x_ld: torch.Tensor,
        w_ld: torch.Tensor,
        y_ld: torch.Tensor,
        y: torch.Tensor,
        empty_x_data: torch.Tensor,
        weight_column_major: bool,
    ) -> None:
        module.cutlass_segment_gemm(
            workspace_buffer,
            all_problems,
            x_data,
            w_data,
            y_data,
            x_ld,
            w_ld,
            y_ld,
            empty_x_data,
            weight_column_major,
        )

    @register_fake_op("flashinfer::cutlass_segment_gemm")
    def _fake_cutlass_segment_gemm(
        workspace_buffer: torch.Tensor,
        all_problems: torch.Tensor,
        x_data: torch.Tensor,
        w_data: torch.Tensor,
        y_data: torch.Tensor,
        x_ld: torch.Tensor,
        w_ld: torch.Tensor,
        y_ld: torch.Tensor,
        y: torch.Tensor,
        empty_x_data: torch.Tensor,
        weight_column_major: bool,
    ) -> None:
        pass

    # Register the module
    _gemm_module = SimpleNamespace(
        cublas_fp8_gemm_runner=cublas_fp8_gemm_runner,
        cutlass_segment_gemm=cutlass_segment_gemm,
    )

    return _gemm_module


@supported_compute_capability([100])
def mm_bf16(
    a: torch.Tensor,
    b: torch.Tensor,
    out: Optional[torch.Tensor] = None,
    out_dtype: torch.dtype = torch.bfloat16,
    backend: Literal["cutlass"] = "cutlass",
) -> torch.Tensor:
    r"""MM BF16

    Parameters
    ----------
    a: torch.Tensor
        Input tensor, shape (m, k), bf16.

    b: torch.Tensor
        Weight tensor, shape (k, n), bf16.

    out: Optional[torch.Tensor]
        Out tensor, shape (m, n), bf16 or fp16, defaults to ``None``.

    out_dtype: torch.dtype
        Output dtype, bf16 (default) or fp16.

    backend: Literal["cutlass"]
        Backend to use, defaults to "cutlass".

    Returns
    -------
    torch.Tensor
        Out tensor, shape (m, n), bf16 or fp16.

    Examples
    --------
    >>> import torch
    >>> import torch.nn.functional as F
    >>> import flashinfer
    >>> input = torch.randn([48, 64], device="cuda", dtype=torch.bfloat16
    >>> weight = torch.randn([80, 64], device="cuda", dtype=torch.bfloat16).transpose(-2, -1)
    >>> out = flashinfer.mm_bf16(input, weight)
    >>> print(out.shape)
    torch.Size([48, 80])
    >>> out.dtype
    torch.bfloat16
    """
    if backend != "cutlass":
        raise ValueError(f"Unsupported backend: {backend}. Only cutlass is available.")
    if out_dtype not in (torch.bfloat16, torch.float16):
        raise ValueError("Only bf16 and fp16 outputs are supported.")

    if out is None:
        out = torch.empty(
            (a.shape[0], b.shape[1]),
            device=a.device,
            dtype=out_dtype,
        )
    else:
        if out.shape != (a.shape[0], b.shape[1]):
            raise ValueError(
                f"Output shape mismatch. Expected {(a.shape[0], b.shape[1])}, got {out.shape}."
            )
        if out.device != a.device:
            raise ValueError(
                f"Output device mismatch. Expected {a.device}, got {out.device}."
            )
        if out.dtype != out_dtype:
            raise ValueError(
                f"Output dtype mismatch. Expected {out_dtype}, got {out.dtype}."
            )

    workspace_buffer = _get_cache_buf(
        "mm_bf16_workspace", DEFAULT_WORKSPACE_SIZE, a.device
    )
    bf16_gemm_sm100(a, b, out, workspace_buffer)
    return out


@supported_compute_capability([100])
def bmm_bf16(
    A: torch.Tensor,
    B: torch.Tensor,
    out: Optional[torch.Tensor] = None,
    out_dtype: torch.dtype = torch.bfloat16,
    backend: Literal["cutlass"] = "cutlass",
) -> torch.Tensor:
    r"""BMM BF16

    Parameters
    ----------
    A: torch.Tensor
        Input tensor, shape (b, m, k), bf16.

    B: torch.Tensor
        Weight tensor, shape (b, k, n), bf16.

    out: Optional[torch.Tensor]
        Out tensor, shape (b, m, n), bf16 or fp16, defaults to ``None``.

    out_dtype: torch.dtype
        Output dtype, bf16 (default) or fp16.

    backend: Literal["cutlass"]
        Backend to use, defaults to "cutlass".

    Returns
    -------
    torch.Tensor
        Out tensor, shape (b, m, n), bf16 or fp16.

    Examples
    --------
    >>> import torch
    >>> import torch.nn.functional as F
    >>> import flashinfer
    >>> input = torch.randn([16, 48, 64], device="cuda", dtype=torch.bfloat16
    >>> weight = torch.randn([16, 80, 64], device="cuda", dtype=torch.bfloat16).transpose(-2, -1)
    >>> out = flashinfer.bmm_bf16(input, weight)
    >>> print(out.shape)
    torch.Size([16, 48, 80])
    >>> out.dtype
    torch.bfloat16
    """
    if backend != "cutlass":
        raise ValueError(f"Unsupported backend: {backend}. Only cutlass is available.")
    if out_dtype not in (torch.bfloat16, torch.float16):
        raise ValueError("Only bf16 and fp16 outputs are supported.")

    expected_shape = (A.shape[0], A.shape[1], B.shape[2])
    if out is None:
        out = torch.empty(
            expected_shape,
            device=A.device,
            dtype=out_dtype,
        )
    else:
        if out.shape != expected_shape:
            raise ValueError(
                f"Output shape mismatch. Expected {expected_shape}, got {out.shape}."
            )
        if out.device != A.device:
            raise ValueError(
                f"Output device mismatch. Expected {A.device}, got {out.device}."
            )
        if out.dtype != out_dtype:
            raise ValueError(
                f"Output dtype mismatch. Expected {out_dtype}, got {out.dtype}."
            )

    workspace_buffer = _get_cache_buf(
        "bmm_bf16_workspace", DEFAULT_WORKSPACE_SIZE, A.device
    )
    bf16_gemm_sm100(A, B, out, workspace_buffer)
    return out


@functools.cache
def get_gemm_sm100_module():
    module = gen_gemm_sm100_module().build_and_load()

    return module


@functools.cache
def get_gemm_sm120_module():
    module = gen_gemm_sm120_module().build_and_load()
    return module


@functools.cache
def get_gemm_sm120_module_cutlass_fp8():
    """Get CUTLASS FP8 runner for SM120/SM121 using the groupwise scaling kernel."""
    module = get_gemm_sm120_module()

    def cutlass_fp8_gemm_runner():
        class CutlassFp8GemmRunner(TunableRunner):
            def get_valid_tactics(
                self,
                inputs: List[torch.Tensor],
                profile: OptimizationProfile,
            ) -> List[int]:
                # For now, return a single default tactic
                return [-1]

            def forward(
                self,
                inputs: List[torch.Tensor],
                tactic: int = -1,
                do_preparation: bool = False,
                **kwargs,
            ) -> torch.Tensor:
                a, b, scale_a, scale_b, out, workspace_buffer = inputs

                # Handle both 2D (MM) and 3D (BMM) cases
                # SM120 kernel now supports batch operations natively
                if a.dim() == 2:
                    # 2D case: simple matrix multiplication
                    # Make B column-major for the kernel
                    b_col_major = b.transpose(-2, -1)
                else:
                    # 3D case: batch matrix multiplication
                    # B is already in the right format [batch, k, n] (column-major)
                    b_col_major = b

                # Determine dimensions first to know scale granularity
                if a.dim() == 2:
                    n_dim = b_col_major.shape[0]
                    m_dim = a.shape[0]
                    k_dim = a.shape[1]
                    batch_size = 1
                else:
                    n_dim = b_col_major.shape[2]  # BMM case: [batch, k, n]
                    m_dim = a.shape[1]
                    k_dim = a.shape[2]
                    batch_size = a.shape[0]

                # ScaleGranularityK must equal TileK (128)
                if k_dim < 128:
                    raise ValueError(
                        f"SM120/SM121 CUTLASS blockwise scaling requires k >= 128, got k={k_dim}. "
                    )

                scale_gran_m = 1
                scale_gran_n = 128
                scale_gran_k = 128

                # For scalar scales, create compatible shapes for SM120
                # SM120 requires scale tensors with specific shapes based on granularity
                # Scale shape should be [m/scale_gran_m, k/scale_gran_k] for A
                # and [n/scale_gran_n, k/scale_gran_k] for B
                if scale_a.numel() == 1:
                    scale_m_count = (
                        batch_size * m_dim + scale_gran_m - 1
                    ) // scale_gran_m
                    scale_k_count = (
                        k_dim + scale_gran_k - 1
                    ) // scale_gran_k  # k dimension
                    scale_a_expanded = (
                        scale_a.view(1, 1)
                        .expand(scale_m_count, scale_k_count)
                        .contiguous()
                    )
                else:
                    scale_a_expanded = scale_a

                if scale_b.numel() == 1:
                    # Calculate the expected scale dimensions
                    scale_n_count = (
                        batch_size * n_dim + scale_gran_n - 1
                    ) // scale_gran_n
                    scale_k_count = (
                        k_dim + scale_gran_k - 1
                    ) // scale_gran_k  # k dimension
                    scale_b_expanded = (
                        scale_b.view(1, 1)
                        .expand(scale_n_count, scale_k_count)
                        .contiguous()
                    )
                else:
                    scale_b_expanded = scale_b

                # Call SM120 gemm_fp8_nt_groupwise (now handles both 2D and 3D)
                module.gemm_fp8_nt_groupwise(
                    workspace_buffer,
                    a,
                    b_col_major,
                    scale_a_expanded,
                    scale_b_expanded,
                    out,
                    scale_gran_m,  # scale_granularity_m
                    scale_gran_n,  # scale_granularity_n
                    scale_gran_k,  # scale_granularity_k (adjusted for small k)
                    "MN",  # scale_major_mode
                )
                return out

        return CutlassFp8GemmRunner()

    # Register the module
    return SimpleNamespace(
        cutlass_fp8_gemm_runner=cutlass_fp8_gemm_runner,
    )


@functools.cache
def get_trtllm_gemm_module():
    mod = gen_trtllm_gen_gemm_module()
    op = mod.build_and_load()
    setup_cubin_loader(mod.get_library_path())
    return op


@functools.cache
def get_gemm_sm100_module_cutlass_fp8():
    module = gen_gemm_sm100_module_cutlass_fp8().build_and_load()

    def cutlass_fp8_gemm_runner():
        class CutlassFp8GemmRunner(TunableRunner):
            def get_valid_tactics(
                self,
                inputs: List[torch.Tensor],
                profile: OptimizationProfile,
            ) -> List[int]:
                return list(range(module.fp8_gemm_tactic_num()))

            def forward(
                self,
                inputs: List[torch.Tensor],
                tactic: int = -1,
                do_preparation: bool = False,
                **kwargs,
            ) -> torch.Tensor:
                a, b, scale_a, scale_b, out, workspace_buffer = inputs
                module.fp8_gemm(
                    a,
                    b.transpose(-2, -1),
                    scale_a,
                    scale_b,
                    out,
                    workspace_buffer,
                    tactic,
                )
                return out

        return CutlassFp8GemmRunner()

    # Register the module
    return SimpleNamespace(
        cutlass_fp8_gemm_runner=cutlass_fp8_gemm_runner,
    )


<<<<<<< HEAD
@functools.cache
def get_gemm_sm100_module_cutlass_bf16():
    module = gen_gemm_sm100_module_cutlass_bf16().build_and_load()

    def cutlass_bf16_gemm_runner():
        class CutlassBf16GemmRunner(TunableRunner):
            def get_valid_tactics(
                self,
                inputs: List[torch.Tensor],
                profile: OptimizationProfile,
            ) -> List[int]:
                return list(range(module.bf16_gemm_tactic_num()))

            def forward(
                self,
                inputs: List[torch.Tensor],
                tactic: int = -1,
                do_preparation: bool = False,
                **kwargs,
            ) -> torch.Tensor:
                a, b, out, workspace_buffer = inputs
                module.bf16_gemm(
                    a,
                    b.transpose(-2, -1),
                    out,
                    workspace_buffer,
                    tactic,
                )
                return out

        return CutlassBf16GemmRunner()

    return SimpleNamespace(
        cutlass_bf16_gemm_runner=cutlass_bf16_gemm_runner,
    )
=======
_FP8_GEMM_SM100_TUNING_CONFIG = TuningConfig(
    dynamic_tensor_specs=(
        DynamicTensorSpec(
            (0,),  # a_tensor_index
            (-2,),
            get_last_power_of_2_num_tokens_buckets,
            last_positive_power_of_2,
        ),
    ),
    constraint_specs=(
        ConstraintSpec(
            4,  # out_tensor_index
            -2,
            lambda shapes: shapes[0][-2],
        ),
    ),
)
>>>>>>> 18004a89


def fp8_gemm_sm100(
    a: torch.Tensor,
    b: torch.Tensor,
    scale_a: torch.Tensor,
    scale_b: torch.Tensor,
    out: torch.Tensor,
    workspace_buffer: torch.Tensor,
    runner_names: List[str],
) -> None:
    runners = []
    if "cutlass_sm10x" in runner_names:
        runners.append(get_gemm_sm100_module_cutlass_fp8().cutlass_fp8_gemm_runner())
    if "cutlass_sm12x" in runner_names:
        runners.append(get_gemm_sm120_module_cutlass_fp8().cutlass_fp8_gemm_runner())
    if "cublas" in runner_names:
        runners.append(get_gemm_module().cublas_fp8_gemm_runner())
    if "cudnn" in runner_names:
        runners.append(_cudnn_gemm_fp8_runner())
    assert runners, "No suitable runners found"
    tuner = AutoTuner.get()

    inputs = [a, b, scale_a, scale_b, out, workspace_buffer]
    runner, tactic = tuner.choose_one(
        "fp8_gemm",
        runners,
        _FP8_GEMM_SM100_TUNING_CONFIG,
        inputs,
    )

    runner(inputs=inputs, tactic=tactic)


def bf16_gemm_sm100(
    a: torch.Tensor,
    b: torch.Tensor,
    out: torch.Tensor,
    workspace_buffer: torch.Tensor,
) -> None:
    runners = []
    if _match_sm_version(a.device, ["100"]):
        runners.append(get_gemm_sm100_module_cutlass_bf16().cutlass_bf16_gemm_runner())
    assert runners, "No suitable runners found"

    tuner = AutoTuner.get()
    a_tensor_index = 0
    out_tensor_index = 2
    tuning_config = TuningConfig(
        dynamic_tensor_specs=(
            DynamicTensorSpec(
                (a_tensor_index,),
                (-2,),
                get_last_power_of_2_num_tokens_buckets,
                last_positive_power_of_2,
            ),
        ),
        constraint_specs=(
            ConstraintSpec(
                out_tensor_index, -2, lambda shapes: shapes[a_tensor_index][-2]
            ),
        ),
    )

    inputs = [a, b, out, workspace_buffer]
    runner, tactic = tuner.choose_one(
        "bf16_gemm",
        runners,
        tuning_config,
        inputs,
    )

    runner(inputs=inputs, tactic=tactic)


def _create_cutlass_fp4_gemm_module(module, op_name: str, tuner_name: str):
    """Helper function to create cutlass FP4 GEMM module."""

    def cutlass_fp4_gemm_runner():
        class CutlassFp4GemmRunner(TunableRunner):
            def __init__(self):
                self._fp4_gemm_runner = module.fp4_gemm

            def get_valid_tactics(
                self,
                inputs: List[torch.Tensor],
                profile: OptimizationProfile,
            ) -> List[int]:
                return list(range(module.fp4_gemm_tactic_num()))

            def forward(
                self,
                inputs: List[torch.Tensor],
                tactic: int = -1,
                do_preparation: bool = False,
                **kwargs,
            ):
                (
                    a,
                    b,
                    a_descale,
                    b_descale,
                    alpha,
                    _,
                    out,
                    _,
                    _,
                    workspace_buffer,
                ) = inputs
                if a.dtype == torch.uint8 and a_descale.dtype == torch.float8_e4m3fn:
                    a_descale = a_descale.view(torch.uint8)
                if b.dtype == torch.uint8 and b_descale.dtype == torch.float8_e4m3fn:
                    b_descale = b_descale.view(torch.uint8)
                module.fp4_gemm(
                    a, b.T, a_descale, b_descale.T, alpha, out, workspace_buffer, tactic
                )
                return out

        return CutlassFp4GemmRunner()

    return SimpleNamespace(
        cutlass_fp4_gemm_runner=cutlass_fp4_gemm_runner,
    )


@functools.cache
def get_gemm_sm100_module_cutlass_fp4():
    """Get the SM100/103/110 FP4 GEMM module."""
    module = gen_gemm_sm100_module_cutlass_fp4().build_and_load()
    return _create_cutlass_fp4_gemm_module(
        module, "flashinfer::cutlass_fp4_gemm", "cutlass_fp4_gemm"
    )


@functools.cache
def get_gemm_sm120_module_cutlass_fp4():
    """Get the SM120/121 FP4 GEMM module."""
    module = gen_gemm_sm120_module_cutlass_fp4().build_and_load()
    return _create_cutlass_fp4_gemm_module(
        module, "flashinfer::cutlass_fp4_gemm_sm120", "cutlass_fp4_gemm_sm120"
    )


def get_cutlass_fp4_gemm_module(
    sm_major: int,
):
    if sm_major in [10, 11]:
        return get_gemm_sm100_module_cutlass_fp4()
    elif sm_major == 12:
        return get_gemm_sm120_module_cutlass_fp4()
    else:
        raise ValueError(f"Unsupported SM major version: {sm_major}")


@functools.cache
def get_tgv_gemm_sm10x_module(
    dtype: torch.dtype = torch.bfloat16, use_sm_100f: bool = False
):
    """
    Get and build the TGV GEMM module for the specified dtype.

    Args:
        dtype: Data type for the GEMM operation (torch.bfloat16 or torch.float16)
        use_sm_100f: Whether to compile with SM100f flags (default: False), which makes the compiled kernel
            compatible with both B200 and B300 GPUs. However, it's only available with CUDA 12.9+.

    Returns:
        SimpleNamespace with the runner function
    """
    module = gen_tgv_gemm_sm10x_module(dtype, use_sm_100f).build_and_load()

    def tgv_gemm_runner():
        class TGVGemmRunner(TunableRunner):
            def get_valid_tactics(
                self,
                inputs: List[torch.Tensor],
                profile: OptimizationProfile,
            ) -> List[int]:
                # Return all available TGV configurations
                # Based on the configurations in tgv_gemm_configs.h
                tactic_fn = module.tgv_gemm_tactic_num
                return list(range(tactic_fn()))

            def forward(
                self,
                inputs: List[torch.Tensor],
                tactic: int = -1,
                do_preparation: bool = False,
                **kwargs,
            ) -> torch.Tensor:
                a, b, bias = inputs
                pdl = kwargs.get("pdl", False)
                # swap gemm m and n by swapping b and a
                # tgv_gemm takes mat1 as weights and mat2 as input tensor
                # from [m,k]x[k,n]+[n,] to [n,k]x[k,m]+[n,]
                gemm_fn = module.tgv_gemm
                c = torch.empty(
                    (a.shape[0], b.shape[1]), dtype=a.dtype, device=a.device
                )
                gemm_fn(b.t(), a.t(), bias, tactic, c, pdl)
                return c

        return TGVGemmRunner()

    # Register the module
    return SimpleNamespace(
        tgv_gemm_runner=tgv_gemm_runner,
    )


@flashinfer_api
def tgv_gemm_sm100(
    a: torch.Tensor,
    b: torch.Tensor,
    bias: torch.Tensor,
    pdl: bool = False,
) -> torch.Tensor:
    """
    Perform TGV GEMM on SM100 architecture with automatic dtype detection.

    Computes: A @ B + bias

    Args:
        a: First input tensor of shape (M, K) in row-major layout
        b: Second input tensor of shape (K, N) in column-major layout
        bias: Bias tensor of shape (N,)
        pdl: Whether to use PDL (persistent data loader), defaults to False

    Returns:
        Output tensor of shape (M, N) in row-major layout

    Supported dtypes:
        - torch.bfloat16
        - torch.float16

    Note:
        - Requires SM100, SM103, or SM110 architecture
        - Input tensors a and b must have the same dtype
        - Tensor b is expected to be in column-major layout (transposed from typical PyTorch row-major)
    """
    # Verify SM100 architecture support
    if not _match_sm_version(a.device, ["100", "103"]):
        raise ValueError("TGV GEMM requires SM100, SM103 architecture")

    # Verify dtype support
    if a.dtype not in [torch.bfloat16, torch.float16]:
        raise ValueError(
            f"Unsupported dtype {a.dtype}. Only bfloat16 and float16 are supported."
        )

    if a.dtype != b.dtype:
        raise ValueError(
            f"Input tensors must have the same dtype. Got {a.dtype} and {b.dtype}."
        )

    runners = []
    use_sm_100f = is_sm100f_supported(a.device)
    runners.append(get_tgv_gemm_sm10x_module(a.dtype, use_sm_100f).tgv_gemm_runner())

    tuner = AutoTuner.get()
    a_tensor_index = 0
    tuning_config = TuningConfig(
        dynamic_tensor_specs=(
            DynamicTensorSpec(
                (a_tensor_index,),
                (-2,),
                get_last_power_of_2_num_tokens_buckets,
                last_positive_power_of_2,
            ),
        ),
        constraint_specs=(),
    )

    inputs = [a, b, bias]
    dtype_str = "bf16" if a.dtype == torch.bfloat16 else "fp16"
    runner, tactic = tuner.choose_one(
        f"{dtype_str}_tgv_gemm",
        runners,
        tuning_config,
        inputs,
    )

    return runner(inputs=inputs, tactic=tactic, pdl=pdl)


@functools.cache
def get_gemm_sm90_module():
    module = gen_gemm_sm90_module().build_and_load()

    # torch library for cutlass_segment_gemm_sm90

    @register_custom_op(
        "flashinfer::cutlass_segment_gemm_sm90",
        mutates_args=("workspace_buffer", "y"),
    )
    def cutlass_segment_gemm_sm90(
        workspace_buffer: torch.Tensor,
        int_workspace_buffer: torch.Tensor,
        all_problems: torch.Tensor,
        x_data: torch.Tensor,
        w_data: torch.Tensor,
        y_data: torch.Tensor,
        x_stride: torch.Tensor,
        w_stride: torch.Tensor,
        y_stride: torch.Tensor,
        y: torch.Tensor,
        empty_x_data: torch.Tensor,
        empty_y_data: torch.Tensor,
        weight_column_major: bool,
    ) -> None:
        module.cutlass_segment_gemm_sm90(
            workspace_buffer,
            int_workspace_buffer,
            all_problems,
            x_data,
            w_data,
            y_data,
            x_stride,
            w_stride,
            y_stride,
            empty_x_data,
            empty_y_data,
            weight_column_major,
        )

    @register_fake_op("flashinfer::cutlass_segment_gemm_sm90")
    def _fake_cutlass_segment_gemm_sm90(
        workspace_buffer: torch.Tensor,
        int_workspace_buffer: torch.Tensor,
        all_problems: torch.Tensor,
        x_data: torch.Tensor,
        w_data: torch.Tensor,
        y_data: torch.Tensor,
        x_stride: torch.Tensor,
        w_stride: torch.Tensor,
        y_stride: torch.Tensor,
        y: torch.Tensor,
        empty_x_data: torch.Tensor,
        empty_y_data: torch.Tensor,
        weight_column_major: bool,
    ) -> None:
        pass

    # Register the module
    return SimpleNamespace(
        cutlass_segment_gemm_sm90=cutlass_segment_gemm_sm90,
    )


def launch_compute_sm80_group_gemm_args(
    x: torch.Tensor,
    weights: torch.Tensor,
    y: torch.Tensor,
    w_column_major: bool,
    batch_size: int,
    seg_indptr: torch.Tensor,
    weight_indices: Optional[torch.Tensor] = None,
):
    device = x.device
    prob_type = torch.int32  # problem sizes -> int
    ptr_type = torch.int64  # pointers -> int64_t
    ld_type = torch.int64  # strides -> int64_t

    seg_indptr = seg_indptr.to(ptr_type)
    if weight_indices is not None:
        weight_indices = weight_indices.to(ptr_type)

    d_out = weights.size(1) if w_column_major else weights.size(2)
    d_in = weights.size(2) if w_column_major else weights.size(1)

    all_problems = torch.empty((batch_size, 3), dtype=prob_type, device=device)

    x_data = torch.empty(batch_size, dtype=ptr_type, device=device)
    w_data = torch.empty(batch_size, dtype=ptr_type, device=device)
    y_data = torch.empty(batch_size, dtype=ptr_type, device=device)

    x_stride_data = torch.empty(batch_size, dtype=ld_type, device=device)
    w_stride_data = torch.empty(batch_size, dtype=ld_type, device=device)
    y_stride_data = torch.empty(batch_size, dtype=ld_type, device=device)

    from ..triton.gemm import compute_sm80_group_gemm_args

    compute_sm80_group_gemm_args[(batch_size,)](
        all_problems,
        x_data,
        w_data,
        y_data,
        x_stride_data,
        w_stride_data,
        y_stride_data,
        x,
        weights,
        y,
        seg_indptr,
        weight_indices,
        d_in,
        d_out,
        w_column_major,
    )

    return (
        all_problems,
        x_data,
        w_data,
        y_data,
        x_stride_data,
        w_stride_data,
        y_stride_data,
    )


def launch_compute_sm90_group_gemm_args(
    x: torch.Tensor,
    weights: torch.Tensor,
    y: torch.Tensor,
    w_column_major: bool,
    batch_size: int,
    seg_indptr: torch.Tensor,
    weight_indices: Optional[torch.Tensor] = None,
):
    device = x.device
    prob_type = torch.int32  # problem sizes -> int
    ptr_type = torch.int64  # pointers -> int64_t
    stride_type = torch.int64  # strides -> int64_t

    seg_indptr = seg_indptr.to(ptr_type)
    if weight_indices is not None:
        weight_indices = weight_indices.to(ptr_type)

    d_out = weights.size(1) if w_column_major else weights.size(2)
    d_in = weights.size(2) if w_column_major else weights.size(1)

    all_problems = torch.empty((batch_size, 3), dtype=prob_type, device=device)

    x_data = torch.empty(batch_size, dtype=ptr_type, device=device)
    w_data = torch.empty(batch_size, dtype=ptr_type, device=device)
    y_data = torch.empty(batch_size, dtype=ptr_type, device=device)

    x_stride_data = torch.empty(batch_size, dtype=stride_type, device=device)
    w_stride_data = torch.empty(batch_size, dtype=stride_type, device=device)
    y_stride_data = torch.empty(batch_size, dtype=stride_type, device=device)

    from ..triton.gemm import compute_sm90_group_gemm_args

    compute_sm90_group_gemm_args[(batch_size,)](
        all_problems,
        x_data,
        w_data,
        y_data,
        x_stride_data,
        w_stride_data,
        y_stride_data,
        x,
        weights,
        y,
        seg_indptr,
        weight_indices,
        d_in,
        d_out,
        w_column_major,
    )

    return (
        all_problems,
        x_data,
        w_data,
        y_data,
        x_stride_data,
        w_stride_data,
        y_stride_data,
    )


class SegmentGEMMWrapper:
    r"""Wrapper for segment GEMM kernels.

    Example
    -------
    >>> import torch
    >>> from flashinfer import SegmentGEMMWrapper
    >>> # create a 1MB workspace buffer
    >>> workspace_buffer = torch.empty(128 * 1024 * 1024, dtype=torch.int8, device="cuda")
    >>> segment_gemm = SegmentGEMMWrapper(workspace_buffer)
    >>> seq_lens = torch.tensor([1, 2, 3, 4], dtype=torch.int64, device="cuda")
    >>> # create packed input tensor (10 = 1 + 2 + 3 + 4)
    >>> x = torch.randn(10, 128, device="cuda", dtype=torch.float16)
    >>> # create weight tensor with 4 weights, each with 128 input and 256 output channels, column major
    >>> weights = torch.randn(4, 256, 128, device="cuda", dtype=torch.float16)
    >>> # compute the segment GEMM
    >>> y = segment_gemm.run(x, weights, 4, True, seg_lens=seq_lens)
    >>> y.shape
    torch.Size([10, 256])
    >>> y_ref_0 = torch.matmul(x[:1], weights[0].t())
    >>> torch.allclose(y[:1], y_ref_0)
    True
    >>> y_ref_1 = torch.matmul(x[1:3], weights[1].t())
    >>> torch.allclose(y[1:3], y_ref_1)
    True
    >>> y_ref_2 = torch.matmul(x[3:6], weights[2].t())
    >>> torch.allclose(y[3:6], y_ref_2)
    True
    >>> y_ref_3 = torch.matmul(x[6:], weights[3].t())
    >>> torch.allclose(y[6:], y_ref_3)
    True
    >>>
    >>> # another example with weight indices
    >>> weight_indices = torch.tensor([0, 1, 0, 1], dtype=torch.int64, device="cuda")
    >>> y = segment_gemm.run(x, weights, 4, True, seg_lens=seq_lens, weight_indices=weight_indices)
    >>> y.shape
    torch.Size([10, 256])
    >>> y_ref_0 = torch.matmul(x[:1], weights[0].t())
    >>> torch.allclose(y[:1], y_ref_0)
    True
    >>> y_ref_1 = torch.matmul(x[1:3], weights[1].t())
    >>> torch.allclose(y[1:3], y_ref_1)
    True
    >>> y_ref_2 = torch.matmul(x[3:6], weights[0].t())
    >>> torch.allclose(y[3:6], y_ref_2)
    True
    >>> y_ref_3 = torch.matmul(x[6:], weights[1].t())
    >>> torch.allclose(y[6:], y_ref_3)
    True
    """

    def __init__(
        self, float_workspace_buffer: torch.Tensor, backend: str = "auto"
    ) -> None:
        r"""Initialize the wrapper.

        Parameters
        ----------
        float_workspace_buffer : torch.Tensor
            The workspace buffer for the kernels, we use it for storing intermediate results in cutlass
            segment GEMM kernels. Encouraged size is 128MB.
        """
        self._int_workspace_buffer = torch.empty(
            (1024 * 1024,), dtype=torch.int8, device=float_workspace_buffer.device
        )
        self._float_workspace_buffer = float_workspace_buffer
        self.backend = backend

    def reset_workspace_buffer(
        self, float_workspace_buffer: torch.Tensor, int_workspace_buffer: torch.Tensor
    ) -> None:
        r"""Reset the workspace buffer.

        Parameters
        ----------
        float_workspace_buffer : torch.Tensor
            The new float workspace buffer for the kernels.
        int_workspace_buffer : torch.Tensor
            The new int workspace buffer for the kernels.
        """
        self._float_workspace_buffer = float_workspace_buffer
        self._int_workspace_buffer = int_workspace_buffer

    @flashinfer_api
    def run(
        self,
        x: torch.Tensor,
        weights: torch.Tensor,
        batch_size: int,
        weight_column_major: bool,
        out: Optional[torch.Tensor] = None,
        seg_lens: Optional[torch.Tensor] = None,
        seg_indptr: Optional[torch.Tensor] = None,
        weight_indices: Optional[torch.Tensor] = None,
    ) -> torch.Tensor:
        r"""Run the segment GEMM kernel.

        Compute the matrix multiplication between a batch of input tensor (with variable number of rows, but fixed
        number of columns) and a batch of weight tensor with fixed number of rows and columns:

        .. math::

            y[i] = x[i] \times W[i]

        if :attr:`weight_indices` is provided, we will select the weight tensor based on the indices in the
        :attr:`weight_indices` tensor:

        .. math::

            y[i] = x[i] \times W[\text{weight_indices}[i]]

        We use Ragged Tensor to represent the input tensor :attr:`x` and the output tensor :attr:`y`, and each x[i]
        is a segment of the concatenated tensor. Please see :ref:`Ragged Tensor tutorial <kv-layout>` for more details.
        We use a ``seg_len`` or ``seg_indptr`` tensor (either would work) to indicate the start and end of each segment,
        where the ``seg_indptr`` is the cumulative sum of the ``seg_lens`` tensor (with an additional 0 at the beginning):

        .. math::

            \text{seg_indptr}[i] = \sum_{j=0}^{i-1} \text{seg_lens}[j], \quad \text{seg_indptr}[0] = 0

        - If ``seg_lens`` is provided, then :attr:`x` has shape ``(sum(seg_lens), d_in)`` and :attr:`y` has shape
            ``(sum(seg_lens), d_out)``, where ``d_in`` is the number of columns of the input tensor and ``d_out`` is the
            number of columns of the output tensor.
        - If ``seg_indptr`` is provided, then :attr:`x` has shape ``(seg_indptr[-1], d_in)`` and :attr:`y` has shape
            ``(seg_indptr[-1], d_out)``.

        Parameters
        ----------
        x : torch.Tensor
            The input tensor with shape ``(sum(seg_lens), d_in)``.
        weights : torch.Tensor
            The 3D weight tensor with shape ``(num_weights, d_in, d_out)`` if :attr:`weight_column_major` is ``False``,
            or ``(num_weights, d_out, d_in)`` if :attr:`weight_column_major` is ``True``.
        batch_size : int
            The number of segments.
        weight_column_major : bool
            Whether the weight tensor is column major.
        out : Optional[torch.Tensor]
            The output tensor, with shape ``(sum(seg_lens), d_out)``.
            If not provided, a new tensor will be created internally.
        seg_lens : Optional[torch.Tensor]
            The length of each segment, with shape ``(batch_size,)``, expects a 1D tensor of dtype ``torch.int64``.
        seg_indptr : Optional[torch.Tensor]
            The indptr of the segments, with shape ``(batch_size + 1,)``, expects a 1D tensor of dtype ``torch.int64``.
            If this is provided, then :attr:`seg_lens` will be ignored, otherwise ``seg_indptr`` will be computed
            internally from :attr:`seg_lens`.
        weight_indices : Optional[torch.Tensor]
            The indices of the weight tensor to be selected for each segment, with shape ``(batch_size,)``.
            Expects a 1D tensor of dtype ``torch.int64``.
            If this is provided, then the weight tensor will be selected based on the indices in this tensor.

        Returns
        -------
        torch.Tensor
            The output tensor with shape ``(sum(seg_lens), d_out)``.
        """
        if seg_lens is None and seg_indptr is None:
            raise ValueError("Either seg_lens or seg_indptr should be provided.")
        if seg_indptr is None:
            seg_indptr = get_indptr(seg_lens.to(x))
        if weight_indices is None:
            # create an empty CPU tensor as placeholder
            weight_indices = torch.empty(0, dtype=torch.int64)
        cumulative_batch_size = x.size(0)
        d_out = weights.size(1) if weight_column_major else weights.size(2)
        if out is None:
            if is_float8(x):
                out_dtype = torch.bfloat16
            else:
                out_dtype = x.dtype
            out = torch.zeros(
                (cumulative_batch_size, d_out), dtype=out_dtype, device=x.device
            )
        else:
            if out.shape != (cumulative_batch_size, d_out):
                raise ValueError(
                    f"Output tensor shape mismatch, expected {cumulative_batch_size, d_out}, got {out.shape}"
                )
        empty_x_data = torch.empty(0, dtype=x.dtype, device=x.device)
        empty_y_data = torch.empty(0, dtype=out.dtype, device=out.device)

        if self.backend == "auto":
            backend = determine_gemm_backend(x.device)
        else:
            backend = self.backend

        if backend == "sm90":
            (
                all_problems,
                x_data,
                w_data,
                y_data,
                x_stride_data,
                w_stride_data,
                y_stride_data,
            ) = launch_compute_sm90_group_gemm_args(
                x,
                weights,
                out,
                weight_column_major,
                batch_size,
                seg_indptr,
                weight_indices,
            )
            get_gemm_sm90_module().cutlass_segment_gemm_sm90(
                self._float_workspace_buffer,
                self._int_workspace_buffer,
                all_problems,
                x_data,
                w_data,
                y_data,
                x_stride_data,
                w_stride_data,
                y_stride_data,
                out,  # for torch compile mutates_args
                empty_x_data,  # for kernel type dispatch
                empty_y_data,
                weight_column_major,
            )
        elif backend == "sm80":
            (
                all_problems,
                x_data,
                w_data,
                y_data,
                x_ld_data,
                w_ld_data,
                y_ld_data,
            ) = launch_compute_sm80_group_gemm_args(
                x,
                weights,
                out,
                weight_column_major,
                batch_size,
                seg_indptr,
                weight_indices,
            )
            get_gemm_module().cutlass_segment_gemm(
                self._int_workspace_buffer,
                all_problems,
                x_data,
                w_data,
                y_data,
                x_ld_data,
                w_ld_data,
                y_ld_data,
                out,
                empty_x_data,
                weight_column_major,
            )
        else:
            raise ValueError(f"Unsupported gemm backend: {backend}")
        return out

    forward = run


class UIDs(Enum):
    """UIDs for CUDNN graph tensors"""

    A_UID = 0
    B_UID = 1
    ALPHA_UID = 2
    BLOCK_DESCALE_A_UID = 3
    BLOCK_DESCALE_B_UID = 4
    A_SCALE_UID = 5
    B_SCALE_UID = 6
    O_UID = 7


def _check_cudnn_availability():
    """Check if cuDNN is available and raise exception if not."""
    if not CUDNN_AVAILABLE:
        raise RuntimeError(
            "cuDNN is not available. Please install cuDNN to use FP8 GEMM functions. "
            "You can install it with: pip install nvidia-cudnn-cu12 nvidia-cudnn-frontend"
        )


def _check_cudnn_fp4_availability():
    """Check if cuDNN FP4 support is available and raise exception if not."""
    _check_cudnn_availability()

    # Check cuDNN version for FP4 support (requires 1.13.* or later)
    try:
        version_str = cudnn.__version__
        major, minor = map(int, version_str.split(".")[:2])

        if (major, minor) < (1, 13):
            raise RuntimeError(
                f"cuDNN FP4 requires version 1.13+, found {version_str}. "
                f"Upgrade: pip install --upgrade nvidia-cudnn-cu12 nvidia-cudnn-frontend"
            )
    except (ImportError, AttributeError, ValueError, IndexError) as e:
        raise RuntimeError(
            "Unable to determine cuDNN version. FP4 requires cuDNN 1.13+."
        ) from e

    # Check cuDNN backend version for FP4 support (requires >= 91002)
    try:
        backend_version = cudnn.backend_version()
        if backend_version < 91002:
            raise RuntimeError(
                f"cuDNN FP4 requires backend version >= 91002, found {backend_version}. "
                f"Please upgrade cuDNN backend."
            )
    except (AttributeError, TypeError) as e:
        raise RuntimeError(
            "Unable to determine cuDNN backend version. FP4 requires backend >= 91002."
        ) from e


def _is_cublas_fp4_available_in_cudnn():
    """Check if cuBLAS backend for FP4 GEMM is available in cuDNN."""

    # Check cuDNN backend version for FP4 support (requires cudnn_version == 9.11.1 or cudnn_version >= 9.13)
    backend_version = cudnn.backend_version()
    CUDNN_VERSION_9_11_1 = 91101
    CUDNN_VERSION_9_13_0 = 91300
    return (
        backend_version == CUDNN_VERSION_9_11_1
        or backend_version >= CUDNN_VERSION_9_13_0
    )


# Global cudnn handle. need to make it per device in future
_cudnn_handle = None


def _get_cudnn_handle(stream: torch.cuda.Stream):
    """Create and return a cached cuDNN handle."""
    global _cudnn_handle
    if _cudnn_handle is None:
        _check_cudnn_availability()
        _cudnn_handle = cudnn.create_handle()
    cudnn.set_stream(_cudnn_handle, stream.cuda_stream)
    return _cudnn_handle


def _validate_fp8_output_dtype(dtype: torch.dtype):
    """Validate that the output dtype is either bf16 or fp16."""
    if dtype not in (torch.bfloat16, torch.float16):
        raise ValueError(
            f"Unsupported output dtype: {dtype}. "
            f"Only torch.bfloat16 and torch.float16 are supported for FP8 GEMM operations."
        )


@functools.cache
def create_cudnn_execution_plans_fp4_gemm(
    a_shape,
    a_stride,
    b_shape,
    b_stride,
    a_descale_shape,
    a_descale_stride,
    b_descale_shape,
    b_descale_stride,
    ab_type,
    o_type,
    block_size,
    device,
    alpha_is_not_none,
    use_nvfp4,
):
    stream = torch.cuda.current_stream(device)
    with cudnn.graph(_get_cudnn_handle(stream)) as (graph, _):
        scale_type = cudnn.data_type.FP8_E4M3 if use_nvfp4 else cudnn.data_type.FP8_E8M0

        a_cudnn_tensor = graph.tensor(
            name="a", dim=a_shape, stride=a_stride, data_type=ab_type
        )
        b_cudnn_tensor = graph.tensor(
            name="b", dim=b_shape, stride=b_stride, data_type=ab_type
        )
        block_descale_a_cudnn_tensor = graph.tensor(
            name="block_descale_a",
            dim=a_descale_shape,
            stride=a_descale_stride,
            data_type=scale_type,
            reordering_type=cudnn.tensor_reordering.F8_128x4,
        )
        block_descale_b_cudnn_tensor = graph.tensor(
            name="block_descale_b",
            dim=b_descale_shape,
            stride=b_descale_stride,
            data_type=scale_type,
            reordering_type=cudnn.tensor_reordering.F8_128x4,
        )

        dequant_a_tensor = graph.block_scale_dequantize(
            a_cudnn_tensor,
            block_descale_a_cudnn_tensor,
            block_size=[1, block_size],
            name="dequant_a",
        )
        dequant_a_tensor.set_data_type(cudnn.data_type.FLOAT)
        dequant_b_tensor = graph.block_scale_dequantize(
            b_cudnn_tensor,
            block_descale_b_cudnn_tensor,
            block_size=[block_size, 1],
            name="dequant_b",
        )
        dequant_b_tensor.set_data_type(cudnn.data_type.FLOAT)
        c_tensor = graph.matmul(
            dequant_a_tensor,
            dequant_b_tensor,
            compute_data_type=cudnn.data_type.FLOAT,
            name="gemm",
        )
        c_tensor.set_data_type(cudnn.data_type.FLOAT)

        c_final_cudnn_tensor = c_tensor

        if alpha_is_not_none:
            global_scale_cudnn_tensor = graph.tensor(
                name="global_scale",
                dim=(1, 1, 1),
                stride=(1, 1, 1),
                data_type=cudnn.data_type.FLOAT,
            )
            c_final_cudnn_tensor = graph.mul(
                name="scale_mul",
                a=c_tensor,
                b=global_scale_cudnn_tensor,
                compute_data_type=cudnn.data_type.FLOAT,
            )
            global_scale_cudnn_tensor.set_uid(UIDs.ALPHA_UID.value)

        c_final_cudnn_tensor.set_name("c_final").set_output(True).set_data_type(o_type)

        a_cudnn_tensor.set_uid(UIDs.A_UID.value)
        b_cudnn_tensor.set_uid(UIDs.B_UID.value)
        block_descale_a_cudnn_tensor.set_uid(UIDs.BLOCK_DESCALE_A_UID.value)
        block_descale_b_cudnn_tensor.set_uid(UIDs.BLOCK_DESCALE_B_UID.value)
        c_final_cudnn_tensor.set_uid(UIDs.O_UID.value)

        graph.validate()
        graph.build_operation_graph()
        graph.create_execution_plans([cudnn.heur_mode.A, cudnn.heur_mode.B])

        # WAR: The alpha (contains the global scale) is not supported by the cuBLAS backend (eng0)
        # in older cuDNN versions, so we deselect it.
        if (alpha_is_not_none) and (not _is_cublas_fp4_available_in_cudnn()):
            graph.deselect_engines(["eng0"])

        return graph


@functools.cache
def build_plans_cudnn_fp4_gemm_graph(
    a_shape,
    a_stride,
    b_shape,
    b_stride,
    a_descale_shape,
    a_descale_stride,
    b_descale_shape,
    b_descale_stride,
    ab_type,
    o_type,
    block_size,
    device,
    alpha,
    use_nvfp4,
    tactic: int = -1,
):
    # Graph should have been already cached, when we ran _cudnn_gemm_fp4_requirement
    graph = create_cudnn_execution_plans_fp4_gemm(
        a_shape,
        a_stride,
        b_shape,
        b_stride,
        a_descale_shape,
        a_descale_stride,
        b_descale_shape,
        b_descale_stride,
        ab_type,
        o_type,
        block_size,
        device,
        alpha,
        use_nvfp4,
    )

    graph.check_support()
    if tactic != -1:
        graph.build_plan_at_index(tactic)
    else:
        graph.build_plans()
    return graph


def execute_cudnn_gemm_fp4_graph(
    graph,
    a,
    b,
    a_descale,
    b_descale,
    alpha,
    c_final,
    workspace_buffer,
    tactic: int = -1,
):
    variant_pack = {
        UIDs.A_UID.value: a.view(get_native_fp4_dtype()),
        UIDs.B_UID.value: b.view(get_native_fp4_dtype()),
        UIDs.BLOCK_DESCALE_A_UID.value: a_descale,
        UIDs.BLOCK_DESCALE_B_UID.value: b_descale,
        UIDs.O_UID.value: c_final,
    }

    if alpha is not None:
        variant_pack[UIDs.ALPHA_UID.value] = alpha.view(torch.float)

    if workspace_buffer.numel() < graph.get_workspace_size():
        workspace_buffer = torch.empty(
            graph.get_workspace_size(), device=a.device, dtype=torch.uint8
        )

    stream = torch.cuda.current_stream(a.device)

    if tactic == -1:
        graph.execute(variant_pack, workspace_buffer, handle=_get_cudnn_handle(stream))
    else:
        graph.execute_plan_at_index(
            variant_pack, workspace_buffer, tactic, handle=_get_cudnn_handle(stream)
        )


@functools.cache
def build_cudnn_gemm_with_per_tensor_q_graph(
    a_shape, a_stride, b_shape, b_stride, a_type, b_type, o_type, device
):
    """Build a cuDNN graph for GEMM with per-tensor quantization.

    This function is cached to avoid rebuilding identical graphs.

    Args:
        a_shape: Shape of tensor A
        a_stride: Stride of tensor A
        b_shape: Shape of tensor B
        b_stride: Stride of tensor B
        a_type: Data type for input tensor A
        b_type: Data type for input tensor B
        o_type: Data type for output tensor

    Returns:
        cuDNN graph object
    """
    _check_cudnn_availability()

    stream = torch.cuda.current_stream(device)
    with cudnn.graph(_get_cudnn_handle(stream)) as (graph, _):
        a_cudnn_tensor = graph.tensor(
            name="a", dim=a_shape, stride=a_stride, data_type=a_type
        )
        b_cudnn_tensor = graph.tensor(
            name="b", dim=b_shape, stride=b_stride, data_type=b_type
        )
        a_scale_cudnn_tensor = graph.tensor(
            name="a_scale",
            dim=(1, 1, 1),
            stride=(1, 1, 1),
            data_type=cudnn.data_type.FLOAT,
        )
        b_scale_cudnn_tensor = graph.tensor(
            name="b_scale",
            dim=(1, 1, 1),
            stride=(1, 1, 1),
            data_type=cudnn.data_type.FLOAT,
        )
        c_cudnn_tensor = graph.matmul(
            name="matmul",
            A=a_cudnn_tensor,
            B=b_cudnn_tensor,
            compute_data_type=cudnn.data_type.FLOAT,
        )
        c_cudnn_tensor.set_name("c").set_data_type(cudnn.data_type.FLOAT)
        c_after_scale_a_cudnn_tensor = graph.mul(
            name="scale_mul_a",
            a=c_cudnn_tensor,
            b=a_scale_cudnn_tensor,
            compute_data_type=cudnn.data_type.FLOAT,
        )
        c_after_scale_b_cudnn_tensor = graph.mul(
            name="scale_mul_b",
            a=c_after_scale_a_cudnn_tensor,
            b=b_scale_cudnn_tensor,
            compute_data_type=cudnn.data_type.FLOAT,
        )

        c_after_scale_b_cudnn_tensor.set_name("c_final").set_output(True).set_data_type(
            o_type
        )

        a_cudnn_tensor.set_uid(UIDs.A_UID.value)
        b_cudnn_tensor.set_uid(UIDs.B_UID.value)
        a_scale_cudnn_tensor.set_uid(UIDs.A_SCALE_UID.value)
        b_scale_cudnn_tensor.set_uid(UIDs.B_SCALE_UID.value)
        c_after_scale_b_cudnn_tensor.set_uid(UIDs.O_UID.value)

        graph.validate()
        graph.build_operation_graph()
        graph.create_execution_plans([cudnn.heur_mode.A, cudnn.heur_mode.FALLBACK])
        graph.check_support()
        graph.build_plans()

        return graph


def execute_cudnn_gemm_with_per_tensor_q_graph(
    graph, a, b, a_scale, b_scale, c_final, workspace
):
    variant_pack = {
        UIDs.A_UID.value: a,
        UIDs.B_UID.value: b,
        UIDs.A_SCALE_UID.value: a_scale,
        UIDs.B_SCALE_UID.value: b_scale,
        UIDs.O_UID.value: c_final,
    }

    stream = torch.cuda.current_stream(a.device)
    cudnn_handle = _get_cudnn_handle(stream)

    if workspace.numel() < graph.get_workspace_size():
        workspace = torch.empty(
            graph.get_workspace_size(), device=a.device, dtype=torch.uint8
        )

    graph.execute(variant_pack, workspace, handle=cudnn_handle)


def _torch_data_type_to_cudnn_data_type(dtype: torch.dtype):
    if dtype == torch.bfloat16:
        return cudnn.data_type.BFLOAT16
    elif dtype == torch.float16:
        return cudnn.data_type.HALF
    elif dtype == torch.float8_e4m3fn:
        return cudnn.data_type.FP8_E4M3
    elif dtype == torch.float8_e5m2:
        return cudnn.data_type.FP8_E5M2
    else:
        raise ValueError(f"Unsupported dtype: {dtype}")


def _cudnn_gemm_fp8(
    workspace: torch.Tensor,
    a: torch.Tensor,
    b: torch.Tensor,
    a_scale: torch.Tensor,
    b_scale: torch.Tensor,
    out: Optional[torch.Tensor],
    torch_out_dtype: torch.dtype,
):
    _check_cudnn_availability()

    graph = build_cudnn_gemm_with_per_tensor_q_graph(
        a.shape,
        a.stride(),
        b.shape,
        b.stride(),
        _torch_data_type_to_cudnn_data_type(a.dtype),
        _torch_data_type_to_cudnn_data_type(b.dtype),
        _torch_data_type_to_cudnn_data_type(torch_out_dtype),
        a.device,
    )

    execute_cudnn_gemm_with_per_tensor_q_graph(
        graph, a, b, a_scale, b_scale, out, workspace
    )
    return out


def _cudnn_gemm_fp8_runner():
    class CudnnFp8GemmRunner(TunableRunner):
        def get_valid_tactics(
            self,
            inputs: List[torch.Tensor],
            profile: OptimizationProfile,
        ) -> List[int]:
            # cudnn has heuristic for fp8 gemm, so we only need to use the default tactic
            return [0]

        def forward(
            self,
            inputs: List[torch.Tensor],
            tactic: int = -1,
            do_preparation: bool = False,
            **kwargs,
        ) -> torch.Tensor:
            a, b, scale_a, scale_b, out, workspace_buffer = inputs
            _cudnn_gemm_fp8(workspace_buffer, a, b, scale_a, scale_b, out, out.dtype)
            return out

    return CudnnFp8GemmRunner()


def _get_real_fp4_shape_from_packed_uint8(packed_fp4_tensor):
    # the FP4 data are packed into uint8, we need to expand the shape and stride information to get the real shape and stride to be used in the cuDNN graph.
    is_column_major = packed_fp4_tensor.stride(-2) == 1
    real_shape = list(packed_fp4_tensor.shape)
    real_stride = list(packed_fp4_tensor.stride())

    # this function will be used for both mm and bmm, so we need to insert batch dimension if the tensor is 2d
    if len(real_shape) == 2:
        real_shape.insert(0, 1)
        real_stride.insert(0, packed_fp4_tensor.numel())

    # each packed uint8 contains 2 fp4 elements
    real_shape[-2 if is_column_major else -1] *= 2
    if is_column_major:
        real_stride[-1] *= 2
        for i in range(len(real_stride) - 2):
            real_stride[i] *= 2
    else:
        for i in range(len(real_stride) - 1):
            real_stride[i] *= 2

    return (tuple(real_shape), tuple(real_stride))


def _expand_block_scale_tensor_shape(block_scale_tensor, batch_size):
    # This function will be shared for both mm and bmm, when 2d block scale tensor is provided, we need unfold the batch dimension. the unfoled dim and stride is returned.
    block_scale_shape = list(block_scale_tensor.shape)
    block_scale_stride = list(block_scale_tensor.stride())

    if len(block_scale_shape) == 2:
        # expand to 3d
        block_scale_shape.insert(0, batch_size)
        block_scale_stride.insert(0, 1)

        # update the stride and shape for the expanded dimension
        is_column_major = block_scale_tensor.stride(-2) == 1
        expand_dim = 2 if is_column_major else 1

        assert block_scale_shape[expand_dim] % batch_size == 0
        block_scale_shape[expand_dim] = block_scale_shape[expand_dim] // batch_size
        block_scale_stride[0] = (
            block_scale_stride[expand_dim] * block_scale_shape[expand_dim]
        )
    elif len(block_scale_shape) == 3:
        pass
    else:
        raise ValueError(
            f"Unsupported block scale tensor shape: {block_scale_shape}, expected 2d or 3d."
        )

    return (tuple(block_scale_shape), tuple(block_scale_stride))


@flashinfer_api
def mm_fp8(
    a: torch.Tensor,
    b: torch.Tensor,
    alpha: Optional[torch.Tensor] = None,
    out_dtype: torch.dtype = torch.bfloat16,
    out: Optional[torch.Tensor] = None,
    backend: Literal["trtllm_low_latency"] = "trtllm_low_latency",
):
    r"""FP8 matrix multiplication.

    Parameters
    ----------
    a: torch.Tensor
        Input tensor, shape (m, k), fp8 e4m3.

    b: torch.Tensor
        - When using "trtllm_low_latency" backend,
          Weight tensor, shape (k // block_size, n, block_size), fp8 e4m3
          B needs to be pre-processed using `prepare_low_latency_gemm_weights`.
          block_size is 128 for e4m3.

    alpha: Optional[torch.Tensor]
        Scale tensor for the output, float. If None, defaults to 1.0 for no scaling.

    out_dtype: torch.dtype
        Output tensor data type. Default is torch.bfloat16.

    out: Optional[torch.Tensor]
        Output tensor, shape (m, n). If None, a new tensor will be allocated.

    backend: Literal["trtllm_low_latency"]
        Backend to use for computation. Default is "trtllm_low_latency".
        - "trtllm_low_latency": optimized for small M dimension.

    Returns
    -------
    torch.Tensor
        Output tensor of shape (m, n) with dtype `out_dtype`.

    Examples
    --------
    >>> import torch
    >>> from flashinfer import mm_fp8, prepare_low_latency_gemm_weights
    >>> m = 16
    >>> n = 2560
    >>> k = 32768
    >>> a = torch.randn([m, k], device="cuda", dtype=torch.bfloat16)
    >>> a_fp8, a_inv_s = to_float8(a, dtype=torch.float8_e4m3fn)
    >>> b = torch.randn([n, k], device="cuda", dtype=torch.bfloat16)
    >>> b_fp8, b_inv_s = to_float8(b, dtype=torch.float8_e4m3fn)
    >>> prepared_b = prepare_low_latency_gemm_weights(b_fp8)
    >>> alpha = a_inv_s * b_inv_s
    >>> out = mm_fp8(a_fp8, prepared_b, alpha)
    >>> out.shape
    torch.Size([16, 2560])
    """

    supported_out_dtypes = (torch.bfloat16,)
    supported_backends = ("trtllm_low_latency",)

    if backend == "trtllm_low_latency":
        m = a.shape[0]
        n = b.shape[1]
    else:
        raise ValueError(
            f"Unsupported backend: {backend}. "
            f"Only {supported_backends} are supported for FP8 GEMM operations."
        )

    # allocate the output tensor if not provided
    if out is None:
        if out_dtype not in supported_out_dtypes:
            raise ValueError(
                f"Unsupported output dtype: {out_dtype}. "
                f"Only {supported_out_dtypes} are supported for FP8 GEMM operations."
            )
        out = torch.empty(
            (m, n),
            device=a.device,
            dtype=out_dtype,
        )
    else:
        if out.dtype not in supported_out_dtypes:
            raise ValueError(
                f"Unsupported output dtype: {out.dtype}. "
                f"Only {supported_out_dtypes} are supported for FP8 GEMM operations."
            )
        if out.shape != (a.shape[0], b.shape[1]):
            raise ValueError(
                f"Output shape mismatch. Expected {a.shape[0], b.shape[1]}, got {out.shape}."
            )
        if out.device != a.device:
            raise ValueError(
                f"Output device mismatch. Expected {a.device}, got {out.device}."
            )
        if out_dtype is not None and out.dtype != out_dtype:
            raise ValueError(
                f"Output dtype mismatch. Expected {out_dtype}, got {out.dtype}."
            )

    if backend == "trtllm_low_latency":
        trtllm_low_latency_gemm(a, b, alpha, out)
    else:
        raise ValueError(
            f"Unsupported backend: {backend}. "
            f"Only {supported_backends} are supported for FP8 GEMM operations."
        )
    return out


def _get_cudnn_fp4_gemm_graph(
    a: torch.Tensor,
    b: torch.Tensor,
    a_descale: torch.Tensor,
    b_descale: torch.Tensor,
    alpha: Optional[torch.Tensor] = None,
    out_dtype: torch.dtype = torch.bfloat16,
    out: Optional[torch.Tensor] = None,
    block_size: int = 16,
    use_nvfp4: bool = True,
    tactic: int = -1,
):
    # the fp4 cudnn graph will be shared for both mm and bmm, so
    # here we need to get the 3d shape and stride including the
    # batch dimension for both input and block scale tensors.
    real_a_shape, real_a_stride = _get_real_fp4_shape_from_packed_uint8(a)
    real_b_shape, real_b_stride = _get_real_fp4_shape_from_packed_uint8(b)
    batch = real_a_shape[0]
    expanded_a_descale_shape, expanded_a_descale_stride = (
        _expand_block_scale_tensor_shape(a_descale, batch)
    )
    expanded_b_descale_shape, expanded_b_descale_stride = (
        _expand_block_scale_tensor_shape(b_descale, batch)
    )

    # build the fp4 cudnn graph
    # Constructed graph is cached, via @functools.cache decorator.
    graph = build_plans_cudnn_fp4_gemm_graph(
        real_a_shape,
        real_a_stride,
        real_b_shape,
        real_b_stride,
        expanded_a_descale_shape,
        expanded_a_descale_stride,
        expanded_b_descale_shape,
        expanded_b_descale_stride,
        cudnn.data_type.FP4_E2M1,
        _torch_data_type_to_cudnn_data_type(out_dtype),
        block_size,
        a.device,
        alpha is not None,
        use_nvfp4,
        tactic=tactic,
    )
    return graph


def _cudnn_gemm_fp4(
    a: torch.Tensor,
    b: torch.Tensor,
    a_descale: torch.Tensor,
    b_descale: torch.Tensor,
    alpha: Optional[torch.Tensor] = None,
    out_dtype: torch.dtype = torch.bfloat16,
    out: Optional[torch.Tensor] = None,
    block_size: int = 16,
    use_nvfp4: bool = True,
    workspace_buffer: torch.Tensor = None,
    tactic: int = -1,
):
    # Graph should have been already cached, when we ran _cudnn_gemm_fp4_requirement
    graph = _get_cudnn_fp4_gemm_graph(
        a=a,
        b=b,
        a_descale=a_descale,
        b_descale=b_descale,
        alpha=alpha,
        out_dtype=out_dtype,
        out=out,
        block_size=block_size,
        use_nvfp4=use_nvfp4,
        tactic=tactic,
    )
    # execute the fp4 cudnn graph
    execute_cudnn_gemm_fp4_graph(
        graph, a, b, a_descale, b_descale, alpha, out, workspace_buffer, tactic=tactic
    )


def _cudnn_gemm_fp4_runner():
    class CudnnFp4GemmRunner(TunableRunner):
        def get_valid_tactics(
            self,
            inputs: List[torch.Tensor],
            profile: OptimizationProfile,
        ) -> List[int]:
            # cudnn has heuristic for fp4 gemm, so we only need to use the default tactic
            (
                a,
                b,
                a_descale,
                b_descale,
                alpha,
                out_dtype,
                out,
                block_size,
                use_nvfp4,
                workspace_buffer,
            ) = inputs

            # Graph should have been already cached, when we ran _cudnn_gemm_fp4_requirement
            graph = _get_cudnn_fp4_gemm_graph(
                a=a,
                b=b,
                a_descale=a_descale,
                b_descale=b_descale,
                alpha=alpha,
                out_dtype=out_dtype,
                out=out,
                block_size=block_size,
                use_nvfp4=use_nvfp4,
                tactic=-1,
            )

            num_plans = graph.get_execution_plan_count()
            return list(range(num_plans))

        def forward(
            self,
            inputs: List[torch.Tensor],
            tactic: int = -1,
            do_preparation: bool = False,
            **kwargs,
        ) -> torch.Tensor:
            (
                a,
                b,
                a_descale,
                b_descale,
                alpha,
                out_dtype,
                out,
                block_size,
                use_nvfp4,
                workspace_buffer,
            ) = inputs
            _cudnn_gemm_fp4(
                a,
                b,
                a_descale,
                b_descale,
                alpha,
                out_dtype,
                out,
                block_size,
                use_nvfp4,
                workspace_buffer,
                tactic=tactic,
            )

    return CudnnFp4GemmRunner()


def _check_mm_fp4_problem_size(
    a: torch.Tensor,
    b: torch.Tensor,
    a_descale: torch.Tensor,
    b_descale: torch.Tensor,
    alpha: Optional[torch.Tensor] = None,
    out_dtype: torch.dtype = torch.bfloat16,
    out: Optional[torch.Tensor] = None,  # unused
    block_size: int = 16,
    use_8x4_sf_layout: bool = False,  # unused
    backend: Literal["cudnn", "trtllm", "cutlass", "auto"] = "auto",  # unused
    use_nvfp4: bool = True,
):
    # Generic checks
    ## pre-check the input tensor, block scale tensor and alpha tensor
    if a.ndim != 2 or b.ndim != 2:
        raise ValueError(f"mm_fp4 accepts 2d tensors, got {a.shape} and {b.shape}")
    if a.shape[1] != b.shape[0]:
        raise ValueError(
            f"K dimension mismatch in mm_fp4. got a.shape[1] = {a.shape[1]}, b.shape[0] = {b.shape[0]}"
        )
    if a.dtype not in {torch.uint8, get_native_fp4_dtype()} or b.dtype not in {
        torch.uint8,
        get_native_fp4_dtype(),
    }:
        raise ValueError(
            f"a and b must have float4_e2m1fn_x2 packed into uint8. "
            f"Got {a.dtype} and {b.dtype}."
        )
    if a_descale.dtype not in {
        torch.float8_e4m3fn,
        torch.uint8,
    } or b_descale.dtype not in {torch.float8_e4m3fn, torch.uint8}:
        raise ValueError(
            f"a_descale and b_descale must have float8_e4m3fnx2 packed into uint8. "
            f"Got {a_descale.dtype} and {b_descale.dtype}."
        )
    if alpha is not None and alpha.dtype != torch.float:
        raise ValueError(f"alpha must be a float tensor, got {alpha.dtype}")
    if alpha is not None and alpha.numel() != 1:
        raise ValueError(f"alpha must be a scalar, got {alpha.numel()}")

    if out_dtype not in (torch.bfloat16, torch.float16):
        raise ValueError(
            f"Unsupported output dtype: {out_dtype}. "
            f"Only torch.bfloat16 and torch.float16 are supported for FP4 GEMM operations."
        )

    if use_nvfp4 and block_size != 16:
        raise ValueError("nvfp4 only supports block_size = 16.")
    if not use_nvfp4 and block_size != 32:
        raise ValueError("mxfp4 only supports block_size = 32.")

    return True


@supported_compute_capability([100, 103, 110, 120, 121])
def _cudnn_gemm_fp4_requirement(
    a: torch.Tensor,
    b: torch.Tensor,
    a_descale: torch.Tensor,
    b_descale: torch.Tensor,
    alpha: Optional[torch.Tensor] = None,
    out_dtype: torch.dtype = torch.bfloat16,
    out: Optional[torch.Tensor] = None,  # unused
    block_size: int = 16,
    use_8x4_sf_layout: bool = False,
    backend: Literal["cudnn", "trtllm", "cutlass", "auto"] = "auto",  # unused
    use_nvfp4: bool = True,
):
    if use_8x4_sf_layout:
        raise ValueError("Only TRTLLM FP4 GEMM supports 8x4 scale factor layout.")
    if (
        not use_nvfp4
        and _match_sm_version(a.device, ["120"])
        and cudnn.backend_version() < 91400
    ):
        raise LibraryError(CUDNN_FP4_MXFP4_SM120_CUDNN_VERSION_ERROR)

    _check_cudnn_fp4_availability()

    # the fp4 cudnn graph will be shared for both mm and bmm, so
    # here we need to get the 3d shape and stride including the
    # batch dimension for both input and block scale tensors.
    real_a_shape, real_a_stride = _get_real_fp4_shape_from_packed_uint8(a)
    real_b_shape, real_b_stride = _get_real_fp4_shape_from_packed_uint8(b)
    batch = real_a_shape[0]
    expanded_a_descale_shape, expanded_a_descale_stride = (
        _expand_block_scale_tensor_shape(a_descale, batch)
    )
    expanded_b_descale_shape, expanded_b_descale_stride = (
        _expand_block_scale_tensor_shape(b_descale, batch)
    )

    # build the fp4 cudnn graph. This graph will be cached & reused in mm_fp4()
    # because the graph is constructed with @functools.cache decorator
    graph = create_cudnn_execution_plans_fp4_gemm(
        real_a_shape,
        real_a_stride,
        real_b_shape,
        real_b_stride,
        expanded_a_descale_shape,
        expanded_a_descale_stride,
        expanded_b_descale_shape,
        expanded_b_descale_stride,
        cudnn.data_type.FP4_E2M1,
        _torch_data_type_to_cudnn_data_type(out_dtype),
        block_size,
        a.device,
        alpha,
        use_nvfp4,
    )
    graph.check_support()

    return True


@supported_compute_capability([100, 103])
def _trtllm_gemm_fp4_requirement(
    a: torch.Tensor,  # unused
    b: torch.Tensor,  # unused
    a_descale: torch.Tensor,  # unused
    b_descale: torch.Tensor,  # unused
    alpha: Optional[torch.Tensor] = None,  # unused
    out_dtype: torch.dtype = torch.bfloat16,
    out: Optional[torch.Tensor] = None,  # unused
    block_size: int = 16,  # unused
    use_8x4_sf_layout: bool = False,  # unused
    backend: Literal["cudnn", "trtllm", "cutlass", "auto"] = "auto",  # unused
    use_nvfp4: bool = True,
):
    if not use_nvfp4:
        raise ValueError("Only cudnn and auto FP4 GEMM supports mxfp4 quantization.")
    if out_dtype != torch.bfloat16:
        raise ValueError(
            f"Unsupported output dtype: {out_dtype}. "
            f"Only torch.bfloat16 is supported for TRTLLM FP4 GEMM operations."
        )
    return True


@supported_compute_capability([100, 103, 110, 120, 121])
def _cutlass_gemm_fp4_requirement(
    a: torch.Tensor,  # unused
    b: torch.Tensor,  # unused
    a_descale: torch.Tensor,  # unused
    b_descale: torch.Tensor,  # unused
    alpha: Optional[torch.Tensor] = None,  # unused
    out_dtype: torch.dtype = torch.bfloat16,  # unused
    out: Optional[torch.Tensor] = None,  # unused
    block_size: int = 16,  # unused
    use_8x4_sf_layout: bool = False,
    backend: Literal["cudnn", "trtllm", "cutlass", "auto"] = "auto",  # unused
    use_nvfp4: bool = True,
):
    if use_8x4_sf_layout:
        raise ValueError("Only TRTLLM FP4 GEMM supports 8x4 scale factor layout.")
    if not use_nvfp4:
        raise ValueError("Only cudnn and auto FP4 GEMM supports mxfp4 quantization.")
    return True


def _heuristic_func_mm_fp4(
    suitable_backends: List[str],
    a: torch.Tensor,
    b: torch.Tensor,
    a_descale: torch.Tensor,
    b_descale: torch.Tensor,
    alpha: Optional[torch.Tensor] = None,
    out_dtype: torch.dtype = torch.bfloat16,
    out: Optional[torch.Tensor] = None,
    block_size: int = 16,
    use_8x4_sf_layout: bool = False,
    backend: Literal["cudnn", "trtllm", "cutlass", "auto"] = "cudnn",
    use_nvfp4: bool = True,
):
    r"""
    Heuristic function for mm_fp4 backend selection. Routes to either cudnn or cutlass.
    Note: trtllm is not considered in the backend selection because it requires a specific
    input quantization (swizzling/shuffling) that differs from the preparation used
    for cudnn and cutlass backends.

    Logic for which comes first:
    - If cuda version is 12 - use cutlass.
    - If cuda version is 13 and cudnn version is less than 9.15 - use cutlass.
    - If cuda version is 13 and cudnn version is 9.15 or greater - use cudnn.

    """
    cuda_major = get_cuda_version().major
    # If cuda version is 13 or greater:
    # cudnn is more performant if cudnn version is 9.15 or greater.
    if CUDNN_AVAILABLE and cuda_major >= 13 and cudnn.backend_version() >= 91500:
        candidate_backends = ("cudnn", "cutlass")
    # Otherwise, prioritize cutlass
    else:
        candidate_backends = ("cutlass", "cudnn")

    # Filter and return only supported backends
    return [c for c in candidate_backends if c in suitable_backends]


def _pad_up(x, y):
    return ((x + y - 1) // y) * y


_MM_FP4_TUNING_CONFIG_8x4 = TuningConfig(
    dynamic_tensor_specs=(
        DynamicTensorSpec(
            (0,),  # a_tensor_index
            (0,),
            get_last_power_of_2_num_tokens_buckets,
            last_positive_power_of_2,
        ),
    ),
    constraint_specs=(
        ConstraintSpec(
            2,  # a_scale_tensor_index
            0,
            lambda shapes: _pad_up(shapes[0][0], 8),
        ),
        ConstraintSpec(
            6,  # out_tensor_index
            0,
            lambda shapes: shapes[0][0],
        ),
    ),
)


_MM_FP4_TUNING_CONFIG_128x4 = TuningConfig(
    dynamic_tensor_specs=(
        DynamicTensorSpec(
            (0,),  # a_tensor_index
            (0,),
            get_last_power_of_2_num_tokens_buckets,
            last_positive_power_of_2,
        ),
    ),
    constraint_specs=(
        ConstraintSpec(
            2,  # a_scale_tensor_index
            0,
            lambda shapes: _pad_up(shapes[0][0], 128),
        ),
        ConstraintSpec(
            6,  # out_tensor_index
            0,
            lambda shapes: shapes[0][0],
        ),
    ),
)


@backend_requirement(
    {
        "cudnn": _cudnn_gemm_fp4_requirement,
        "trtllm": _trtllm_gemm_fp4_requirement,
        "cutlass": _cutlass_gemm_fp4_requirement,
    },
    common_check=_check_mm_fp4_problem_size,
    heuristic_func=_heuristic_func_mm_fp4,  # result stored in mm_fp4.suitable_auto_backends
)
@flashinfer_api
def mm_fp4(
    a: torch.Tensor,
    b: torch.Tensor,
    a_descale: torch.Tensor,
    b_descale: torch.Tensor,
    alpha: Optional[torch.Tensor] = None,
    out_dtype: torch.dtype = torch.bfloat16,
    out: Optional[torch.Tensor] = None,
    block_size: int = 16,
    use_8x4_sf_layout: bool = False,
    backend: Literal["cudnn", "trtllm", "cutlass", "auto"] = "auto",
    use_nvfp4: bool = True,
) -> torch.Tensor:
    r"""MM FP4

    Parameters
    ----------
    a: torch.Tensor
        Input tensor, shape (m, k), fp4 e2m1fn_x2 or uint8.

    b: torch.Tensor
        Mat2 tensor, shape (k, n), should be column major, fp4 e2m1fn_x2 or uint8.

    a_descale: torch.Tensor
        Block scale tensor for A, shape (m, k // block_size), float8_e4m3fn or uint8.

    b_descale: torch.Tensor
        Block scale tensor for B, shape (k, n // block_size), float8_e4m3fn or uint8.

    alpha: Optional[torch.Tensor]
        Global scale tensor, float scalar.

    out_dtype: torch.dtype
        Output dtype, bf16 or fp16.

    out: Optional[torch.Tensor]
        Out tensor, shape (m, n), bf16 or fp16, defaults to ``None``.

    block_size: int
        Block size for FP4 quantization, only 16 and 32 are supported. 16 in case of nvfp4 quantization. 32 in case of mxfp4 quantization.

    use_8x4_sf_layout: bool
        Whether to use 8x4 scale factor layout or 128x4 scale factor layout, defaults to False.

    backend: Literal["cudnn", "trtllm", "cutlass", "auto"]
        Backend to use, defaults to "auto", which automatically selects the best backend between cudnn and cutlass.

    use_nvfp4: bool
        Whether to use nvfp4 quantization or mxfp4 quantization, defaults to False.

    Notes
    -----
    When cudnn/cutlass backend is used, both a and b should quantized with nvfp4_quantize using the 128x4 scale factor layout and do_shuffle=False.
    When trtllm backend is used, b must be quantized with 128x4 layout and `do_shuffle=True`. a can be quantized with either 128x4 or 8x4 layout (controlled by `use_8x4_sf_layout`) and `do_shuffle=False`.

    Returns
    -------
    out: torch.Tensor
        Out tensor, shape (m, n), bf16 or fp16.

    Examples
    --------
    >>> import torch
    >>> from flashinfer import nvfp4_quantize, mm_fp4, SfLayout
    >>> a = torch.randn([48, 128], device="cuda", dtype=torch.bfloat16)
    >>> b = torch.randn([256, 128], device="cuda", dtype=torch.bfloat16)
    >>> a_global_sf = (448 * 6) / a.float().abs().nan_to_num().max()
    >>> b_global_sf = (448 * 6) / b.float().abs().nan_to_num().max()
    >>> a_fp4, a_sf = nvfp4_quantize(a, a_global_sf, sfLayout=SfLayout.layout_128x4, do_shuffle=False)
    >>> b_fp4, b_sf = nvfp4_quantize(b, b_global_sf, sfLayout=SfLayout.layout_128x4, do_shuffle=True)
    >>> out = mm_fp4(a_fp4, b_fp4.T, a_sf, b_sf.T, 1.0/(a_global_sf * b_global_sf), torch.bfloat16, None, backend="trtllm")
    >>> out.shape
    torch.Size([48, 256])
    """

    # allocate the output tensor if not provided
    if out is None:
        out = torch.empty(
            (a.shape[0], b.shape[1]),
            device=a.device,
            dtype=out_dtype,
        )

    workspace_buffer = _get_cache_buf(
        "mm_fp4_workspace", DEFAULT_WORKSPACE_SIZE, a.device
    )

    # Auto-select the best backend
    if backend == "auto":
        backends = mm_fp4.suitable_auto_backends
    else:
        backends = [backend]

    # At this point, backends contains a supported backend if specified, or all supported backends if backend='auto'.
    # Lazy initialization of runners to avoid overhead of creating a new runner that will not be used
    major, _ = get_compute_capability(a.device)

    backend_to_runner_factory = {
        "cudnn": lambda: _cudnn_gemm_fp4_runner(),
        "trtllm": lambda: get_trtllm_fp4_gemm_module().trtllm_fp4_gemm_runner(
            use_8x4_sf_layout
        ),
        "cutlass": lambda: get_cutlass_fp4_gemm_module(major).cutlass_fp4_gemm_runner(),
    }
    runners = [backend_to_runner_factory[cur_backend]() for cur_backend in backends]

    # Now we have a list of runners for desired & supported backends.
    tuner = AutoTuner.get()

    tuning_config = (
        _MM_FP4_TUNING_CONFIG_8x4 if use_8x4_sf_layout else _MM_FP4_TUNING_CONFIG_128x4
    )

    inputs = [
        a,
        b,
        a_descale,
        b_descale,
        alpha,
        out_dtype,
        out,
        block_size,
        use_nvfp4,
        workspace_buffer,
    ]
    runner, tactic = tuner.choose_one(
        "fp4_gemm",
        runners,
        tuning_config,
        inputs,
    )

    runner(inputs=inputs, tactic=tactic)
    return out


@supported_compute_capability([89, 90, 100, 103, 120, 121])
def _cudnn_bmm_fp8_requirement(
    A: torch.Tensor,
    B: torch.Tensor,
    A_scale: torch.Tensor,
    B_scale: torch.Tensor,
    dtype: torch.dtype,
    out: Optional[torch.Tensor] = None,
    backend: Literal["cudnn", "cublas", "cutlass", "auto"] = "cublas",
):
    _check_cudnn_availability()
    return True


@supported_compute_capability([89, 90, 100, 103, 120, 121])
def _cublas_bmm_fp8_requirement(
    A: torch.Tensor,
    B: torch.Tensor,
    A_scale: torch.Tensor,
    B_scale: torch.Tensor,
    dtype: torch.dtype,
    out: Optional[torch.Tensor] = None,
    backend: Literal["cudnn", "cublas", "cutlass", "auto"] = "cublas",
):
    return True


@supported_compute_capability([100, 103, 110, 120, 121])
def _cutlass_bmm_fp8_requirement(
    A: torch.Tensor,
    B: torch.Tensor,
    A_scale: torch.Tensor,
    B_scale: torch.Tensor,
    dtype: torch.dtype,
    out: Optional[torch.Tensor] = None,
    backend: Literal["cudnn", "cublas", "cutlass", "auto"] = "cublas",
):
    if A.dtype == torch.float8_e5m2 or B.dtype == torch.float8_e5m2:
        raise ValueError("e5m2 is not supported for bmm_fp8 with cutlass backend")
    return True


def _check_bmm_fp8_problem_size(
    A: torch.Tensor,
    B: torch.Tensor,
    A_scale: torch.Tensor,
    B_scale: torch.Tensor,
    dtype: torch.dtype,
    out: Optional[torch.Tensor] = None,
    backend: Literal["cudnn", "cublas", "cutlass", "auto"] = "cublas",
):
    _validate_fp8_output_dtype(dtype)
    return True


def _heuristic_func_bmm_fp8(
    suitable_backends: List[str],
    A: torch.Tensor,
    B: torch.Tensor,
    A_scale: torch.Tensor,
    B_scale: torch.Tensor,
    dtype: torch.dtype,
    out: Optional[torch.Tensor] = None,
    backend: Literal["cudnn", "cublas", "cutlass", "auto"] = "cublas",
):
    # No e5m2 for cutlass
    is_e5m2 = A.dtype == torch.float8_e5m2 or B.dtype == torch.float8_e5m2
    is_sm_supported = _match_sm_version(A.device, ["100", "103", "110"])
    is_sm120_supported = _match_sm_version(A.device, ["120", "121"])

    # preserve order of ["cudnn", "cublas", "cutlass"]
    heuristic_backends = []
    if "cutlass" in suitable_backends and not is_e5m2:
        if is_sm_supported:
            heuristic_backends.append("cutlass_sm10x")
        elif is_sm120_supported:
            k_dim = A.shape[-1] if A.dim() == 2 else A.shape[2]
            if k_dim >= 128:
                heuristic_backends.append("cutlass_sm12x")
    if "cublas" in suitable_backends:
        heuristic_backends.append("cublas")
    if CUDNN_AVAILABLE and "cudnn" in suitable_backends:
        heuristic_backends.append("cudnn")
    return heuristic_backends


@backend_requirement(
    {
        "cudnn": _cudnn_bmm_fp8_requirement,
        "cublas": _cublas_bmm_fp8_requirement,
        "cutlass": _cutlass_bmm_fp8_requirement,
    },
    common_check=_check_bmm_fp8_problem_size,
    heuristic_func=_heuristic_func_bmm_fp8,
)
@flashinfer_api
def bmm_fp8(
    A: torch.Tensor,
    B: torch.Tensor,
    A_scale: torch.Tensor,
    B_scale: torch.Tensor,
    dtype: torch.dtype,
    out: Optional[torch.Tensor] = None,
    backend: Literal["cudnn", "cublas", "cutlass", "auto"] = "cublas",
) -> torch.Tensor:
    r"""BMM FP8

    Parameters
    ----------
    A: torch.Tensor
        Input tensor, shape (b, m, k), fp8 e4m3 or fp8 e5m2.

    B: torch.Tensor
        Mat2 tensor, shape (b, k, n), should be column major, fp8 e4m3 or fp8 e5m2.

    A_scale: torch.Tensor
        Scale tensor for A, float.

    B_scale: torch.Tensor
        Scale tensor for B, float.

    dtype: torch.dtype
        out dtype, bf16 or fp16.

    out: Optional[torch.Tensor]
        Out tensor, shape (b, m, n), bf16 or fp16, defaults to ``None``.

    backend: Literal["cudnn", "cublas", "cutlass", "auto"]
        The backend to use for the operation. Defaults to ``"cublas"``.
        ``"auto"`` allows selecting the best tactic from all available backends when autotune is enabled.

    Returns
    -------
    out: torch.Tensor
        Out tensor, shape (b, m, n), bf16 or fp16.

    Examples
    --------
    >>> import torch
    >>> import torch.nn.functional as F
    >>> import flashinfer
    >>> def to_float8(x, dtype=torch.float8_e4m3fn):
    ...     finfo = torch.finfo(dtype)
    ...     min_val, max_val = x.aminmax()
    ...     amax = torch.maximum(min_val.abs(), max_val.abs()).clamp(min=1e-12)
    ...     scale = finfo.max / amax
    ...     x_scl_sat = (x * scale).clamp(min=finfo.min, max=finfo.max)
    ...     return x_scl_sat.to(dtype), scale.float().reciprocal()
    >>>
    >>> input = torch.randn([16, 48, 64], device="cuda", dtype=torch.bfloat16)
    >>> input_fp8, input_inv_s = to_float8(input, dtype=torch.float8_e4m3fn)
    >>> # column major weight
    >>> weight = torch.randn([16, 80, 64], device="cuda", dtype=torch.bfloat16).transpose(-2, -1)
    >>> weight_fp8, weight_inv_s = to_float8(weight, dtype=torch.float8_e4m3fn)
    >>> out = flashinfer.bmm_fp8(input_fp8, weight_fp8, input_inv_s, weight_inv_s, torch.bfloat16)
    >>> out.shape
    torch.Size([16, 48, 80])
    >>> out.dtype
    torch.bfloat16
    """

    if out is None:
        out = torch.empty(
            (A.shape[0], A.shape[1], B.shape[2]),
            device=A.device,
            dtype=dtype,
        )

    workspace_buffer = _get_cache_buf(
        "bmm_fp8_workspace", DEFAULT_WORKSPACE_SIZE, A.device
    )

    if backend == "auto":
        backends = bmm_fp8.suitable_auto_backends
    elif backend == "cutlass":
        backends = _heuristic_func_bmm_fp8(
            ["cutlass"], A, B, A_scale, B_scale, dtype, out, backend
        )
    elif backend == "cudnn" and CUDNN_AVAILABLE:
        backends = ["cudnn"]
    else:
        backends = [backend]

    fp8_gemm_sm100(A, B, A_scale, B_scale, out, workspace_buffer, backends)
    return out


@flashinfer_api
def gemm_fp8_nt_groupwise(
    a: torch.Tensor,
    b: torch.Tensor,
    a_scale: torch.Tensor,
    b_scale: torch.Tensor,
    scale_major_mode: Optional[Literal["MN", "K"]] = None,
    mma_sm: int = 1,
    scale_granularity_mnk: Tuple[int, int, int] = (1, 128, 128),
    out: Optional[torch.Tensor] = None,
    out_dtype: Optional[torch.dtype] = None,
    backend: Literal["cutlass", "trtllm"] = "cutlass",
) -> torch.Tensor:
    r"""Performs matrix multiplication with FP8 data types using groupwise scaling.

    This function implements a GEMM operation that allows for fine-grained control over
    scale granularity across different dimensions. Currently only supported on NVIDIA
    Blackwell architecture.

    Parameters
    ----------
    a: torch.Tensor
        Row-major input tensor shape (m, k), fp8 e4m3 or fp8 e5m2.

    b: torch.Tensor
        Column-major input tensor shape (n, k), fp8 e4m3 or fp8 e5m2.

    a_scale: torch.Tensor
        if the backend is ``cutlass``:
            Column-major scale tensor for a, shape ``(m, k // block_size)`` if scale_major_mode is ``K``
            or shape ``(k // block_size, m)`` if scale_major_mode is ``MN``
        if the backend is ``trtllm``:
            scale_major_mode should be None, the scale tensor should be (m, k // block_size),
            contiguous on the first dimension

    b_scale: torch.Tensor
        if the backend is ``cutlass``:
            Row-major scale tensor for b, shape ``(n // block_size, k // block_size)`` if scale_major_k is ``K``
            or shape ``(k // block_size, n // block_size)`` if scale_major_mode is ``MN``
        if the backend is ``trtllm``:
            scale_major_mode should be None, the scale tensor should be (k // block_size, n // block_size),
            contiguous on the first dimension

    scale_granularity_mnk: Tuple[int, int, int]
        The granularity of the scale tensor, (m_granularity, n_granularity, k_granularity).

    scale_major_mode: Literal["MN", "K"]
        The layout mode of scale tensor, `MN` for MN-major scale with shape of
        ``(k // block_size, *)`` and `K` for K-major scale with shape of
        ``(*, k // block_size)``

    mma_sm: int
        How many SMs to use for the MMA operation, must be 1 or 2.
        2 is faster when number of rows (M) per group is large (>= 256).

    out: Optional[torch.Tensor]
        Output tensor, shape (m, n). If not specified, we will create an output tensor explicitly.

    out_dtype: Optional[torch.dtype]
        If out is not specified, we will create an output tensor with this dtype.
        Defaults to ``torch.bfloat16``.

    backend: Literal["cutlass", "trtllm"]
        The backend to use for the operation. Defaults to ``"cutlass"``.

    Returns
    -------
    out: torch.Tensor
        Output tensor, shape (m, n).

    Notes
    -----
    The ``m`` should be padded to a multiple of 4 before calling this function, to accommodate the kernel's requirement.
    """
    if backend == "trtllm" and _match_sm_version(a.device, ["110"]):
        raise ValueError("TRTLLM FP8 GEMM is not supported on SM110.")

    workspace_buffer = _get_cache_buf(
        "gemm_fp8_nt_groupwise_workspace", DEFAULT_WORKSPACE_SIZE, a.device
    )
    if a.ndim != 2 or b.ndim != 2:
        raise ValueError(f"Shape mismatch. a.shape = {a.shape}, b.shape = {b.shape}")

    if a.shape[1] != b.shape[1]:
        raise ValueError(
            f"Shape mismatch. a.shape[1] = {a.shape[1]}, b.shape[1] = {b.shape[1]}"
        )

    if out is None:
        out_dtype = out_dtype or torch.bfloat16
    else:
        out_dtype = out.dtype

    _validate_fp8_output_dtype(out_dtype)

    # NOTE(Zihao): (out_specified, need_padding)
    # (False, False) -> create out_padded tensor explicitly
    # (False, True) -> create out_padded tensor explicitly
    # (True, False) -> use out tensor as out_padded
    # (True, True) -> create out_padded tensor explicitly

    if out is None:
        out = torch.empty(
            a.shape[0],
            b.shape[0],
            device=a.device,
            dtype=out_dtype,
        )

    if backend == "cutlass":
        if not _match_sm_version(a.device, ["100", "103", "110", "120", "121"]):
            raise ValueError(
                "gemm_fp8_nt_groupwise is only supported on SM100, SM103, SM110, SM120, or SM121 in cutlass backend."
            )
    elif backend == "trtllm":
        if not _match_sm_version(a.device, ["100", "103"]):
            raise ValueError(
                "gemm_fp8_nt_groupwise is only supported on SM100, SM103 in trtllm backend."
            )

    if backend == "cutlass":
        assert scale_major_mode is not None
        if is_sm120a_supported(a.device) or is_sm121a_supported(a.device):
            # SM120/121 doesn't use mma_sm parameter
            get_gemm_sm120_module().gemm_fp8_nt_groupwise(
                workspace_buffer,
                a,
                b,
                a_scale,
                b_scale,
                out,
                *scale_granularity_mnk,
                scale_major_mode,
            )
        elif is_sm100a_supported(a.device):
            get_gemm_sm100_module().gemm_fp8_nt_groupwise(
                workspace_buffer,
                a,
                b,
                a_scale,
                b_scale,
                out,
                *scale_granularity_mnk,
                scale_major_mode,
                mma_sm,
            )
        else:
            raise ValueError(f"Unsupported device for FP8 GEMM: {a.device}")
    elif backend == "trtllm":
        assert scale_granularity_mnk == (1, 128, 128)
        assert a.shape[1] >= 256
        # mma_sm is ignored
        get_trtllm_gemm_module().trtllm_gemm(
            workspace_buffer,
            a,
            b,
            a_scale,
            b_scale,
            None,
            out,
            False,
            -1,
        )

    return out


@functools.cache
def get_trtllm_fp4_gemm_module():
    mod = gen_trtllm_gen_gemm_module()
    op = mod.build_and_load()
    setup_cubin_loader(mod.get_library_path())

    def trtllm_fp4_gemm_runner(use_8x4_sf_layout: bool = True):
        class TrtllmFp4GemmRunner(TunableRunner):
            def __init__(self, use_8x4_sf_layout: bool = True):
                self._fp4_gemm_runner = op.trtllm_gemm
                self._use_8x4_sf_layout = use_8x4_sf_layout

            def get_valid_tactics(
                self,
                inputs: List[torch.Tensor],
                profile: OptimizationProfile,
            ) -> List[int]:
                a_tensor_index = 1
                b_tensor_index = 2

                a = profile.get_opt_shapes()[a_tensor_index]
                b = profile.get_opt_shapes()[b_tensor_index]
                m = a[0]
                n = b[0]
                k = a[1] * 2
                (
                    a,
                    b,
                    a_descale,
                    b_descale,
                    alpha,
                    _,
                    out,
                    _,
                    _,
                    workspace_buffer,
                ) = inputs
                type_e2m1 = 0
                type_bf16 = 2
                return list(
                    op.trtllm_gemm_tactics(
                        m, n, k, type_e2m1, type_bf16, self._use_8x4_sf_layout
                    )
                )

            def forward(
                self,
                inputs: List[torch.Tensor],
                tactic: int = -1,
                do_preparation: bool = False,
                **kwargs,
            ):
                (
                    a,
                    b,
                    a_descale,
                    b_descale,
                    alpha,
                    _,
                    out,
                    _,
                    _,
                    workspace_buffer,
                ) = inputs
                self._fp4_gemm_runner(
                    workspace_buffer,
                    a,
                    b.T,
                    a_descale,
                    b_descale.T,
                    alpha,
                    out,
                    self._use_8x4_sf_layout,
                    tactic,
                )
                return out

        return TrtllmFp4GemmRunner(use_8x4_sf_layout)

    # Register the module
    return SimpleNamespace(
        trtllm_fp4_gemm_runner=trtllm_fp4_gemm_runner,
    )


@flashinfer_api
def gemm_fp8_nt_blockscaled(
    a: torch.Tensor,
    b: torch.Tensor,
    a_scale: torch.Tensor,
    b_scale: torch.Tensor,
    scale_major_mode: Optional[Literal["MN", "K"]] = "MN",
    mma_sm: int = 1,
    out: Optional[torch.Tensor] = None,
    out_dtype: Optional[torch.dtype] = None,
) -> torch.Tensor:
    r"""Performs matrix multiplication with FP8 data types using block-scaled scaling.

    Block-scaled scaling is a special case of groupwise scaling where the scale granularity
    is (128, 128, 128).
    """
    return gemm_fp8_nt_groupwise(
        a,
        b,
        a_scale,
        b_scale,
        scale_granularity_mnk=(128, 128, 128),
        scale_major_mode=scale_major_mode,
        mma_sm=mma_sm,
        out=out,
        out_dtype=out_dtype,
    )


@flashinfer_api
def group_gemm_fp8_nt_groupwise(
    a: torch.Tensor,  # (cum_m, k)
    b: torch.Tensor,  # (batch_size, n, k)
    a_scale: torch.Tensor,  # (k // block_size, cum_m)
    b_scale: torch.Tensor,  # (batch_size, k // block_size, n // block_size)
    m_indptr: torch.Tensor,  # (batch_size + 1, )
    scale_granularity_mnk: Tuple[int, int, int] = (1, 128, 128),
    scale_major_mode: Literal["MN", "K"] = "MN",
    mma_sm: int = 1,
    out: Optional[torch.Tensor] = None,  # (cum_m, n)
    out_dtype: Optional[torch.dtype] = None,
) -> torch.Tensor:
    r"""Perform group GEMM with FP8 data types using groupwise scaling. Currently only supported on NVIDIA
    Blackwell architecture.

    Parameters
    ----------
    a: torch.Tensor
        Row-major input tensor shape ``(cum_m, k)``, data type is ``torch.float8_e4m3fn`` or ``torch.float8_e5m2``.
        ``cum_m`` is the cumulative sum of the segment lengths.

    b: torch.Tensor
        Column-major input tensor shape ``(batch_size, n, k)``, data type is ``torch.float8_e4m3fn`` or ``torch.float8_e5m2``.

    a_scale: torch.Tensor
        Column-major scale tensor for a, shape ``(cum_m, k // block_size)`` if scale_major_mode is ``K``
        or shape ``(k // block_size, cum_m)`` if scale_major_mode is ``MN``, data type is ``torch.float32``.

    b_scale: torch.Tensor
        Row-major scale tensor for b, shape ``(batch_size, n // block_size, k // block_size)`` if scale_major_mode is ``K``
        shape ``(batch_size, k // block_size, n // block_size)`` if scale_major_mode is ``MN``, data type is ``torch.float32``.

    m_indptr: torch.Tensor
        The indptr of the segment lengths, shape ``(batch_size + 1,)``, data type is ``torch.int32``.
        Element element in ``m_indptr`` must be a multiple of 4.

    scale_granularity_mnk: Tuple[int, int, int]
        The granularity of the scale tensor, (m_granularity, n_granularity, k_granularity).

    scale_major_mode: Literal["MN", "K"]
        The layout mode of scale tensor, `MN` for MN-major scale with shape of
        ``(k // block_size, *)`` and `K` for K-major scale with shape of
        ``(*, k // block_size)``

    mma_sm: int
        How many SMs to use for the MMA operation, must be 1 or 2.
        2 is faster when number of rows (M) per group is large (>= 256).

    out: Optional[torch.Tensor]
        The output tensor, shape ``(cum_m, n)``. If not specified, we will create an output tensor explicitly.

    out_dtype: Optional[torch.dtype]
        The data type of the output tensor, must be ``torch.bfloat16`` or ``torch.float16``.

    Returns
    -------
    out: torch.Tensor
        The output tensor, shape ``(cum_m, n)``.

    Notes
    -----
    Each value in ``m_indptr`` should be padded to a multiple of 4 before calling this function,
    to accommodate the kernel's requirement.
    """
    if (
        not is_sm100a_supported(a.device)
        and not is_sm120a_supported(a.device)
        and not is_sm121a_supported(a.device)
    ):
        raise ValueError(
            "gemm_fp8_nt_groupwise is only supported on SM100, SM120, and SM121."
        )
    if not (_match_sm_version(a.device, ["100", "103", "110", "120", "121"])):
        raise ValueError(
            "gemm_fp8_nt_groupwise is only supported on SM100, SM103, SM110, SM120, or SM121."
        )

    int_workspace_buffer = _get_cache_buf(
        "group_gemm_fp8_nt_groupwise_int_workspace", DEFAULT_WORKSPACE_SIZE, a.device
    )
    float_workspace_buffer = _get_cache_buf(
        "group_gemm_fp8_nt_groupwise_float_workspace", DEFAULT_WORKSPACE_SIZE, a.device
    )

    assert a.dtype in [torch.float8_e4m3fn, torch.float8_e5m2]
    assert b.dtype in [torch.float8_e4m3fn, torch.float8_e5m2]
    assert a_scale.dtype == torch.float32
    assert b_scale.dtype == torch.float32
    assert m_indptr.dtype == torch.int32
    assert scale_major_mode in ["MN", "K"]
    assert mma_sm in [1, 2]
    if out is None:
        if out_dtype is None:
            out_dtype = torch.bfloat16
    else:
        if out_dtype is None:
            out_dtype = out.dtype
    _validate_fp8_output_dtype(out_dtype)

    num_groups = m_indptr.shape[0] - 1
    assert b.shape[0] == num_groups
    n = b.shape[1]
    k = b.shape[2]

    # assert a.shape[0] == m_indptr[-1].item()  # Not enabled in consideration of performance
    assert a.shape[1] == k
    align_n = 8
    align_k = 16
    assert n % align_n == 0
    assert k % align_k == 0

    out_shape = (a.shape[0], n)
    if out is None:
        out = torch.empty(out_shape, dtype=out_dtype, device=a.device)
    else:
        assert out.shape == out_shape
        assert out.dtype == out_dtype

    if is_sm120a_supported(a.device) or is_sm121a_supported(a.device):
        # it has correctness issues for num_groups > 1
        if num_groups > 1:
            raise RuntimeError(
                "group_gemm_fp8_nt_groupwise has correctness issues for num_groups > 1 on SM120/121"
            )
        # SM120/121 doesn't use mma_sm parameter
        get_gemm_sm120_module().group_gemm_fp8_nt_groupwise(
            int_workspace_buffer,
            float_workspace_buffer,
            a,
            b,
            a_scale,
            b_scale,
            out,
            m_indptr,
            n,
            k,
            *scale_granularity_mnk,
            scale_major_mode,
        )
    elif is_sm100a_supported(a.device):
        get_gemm_sm100_module().group_gemm_fp8_nt_groupwise(
            int_workspace_buffer,
            float_workspace_buffer,
            a,
            b,
            a_scale,
            b_scale,
            out,
            m_indptr,
            n,
            k,
            *scale_granularity_mnk,
            scale_major_mode,
            mma_sm,
        )
    else:
        raise ValueError(
            f"group_gemm_fp8_nt_groupwise requires SM100, SM120, or SM121, but got {a.device}"
        )
    return out


@flashinfer_api
def group_gemm_mxfp8_mxfp4_nt_groupwise(
    a: torch.Tensor,  # (cum_m, k)
    b: torch.Tensor,  # (batch_size, n, k // 2)
    a_scale: torch.Tensor,  # (cum_m_padded, k // 32)
    b_scale: torch.Tensor,  # (batch_size, n_padded, k // 32)
    m_indptr: torch.Tensor,  # (batch_size + 1, )
    mma_sm: int = 1,
    tile_m: int = 128,
    tile_n: int = 128,
    tile_k: int = 128,
    swap_ab: bool = True,
    out: Optional[torch.Tensor] = None,  # (cum_m, n)
    out_dtype: Optional[torch.dtype] = None,
) -> torch.Tensor:
    r"""Perform group GEMM with MXFP4 data types using groupwise scaling. Currently only supported on NVIDIA
    Blackwell architecture.

    Parameters
    ----------
    a: torch.Tensor
        Row-major input tensor, shape ``(cum_m, k)``, data type is ``torch.float8_e4m3fn`` or ``torch.float8_e5m2``.
        ``cum_m`` is the cumulative sum of the segment lengths.

    b: torch.Tensor
        Column-major input tensor, shape ``(batch_size, n, k // 2)``, data type is ``torch.uint8``.

    a_scale: torch.Tensor
        Column-major scale tensor for a, shape ``(cum_m_padded, k // 32)``, data type is ``torch.uint8``.

    b_scale: torch.Tensor
        Row-major scale tensor for b, shape ``(batch_size, n_padded, k // 32)``, data type is ``torch.uint8``.

    m_indptr: torch.Tensor
        The indptr of the segment lengths, shape ``(batch_size + 1,)``, data type is ``torch.int32``.
        Element element in ``m_indptr`` must be a multiple of 4.

    mma_sm: int
        How many SMs to use for the MMA operation, must be 1 or 2.
        2 is faster when number of rows (M) per group is large (>= 256).

    tile_m: int
        The tile size for the M dimension, must be 128.

    tile_n: int
        The tile size for the N dimension, must be 64, 128, 192, or 256.

    tile_k: int
        The tile size for the K dimension, must be 128 or 256.

    swap_ab: bool
        Whether to swap the A and B tensors.

    out: Optional[torch.Tensor]
        The output tensor, shape ``(cum_m, n)``. If not specified, we will create an output tensor explicitly.

    out_dtype: Optional[torch.dtype]
        The data type of the output tensor, must be ``torch.bfloat16`` or ``torch.float16``.

    Returns
    -------
    out: torch.Tensor
        The output tensor, shape ``(cum_m, n)``.

    Notes
    -----
    Each value in ``m_indptr`` should be padded to a multiple of 4 before calling this function,
    to accommodate the kernel's requirement.
    """
    int_workspace_buffer = _get_cache_buf(
        "group_gemm_mxfp4_nt_groupwise_int_workspace", DEFAULT_WORKSPACE_SIZE, a.device
    )
    float_workspace_buffer = _get_cache_buf(
        "group_gemm_mxfp4_nt_groupwise_float_workspace",
        DEFAULT_WORKSPACE_SIZE,
        a.device,
    )

    assert a.dtype in [torch.float8_e4m3fn, torch.float8_e5m2]
    assert b.dtype == torch.uint8
    assert a_scale.dtype == torch.uint8
    assert b_scale.dtype == torch.uint8
    assert m_indptr.dtype == torch.int32
    assert mma_sm in [1, 2]
    assert tile_m in [128]
    assert tile_n in [64, 128, 192, 256]
    assert tile_k in [128, 256]
    assert swap_ab in [True, False]
    if out is None:
        if out_dtype is None:
            out_dtype = torch.bfloat16
    else:
        if out_dtype is None:
            out_dtype = out.dtype
    assert out_dtype in [torch.bfloat16, torch.float16]

    num_groups = m_indptr.shape[0] - 1
    assert b.shape[0] == num_groups
    n = b.shape[1]
    k = b.shape[2] * 2  # Multiply by 2 because b is e2m1 packed as uint8

    # assert a.shape[0] == m_indptr[-1].item()  # Not enabled in consideration of performance
    assert a.shape[1] == k
    align_n = 8
    align_k = 128
    assert n % align_n == 0
    assert k % align_k == 0

    out_shape = (a.shape[0], n)
    if out is None:
        out = torch.empty(out_shape, dtype=out_dtype, device=a.device)
    else:
        assert out.shape == out_shape
        assert out.dtype == out_dtype

    get_gemm_sm100_module().group_gemm_mxfp4_nt_groupwise(
        int_workspace_buffer,
        float_workspace_buffer,
        a,
        b,
        a_scale,
        b_scale,
        out,
        m_indptr,
        n,
        k,
        mma_sm,
        tile_m,
        tile_n,
        tile_k,
        swap_ab,
    )
    return out


# NOTE(Zihao): keep the old name for backward compatibility
group_gemm_mxfp4_nt_groupwise = group_gemm_mxfp8_mxfp4_nt_groupwise


def pad_indptr_to_multiple_of_4(
    m_indptr: torch.Tensor,
):
    from ..triton.gemm import compute_padding_mapping

    batch_size = m_indptr.shape[0] - 1
    m = m_indptr[1:] - m_indptr[:-1]
    m = m + 3 - (m + 3) % 4
    padded_m_indptr = torch.cat((torch.zeros((1,), device=m.device, dtype=m.dtype), m))
    padded_m_indptr = padded_m_indptr.cumsum(dim=0, dtype=padded_m_indptr.dtype)

    m_rank = torch.zeros((m_indptr[-1],), dtype=m_indptr.dtype, device=m_indptr.device)
    padded_m_rank = torch.zeros(
        (m_indptr[-1],), dtype=m_indptr.dtype, device=m_indptr.device
    )

    compute_padding_mapping[(batch_size,)](
        m_indptr, padded_m_indptr, m_rank, padded_m_rank
    )

    return padded_m_indptr, padded_m_rank


@functools.cache
def get_deepgemm_sm100_module():
    module = gen_deepgemm_sm100_module()
    return module


@flashinfer_api
def group_deepgemm_fp8_nt_groupwise(
    a: torch.Tensor,  # (m, k)
    b: torch.Tensor,  # (batch_size, n, k)
    a_scale: torch.Tensor,  # (m, k // block_size)
    b_scale: torch.Tensor,  # (batch_size, n // block_size, k // block_size)
    m_indices: torch.Tensor,  # (m, )
    scale_granularity_mnk: Tuple[int, int, int] = (1, 128, 128),
    out: Optional[torch.Tensor] = None,  # (m, n)
    out_dtype: Optional[torch.dtype] = None,
):
    r"""Perform grouped matrix multiplication with FP8 data types using DeepGEMM backend.

    This function performs a grouped GEMM operation where each group in tensor `b` is multiplied
    with the corresponding rows in tensor `a`. The grouping is determined by the `m_indices` tensor,
    which specifies which group each row belongs to. This is particularly useful for scenarios
    like mixture of experts (MoE) where different tokens are routed to different experts.

    The operation can be conceptualized as:

    >>> for i in range(num_groups):
    >>>    row_slice = slice(i * m_per_group, (i + 1) * m_per_group)
    >>>    output[row_slice] = a[row_slice] @ b[i].T

    Currently only supported on NVIDIA Blackwell (SM100) architecture.

    Parameters
    ----------
    a : torch.Tensor
        Input tensor A of shape ``(m, k)`` with FP8 data type (``torch.float8_e4m3fn``).
        This tensor contains all rows that will be multiplied with different groups in `b`.

    b : torch.Tensor
        Input tensor B of shape ``(batch_size, n, k)`` with FP8 data type (``torch.float8_e4m3fn``).
        Each slice ``b[i]`` represents a different group/expert that will be multiplied with
        the corresponding rows in `a`.

    a_scale : torch.Tensor
        Scaling factors for tensor `a` of shape ``(m, k // block_size)`` with ``torch.float32`` dtype.
        These are typically generated from per-token quantization of the original float32 tensor.

    b_scale : torch.Tensor
        Scaling factors for tensor `b` of shape ``(batch_size, n // block_size, k // block_size)``
        with ``torch.float32`` dtype. These are typically generated from per-block quantization
        of the original float32 tensor for each group.

    m_indices : torch.Tensor
        Group assignment tensor of shape ``(m,)`` with ``torch.int32`` dtype. Each element
        specifies which group (index into `b`) the corresponding row in `a` belongs to.
        For example, if ``m_indices[i] = j``, then row ``i`` in `a` will be multiplied with
        group ``j`` in `b`.

    scale_granularity_mnk : Tuple[int, int, int], optional
        The granularity of the scaling factors as ``(m_granularity, n_granularity, k_granularity)``.
        Default is ``(1, 128, 128)`` which means per-token scaling for `a` and 128x128 block
        scaling for `b`.

    out : Optional[torch.Tensor], optional
        Pre-allocated output tensor of shape ``(m, n)``. If not provided, a new tensor will be
        created.

    out_dtype : Optional[torch.dtype], optional
        Data type of the output tensor. If `out` is provided, this parameter is ignored.
        Default is ``torch.bfloat16``.

    Returns
    -------
    torch.Tensor
        Output tensor of shape ``(m, n)`` containing the results of the grouped matrix multiplication.

    Examples
    --------
    >>> import torch
    >>> from flashinfer.gemm import group_deepgemm_fp8_nt_groupwise
    >>> from flashinfer.utils import per_token_cast_to_fp8, per_block_cast_to_fp8
    >>>
    >>> # Setup: 2 groups, 128 tokens per group, 4096 hidden size, 2048 expert size
    >>> m_per_group, n, k = 128, 2048, 4096
    >>> group_size = 2
    >>> m = m_per_group * group_size
    >>>
    >>> # Create float32 inputs
    >>> a_f32 = torch.randn(m, k, device="cuda", dtype=torch.float32)
    >>> b_f32 = torch.randn(group_size, n, k, device="cuda", dtype=torch.float32)
    >>>
    >>> # Quantize to FP8 with appropriate scaling
    >>> a_fp8, a_scale = per_token_cast_to_fp8(a_f32)
    >>> b_fp8 = torch.empty_like(b_f32, dtype=torch.float8_e4m3fn)
    >>> b_scale = torch.empty((group_size, n // 128, k // 128), device="cuda", dtype=torch.float32)
    >>> for i in range(group_size):
    ...     b_fp8[i], b_scale[i] = per_block_cast_to_fp8(b_f32[i])
    >>>
    >>> # Create group assignment
    >>> m_indices = torch.empty(m, device="cuda", dtype=torch.int32)
    >>> for i in range(group_size):
    ...     row_slice = slice(i * m_per_group, (i + 1) * m_per_group)
    ...     m_indices[row_slice] = i
    >>>
    >>> # Perform grouped GEMM
    >>> result = group_deepgemm_fp8_nt_groupwise(
    ...     a_fp8, b_fp8, a_scale, b_scale, m_indices, out_dtype=torch.bfloat16
    ... )
    >>> print(result.shape)  # torch.Size([256, 2048])

    Notes
    -----
    - This function requires NVIDIA Blackwell (SM100) architecture
    - The scaling factors should be generated using appropriate quantization functions
      like ``per_token_cast_to_fp8`` for `a` and ``per_block_cast_to_fp8`` for `b`
    - The function internally uses the DeepGEMM backend for optimized FP8 computation
    - All input tensors must be on the same CUDA device
    - The block size for scaling is determined by the ``scale_granularity_mnk`` parameter
    """
    from flashinfer.deep_gemm import m_grouped_fp8_gemm_nt_contiguous

    if not _match_sm_version(a.device, ["100", "103"]):
        raise ValueError(
            "m_grouped_fp8_gemm_nt_contiguous is only supported on SM100, SM100, SM103."
        )

    if out is None:
        out_dtype = out_dtype or torch.bfloat16
        out = torch.empty(a.shape[0], b.shape[1], dtype=out_dtype, device=a.device)

    m_grouped_fp8_gemm_nt_contiguous(
        (a, a_scale), (b, b_scale), out, m_indices, scale_granularity_mnk
    )

    return out


@flashinfer_api
def batch_deepgemm_fp8_nt_groupwise(
    a: torch.Tensor,  # (batch_size, m, k)
    b: torch.Tensor,  # (batch_size, n, k)
    a_scale: torch.Tensor,  # (batch_size, m, k // block_size)
    b_scale: torch.Tensor,  # (batch_size, n // block_size, k // block_size)
    masked_m: torch.Tensor,  # (batch_size, )
    expected_m: int,
    scale_granularity_mnk: Tuple[int, int, int] = (1, 128, 128),
    out: Optional[torch.Tensor] = None,  # (batch_size, m, n)
    out_dtype: Optional[torch.dtype] = None,
):
    r"""Perform batch matrix multiplication with FP8 data types using DeepGEMM backend.

    This function performs a batch GEMM operation where each group in tensor `b` is multiplied
    with the corresponding group of rows in tensor `a`. The results of each group is masked by
    the `masked_m` tensor, which specifies which group each row belongs to. This is particularly
    useful for scenarios like mixture of experts (MoE) where different tokens are routed to different experts.

    The operation can be conceptualized as:

    >>> for i in range(num_groups):
    >>>     output[i] = a[i][:masked_m[i]] @ b[i][:masked_m[i]].T

    Currently only supported on NVIDIA Blackwell (SM100) architecture.

    Parameters
    ----------
    a : torch.Tensor
        Input tensor A of shape ``(batch_size, m, k)`` with FP8 data type (``torch.float8_e4m3fn``).
        Each slice ``a[i]`` represents a group of rows that will be multiplied with
        the corresponding group/expert in `b`.

    b : torch.Tensor
        Input tensor B of shape ``(batch_size, n, k)`` with FP8 data type (``torch.float8_e4m3fn``).
        Each slice ``b[i]`` represents a different group/expert that will be multiplied with
        the corresponding rows in `a`.

    a_scale : torch.Tensor
        Scaling factors for tensor `a` of shape ``(batch_size, m, k // block_size)`` with ``torch.float32`` dtype.
        These are typically generated from per-token quantization of the original float32 tensor.

    b_scale : torch.Tensor
        Scaling factors for tensor `b` of shape ``(batch_size, n // block_size, k // block_size)``
        with ``torch.float32`` dtype. These are typically generated from per-block quantization
        of the original float32 tensor for each group.

    masked_m : torch.Tensor
        Masking tensor of shape ``(batch_size,)`` with ``torch.int32`` dtype. Each element
        specifies the effective rows to be multiplied in each group.
        For example, if ``masked_m[i] = j``, then first ``j`` rows in `a[i]` will be multiplied with
        group ``i`` in `b`.

    expected_m : int
        A value hint (which is a value on CPU) for the M expectation of each batch, correctly setting
        this value may lead to better performance.

    scale_granularity_mnk : Tuple[int, int, int], optional
        The granularity of the scaling factors as ``(m_granularity, n_granularity, k_granularity)``.
        Default is ``(1, 128, 128)`` which means per-token scaling for `a` and 128x128 block
        scaling for `b`.

    out : Optional[torch.Tensor], optional
        Pre-allocated output tensor of shape ``(batch_size, m, n)``. If not provided, a new tensor will be
        created.

    out_dtype : Optional[torch.dtype], optional
        Data type of the output tensor. If `out` is provided, this parameter is ignored.
        Default is ``torch.bfloat16``.

    Returns
    -------
    torch.Tensor
        Output tensor of shape ``(batch_size, m, n)`` containing the results of the batch matrix multiplication.

    Examples
    --------
    >>> import torch
    >>> from flashinfer.gemm import batch_deepgemm_fp8_nt_groupwise
    >>> from flashinfer.utils import per_token_cast_to_fp8, per_block_cast_to_fp8
    >>>
    >>> # Setup: 2 groups, 128 tokens per group, 4096 hidden size, 2048 expert size
    >>> m, n, k = 128, 2048, 4096
    >>> group_size = 2
    >>>
    >>> # Create float32 inputs
    >>> a = torch.rand((group_size, m, k), device="cuda", dtype=torch.float32)
    >>> b = torch.rand((group_size, n, k), device="cuda", dtype=torch.float32)
    >>> masked_m = torch.randint(0, m, (group_size,), device="cuda", dtype=torch.int32)
    >>> a_fp8 = torch.empty_like(a, device="cuda", dtype=torch.float8_e4m3fn)
    >>> a_scale = torch.empty((group_size, m, k // 128), device="cuda", dtype=torch.float32)
    >>> b_fp8 = torch.empty_like(b, device="cuda", dtype=torch.float8_e4m3fn)
    >>> b_scale = torch.empty(
    ...    (group_size, n // 128, k // 128), device="cuda", dtype=torch.float32
    >>> )
    >>> for i in range(group_size):
    ...    a_fp8[i], a_scale[i] = per_token_cast_to_fp8(a[i])
    ...    b_fp8[i], b_scale[i] = per_block_cast_to_fp8(b[i])
    >>>
    >>> expected_m = min(int(masked_m.float().mean()) + 1, m)
    >>>
    >>> # Perform batch GEMM
    >>> result = batch_deepgemm_fp8_nt_groupwise(
    ...     a_fp8, b_fp8, a_scale, b_scale, masked_m, expected_m, out_dtype=torch.bfloat16
    ... )
    >>> print(result.shape)  # torch.Size([2, 128, 2048])

    Notes
    -----
    - This function requires NVIDIA Blackwell (SM100) architecture
    - The scaling factors should be generated using appropriate quantization functions
      like ``per_token_cast_to_fp8`` for `a` and ``per_block_cast_to_fp8`` for `b`
    - The function internally uses the DeepGEMM backend for optimized FP8 computation
    - All input tensors must be on the same CUDA device
    - The block size for scaling is determined by the ``scale_granularity_mnk`` parameter
    """
    from flashinfer.deep_gemm import m_grouped_fp8_gemm_nt_masked

    if not _match_sm_version(a.device, ["100", "103"]):
        raise ValueError(
            "m_grouped_fp8_gemm_nt_masked is only supported on SM100, SM103."
        )

    if out is None:
        out_dtype = out_dtype or torch.bfloat16
        out = torch.empty(
            a.shape[0], a.shape[1], b.shape[1], dtype=out_dtype, device=a.device
        )

    m_grouped_fp8_gemm_nt_masked(
        (a, a_scale), (b, b_scale), out, masked_m, expected_m, scale_granularity_mnk
    )

    return out<|MERGE_RESOLUTION|>--- conflicted
+++ resolved
@@ -512,7 +512,6 @@
     )
 
 
-<<<<<<< HEAD
 @functools.cache
 def get_gemm_sm100_module_cutlass_bf16():
     module = gen_gemm_sm100_module_cutlass_bf16().build_and_load()
@@ -548,7 +547,8 @@
     return SimpleNamespace(
         cutlass_bf16_gemm_runner=cutlass_bf16_gemm_runner,
     )
-=======
+  
+ 
 _FP8_GEMM_SM100_TUNING_CONFIG = TuningConfig(
     dynamic_tensor_specs=(
         DynamicTensorSpec(
@@ -566,7 +566,6 @@
         ),
     ),
 )
->>>>>>> 18004a89
 
 
 def fp8_gemm_sm100(
