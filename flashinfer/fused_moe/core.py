"""
Copyright (c) 2025 by FlashInfer team.

Licensed under the Apache License, Version 2.0 (the "License");
you may not use this file except in compliance with the License.
You may obtain a copy of the License at

  http://www.apache.org/licenses/LICENSE-2.0

Unless required by applicable law or agreed to in writing, software
distributed under the License is distributed on an "AS IS" BASIS,
WITHOUT WARRANTIES OR CONDITIONS OF ANY KIND, either express or implied.
See the License for the specific language governing permissions and
limitations under the License.
"""

import functools
from enum import IntEnum
from types import SimpleNamespace
from typing import Any, Dict, List, Optional, Tuple, Union

import torch

from ..artifacts import ArtifactPath, MetaInfoHash
from ..autotuner import (
    AutoTuner,
    DynamicTensorSpec,
    OptimizationProfile,
    TunableRunner,
    TuningConfig,
)
from ..jit import JitSpec
from ..jit import env as jit_env
<<<<<<< HEAD
from ..jit import gen_jit_spec, setup_cubin_loader, sm100a_nvcc_flags, sm90a_nvcc_flags
=======
from ..jit import gen_jit_spec, setup_cubin_loader, sm100a_nvcc_flags
from ..jit.cubin_loader import get_cubin
>>>>>>> 66144d27
from ..jit.cutlass_gemm.generate_kernels import generate_gemm_operations
from ..utils import (
    _check_shape_dtype_device,
    device_support_pdl,
    get_shuffle_matrix_a_row_indices,
    get_shuffle_matrix_sf_a_row_indices,
    register_custom_op,
    register_fake_op,
)
from .utils import (
    get_last_power_of_2_num_tokens_buckets,
    last_positive_power_of_2,
)


# The type of method in top-K routing, for use in torch custom op
# Please keep this in sync with the counterpart defined in cpp/tensorrt_llm/kernels/trtllmGenKernels/blockScaleMoe/runner.h
class RoutingMethodType(IntEnum):
    # Default: Softmax -> TopK
    Default = (0,)
    # Renormalize: TopK -> Softmax
    Renormalize = (1,)
    # DeepSeekV3: Sigmoid -> RoutingBiasAdd -> Top2 in group -> Top4 groups -> Top8 experts from the Top4 groups
    DeepSeekV3 = (2,)
    # Llama4: Top1 -> Sigmoid
    Llama4 = (3,)
    # Qwen3: Softmax -> TopK -> Renormalize
    RenormalizeNaive = (4,)
    # Unspecified
    Unspecified = 5


# See MatrixLayout from include/flashinfer/trtllm/batched_gemm/trtllmGen_bmm_export/Enums.h
class WeightLayout(IntEnum):
    # K-major layout (default). [Mn, K]
    MajorK = 0
    # M-major for A and N-major for B. [K, Mn]
    MajorMn = 1
    # Layout is blocked along the K dimension. [K / blockK, Mn, blockK]
    # where blockK is fixed at 128B
    BlockMajorK = 2


def _maybe_get_cached_w3_w1_permute_indices(
    _cache_permute_indices,
    dst_w3_w1_weight: torch.Tensor,
    epilogue_tile_m: int,
    num_elts_per_sf: Union[None, int] = None,
) -> torch.Tensor:
    if dst_w3_w1_weight.shape not in _cache_permute_indices:
        # Get permute indices and chain them together
        permute0 = get_reorder_rows_for_gated_act_gemm_row_indices(dst_w3_w1_weight)
        if num_elts_per_sf is None:
            permute1 = get_shuffle_matrix_a_row_indices(
                dst_w3_w1_weight, epilogue_tile_m=epilogue_tile_m
            )
        else:
            permute1 = get_shuffle_matrix_sf_a_row_indices(
                dst_w3_w1_weight,
                epilogue_tile_m=epilogue_tile_m,
                num_elts_per_sf=num_elts_per_sf,
            )
        # Memoize permute indices as recompute is **very** costly
        _cache_permute_indices[dst_w3_w1_weight.shape] = permute0[permute1].to(
            dst_w3_w1_weight.device
        )
    permute_indices = _cache_permute_indices[dst_w3_w1_weight.shape]
    return permute_indices


def _maybe_get_cached_w2_permute_indices(
    _cache_permute_indices,
    dst_w2_weight: torch.Tensor,
    epilogue_tile_m: int,
    num_elts_per_sf: Union[None, int] = None,
) -> torch.Tensor:
    if dst_w2_weight.shape not in _cache_permute_indices:
        if num_elts_per_sf is None:
            permute_indices = get_shuffle_matrix_a_row_indices(
                dst_w2_weight, epilogue_tile_m
            ).to(dst_w2_weight.device)
        else:
            permute_indices = get_shuffle_matrix_sf_a_row_indices(
                dst_w2_weight,
                epilogue_tile_m=epilogue_tile_m,
                num_elts_per_sf=num_elts_per_sf,
            ).to(dst_w2_weight.device)
        # Memoize permute indices as recompute is **very** costly
        _cache_permute_indices[dst_w2_weight.shape] = permute_indices
    permute_indices = _cache_permute_indices[dst_w2_weight.shape]
    return permute_indices


def get_reorder_rows_for_gated_act_gemm_row_indices(x) -> torch.Tensor:
    """
    Reorders rows in the gemm/MOE_gemm weight matrix for min-latency
    [r0, r1, r2, r3, ..., rN/2, r(N/2+1), .. r(N-1)]
    to
    [r0, rN/2, r1, rN/2+1, ..., r(N/2-1), r(N-1)]
    """
    assert x.dim() == 2, f"x should be a 2D tensor, not {x.dim()}"
    M, K = x.shape
    assert M % 2 == 0, f"x.shape[0] must be even, not {M}"

    row_indices = torch.arange(M, dtype=torch.long)

    # We split into top half and bottom half, but if M is odd,
    # the bottom half is one row larger.
    top = row_indices[: (M + 1) // 2]  # round up
    bot = row_indices[(M + 1) // 2 :]  # remainder

    # Create the output
    permuted_row_indices = torch.empty_like(row_indices)

    # We'll place rows of `top` and `bot` in alternation
    permuted_row_indices[0::2] = top
    permuted_row_indices[1::2] = bot

    return permuted_row_indices


def reorder_rows_for_gated_act_gemm(x):
    """
    PyTorch implementation of trt-llm gen `reorderRowsForGatedActGemm`
    """
    row_indices = get_reorder_rows_for_gated_act_gemm_row_indices(x)

    permute = lambda x: x[row_indices]

    return permute(x)


def convert_to_block_layout(input_tensor: torch.Tensor, blockK: int) -> torch.Tensor:
    M, K = input_tensor.shape
    assert K % blockK == 0, "K must be divisible by blockK"
    return input_tensor.view(M, K // blockK, blockK).permute(1, 0, 2).contiguous()


def gen_cutlass_fused_moe_module(use_fast_build: bool = False) -> JitSpec:
    output_dir = (
        jit_env.FLASHINFER_CSRC_DIR / "nv_internal/tensorrt_llm/cutlass_instantiations/"
    )

    # Deive Arch
    major, minor = torch.cuda.get_device_capability()
    device_arch = f"{major * 10 + minor}"

    nvcc_flags = [
        "-DENABLE_BF16",
        "-DENABLE_FP8",
        "-DENABLE_FP4",
        "-DUSING_OSS_CUTLASS_MOE_GEMM",
    ]
    if device_arch == "100":
        nvcc_flags += sm100a_nvcc_flags + [
            "-DCOMPILE_BLACKWELL_TMA_GEMMS",
            "-DCOMPILE_BLACKWELL_TMA_GROUPED_GEMMS",
        ]
    else:
        nvcc_flags += sm90a_nvcc_flags + [
            "-DCOMPILE_HOPPER_TMA_GEMMS",
            "-DCOMPILE_HOPPER_TMA_GROUPED_GEMMS",
        ]

    try:
        # Create output directory if it doesn't exist
        output_dir.mkdir(parents=True, exist_ok=True)

        generate_gemm_operations(
            output_dir,
            f"{device_arch};{device_arch}-real",
        )

    except Exception as e:
        raise RuntimeError(f"Failed to generate Cutlass kernels: {e}") from e

    return gen_jit_spec(
<<<<<<< HEAD
        "fused_moe",
=======
        "fused_moe_cutlass_sm100",
>>>>>>> 66144d27
        [
            jit_env.FLASHINFER_CSRC_DIR
            / "nv_internal/tensorrt_llm/kernels/cutlass_kernels/moe_gemm/moe_gemm_tma_warp_specialized_input.cu",
            jit_env.FLASHINFER_CSRC_DIR
            / "nv_internal/tensorrt_llm/kernels/cutlass_kernels/moe_gemm/moe_gemm_kernels_fp8_uint4.cu",
            jit_env.FLASHINFER_CSRC_DIR
            / "nv_internal/tensorrt_llm/kernels/cutlass_kernels/moe_gemm/moe_gemm_kernels_fp8_fp8.cu",
            jit_env.FLASHINFER_CSRC_DIR
            / "nv_internal/tensorrt_llm/kernels/cutlass_kernels/moe_gemm/moe_gemm_kernels_fp8_fp4.cu",
            jit_env.FLASHINFER_CSRC_DIR
            / "nv_internal/tensorrt_llm/kernels/cutlass_kernels/moe_gemm/moe_gemm_kernels_fp4_fp4.cu",
            jit_env.FLASHINFER_CSRC_DIR
            / "nv_internal/tensorrt_llm/kernels/cutlass_kernels/moe_gemm/moe_gemm_kernels_fp32_fp32.cu",
            jit_env.FLASHINFER_CSRC_DIR
            / "nv_internal/tensorrt_llm/kernels/cutlass_kernels/moe_gemm/moe_gemm_kernels_fp16_uint8.cu",
            jit_env.FLASHINFER_CSRC_DIR
            / "nv_internal/tensorrt_llm/kernels/cutlass_kernels/moe_gemm/moe_gemm_kernels_fp16_uint4.cu",
            jit_env.FLASHINFER_CSRC_DIR
            / "nv_internal/tensorrt_llm/kernels/cutlass_kernels/moe_gemm/moe_gemm_kernels_fp16_fp16.cu",
            jit_env.FLASHINFER_CSRC_DIR
            / "nv_internal/tensorrt_llm/kernels/cutlass_kernels/moe_gemm/moe_gemm_kernels_bf16_uint8.cu",
            jit_env.FLASHINFER_CSRC_DIR
            / "nv_internal/tensorrt_llm/kernels/cutlass_kernels/moe_gemm/moe_gemm_kernels_bf16_uint4.cu",
            jit_env.FLASHINFER_CSRC_DIR
            / "nv_internal/tensorrt_llm/kernels/cutlass_kernels/moe_gemm/moe_gemm_kernels_bf16_fp8.cu",
            jit_env.FLASHINFER_CSRC_DIR
            / "nv_internal/tensorrt_llm/kernels/cutlass_kernels/moe_gemm/moe_gemm_kernels_bf16_bf16.cu",
            jit_env.FLASHINFER_CSRC_DIR
            / "nv_internal/tensorrt_llm/kernels/cutlass_kernels/moe_gemm/moe_gemm_kernels_bf16_fp4.cu",
            jit_env.FLASHINFER_CSRC_DIR
            / "nv_internal/tensorrt_llm/kernels/cutlass_kernels/moe_gemm/moe_gemm_kernels_fp16_fp4.cu",
            jit_env.FLASHINFER_CSRC_DIR
            / "nv_internal/tensorrt_llm/kernels/cutlass_kernels/fp8_blockscale_gemm/fp8_blockscale_gemm_stub.cu",
            jit_env.FLASHINFER_CSRC_DIR
            / "fused_moe/cutlass_backend/flashinfer_cutlass_fused_moe_sm100_ops.cu",
            jit_env.FLASHINFER_CSRC_DIR
            / "fused_moe/cutlass_backend/cutlass_fused_moe_instantiation.cu",
            # Add all generated kernels
            *(output_dir / kernel for kernel in output_dir.rglob("*.generated.cu")),
            jit_env.FLASHINFER_CSRC_DIR / "nv_internal/cpp/common/envUtils.cpp",
            jit_env.FLASHINFER_CSRC_DIR / "nv_internal/cpp/common/logger.cpp",
            jit_env.FLASHINFER_CSRC_DIR / "nv_internal/cpp/common/stringUtils.cpp",
            jit_env.FLASHINFER_CSRC_DIR / "nv_internal/cpp/common/tllmException.cpp",
            jit_env.FLASHINFER_CSRC_DIR / "nv_internal/cpp/common/memoryUtils.cu",
            jit_env.FLASHINFER_CSRC_DIR
            / "nv_internal/tensorrt_llm/kernels/preQuantScaleKernel.cu",
            jit_env.FLASHINFER_CSRC_DIR
            / "nv_internal/tensorrt_llm/kernels/cutlass_kernels/cutlass_heuristic.cpp",
            jit_env.FLASHINFER_CSRC_DIR
            / "nv_internal/tensorrt_llm/kernels/lora/lora.cpp",
        ],
        extra_cuda_cflags=nvcc_flags,
        extra_cflags=["-DFAST_BUILD"] if use_fast_build else [],
        extra_ldflags=["-lcuda"],
        extra_include_paths=[
            jit_env.FLASHINFER_CSRC_DIR / "nv_internal",
            jit_env.FLASHINFER_CSRC_DIR / "nv_internal" / "include",
            jit_env.FLASHINFER_CSRC_DIR
            / "nv_internal"
            / "tensorrt_llm"
            / "cutlass_extensions"
            / "include",
            jit_env.FLASHINFER_CSRC_DIR
            / "nv_internal"
            / "tensorrt_llm"
            / "kernels"
            / "cutlass_kernels"
            / "include",
            jit_env.FLASHINFER_CSRC_DIR
            / "nv_internal"
            / "tensorrt_llm"
            / "kernels"
            / "cutlass_kernels",
        ],
    )


@functools.cache
<<<<<<< HEAD
def get_cutlass_fused_moe_module(use_fast_build: bool = False):
    gen_cutlass_fused_moe_module(use_fast_build).build_and_load(
=======
def get_cutlass_fused_moe_sm100_module(use_fast_build: bool = False):
    FusedMoeRunner = gen_cutlass_fused_moe_sm100_module(use_fast_build).build_and_load(
>>>>>>> 66144d27
        class_name="FusedMoeRunner"
    )

    class MoERunner(TunableRunner):
        # avoid overhead of creating a new runner in forward pass
        runner_dict: Dict[
            Tuple[torch.dtype, torch.dtype, torch.dtype, bool, bool, bool], Any
        ] = dict()
        tuning_config = TuningConfig(
            dynamic_tensor_specs=(
                DynamicTensorSpec(
                    0,
                    0,
                    get_last_power_of_2_num_tokens_buckets(8192),
                    lambda x: min(last_positive_power_of_2(x), 8192),
                ),
            )
        )

        def __init__(
            self,
            x_dtype: torch.dtype,
            weight_dtype: torch.dtype,
            output_dtype: torch.dtype,
            top_k: int,
            tp_size: int,
            tp_rank: int,
            ep_size: int,
            ep_rank: int,
            cluster_size: int,
            cluster_rank: int,
            enable_alltoall: bool,
            use_deepseek_fp8_block_scale: bool,
            use_w4_group_scaling: bool,
            use_mxfp8_act_scaling: bool,
            min_latency_mode: bool,
            enable_pdl: bool,
        ):
            self.x_dtype = x_dtype
            self.weight_dtype = weight_dtype
            self.output_dtype = output_dtype
            self.top_k = top_k
            self.tp_size = tp_size
            self.tp_rank = tp_rank
            self.ep_size = ep_size
            self.ep_rank = ep_rank
            self.cluster_size = cluster_size
            self.cluster_rank = cluster_rank
            self.enable_alltoall = enable_alltoall
            self.use_deepseek_fp8_block_scale = use_deepseek_fp8_block_scale
            self.use_w4_group_scaling = use_w4_group_scaling
            self.use_mxfp8_act_scaling = use_mxfp8_act_scaling
            self.min_latency_mode = min_latency_mode
            self.enable_pdl = enable_pdl
            instance_key = (
                x_dtype,
                weight_dtype,
                output_dtype,
                use_deepseek_fp8_block_scale,
                use_w4_group_scaling,
                use_mxfp8_act_scaling,
            )

            if instance_key not in MoERunner.runner_dict:
<<<<<<< HEAD
                MoERunner.runner_dict[instance_key] = (
                    torch.classes.fused_moe.FusedMoeRunner(
                        x_dtype,
                        weight_dtype,
                        output_dtype,
                        use_deepseek_fp8_block_scale,
                        use_w4_group_scaling,
                        use_mxfp8_act_scaling,
                    )
=======
                MoERunner.runner_dict[instance_key] = FusedMoeRunner(
                    x_dtype,
                    weight_dtype,
                    output_dtype,
                    use_deepseek_fp8_block_scale,
                    use_w4a8_group_scaling,
                    use_mxfp8_act_scaling,
>>>>>>> 66144d27
                )

            self.fused_moe_runner = MoERunner.runner_dict[instance_key]

        def get_valid_tactics(
            self,
            inputs: List[torch.Tensor],
            profile: OptimizationProfile,
        ) -> List[int]:
            return list(range(self.fused_moe_runner.get_tactic_num()))

        def forward(
            self,
            inputs: List[torch.Tensor],
            gemm_idx: int = 0,
            tactic: int = -1,
            do_preparation: bool = False,
        ):
            (
                x,
                fc1_expert_weights,
                fc1_expert_biases,
                fc2_expert_weights,
                fc2_expert_biases,
            ) = inputs
            self.fused_moe_runner.run_gemm_profile(
                x,
                fc1_expert_weights,
                fc1_expert_biases,
                fc2_expert_weights,
                fc2_expert_biases,
                self.top_k,
                self.tp_size,
                self.tp_rank,
                self.ep_size,
                self.ep_rank,
                self.cluster_size,
                self.cluster_rank,
                self.enable_alltoall,
                self.min_latency_mode,
                gemm_idx,
                tactic,
                do_preparation,
                self.enable_pdl,
            )

        @classmethod
        @functools.lru_cache(maxsize=None)
        def refine_tuning_config(cls, tune_max_num_tokens: int):
            cls.tuning_config = TuningConfig(
                dynamic_tensor_specs=(
                    DynamicTensorSpec(
                        0,
                        0,
                        get_last_power_of_2_num_tokens_buckets(tune_max_num_tokens),
                        lambda x: min(last_positive_power_of_2(x), tune_max_num_tokens),
                    ),
                )
            )

    @register_custom_op(
        "flashinfer::cutlass_fused_moe",
        mutates_args=(""),
    )
    def cutlass_fused_moe(
        output: torch.Tensor,
        input: torch.Tensor,
        token_selected_experts: torch.Tensor,
        token_final_scales: torch.Tensor,
        fc1_expert_weights: torch.Tensor,
        fc1_expert_biases: Optional[torch.Tensor],
        fc2_expert_weights: torch.Tensor,
        fc2_expert_biases: Optional[torch.Tensor],
        output_dtype: torch.dtype,
        quant_scales: List[torch.Tensor],
        input_sf: Optional[torch.Tensor] = None,
        swiglu_alpha: Optional[torch.Tensor] = None,
        swiglu_beta: Optional[torch.Tensor] = None,
        swiglu_limit: Optional[torch.Tensor] = None,
        tp_size: int = 1,
        tp_rank: int = 0,
        ep_size: int = 1,
        ep_rank: int = 0,
        cluster_size: int = 1,
        cluster_rank: int = 0,
        enable_alltoall: bool = False,
        use_deepseek_fp8_block_scale: bool = False,
        use_w4_group_scaling: bool = False,
        use_mxfp8_act_scaling: bool = False,
        min_latency_mode: bool = False,
        tune_max_num_tokens: int = 8192,
        enable_pdl: Optional[bool] = None,
    ) -> List[torch.Tensor]:
        if enable_pdl is None:
            enable_pdl = device_support_pdl(input.device)
        tuner = AutoTuner.get()
        MoERunner.refine_tuning_config(tune_max_num_tokens)

        # allocate workspace for profiling
        moe_runner = MoERunner(
            x_dtype=input.dtype,
            weight_dtype=fc1_expert_weights.dtype,
            output_dtype=output_dtype,
            top_k=token_selected_experts.size(1),
            tp_size=tp_size,
            tp_rank=tp_rank,
            ep_size=ep_size,
            ep_rank=ep_rank,
            cluster_size=cluster_size,
            cluster_rank=cluster_rank,
            enable_alltoall=enable_alltoall,
            use_deepseek_fp8_block_scale=use_deepseek_fp8_block_scale,
            use_w4_group_scaling=use_w4_group_scaling,
            use_mxfp8_act_scaling=use_mxfp8_act_scaling,
            min_latency_mode=min_latency_mode,
            enable_pdl=enable_pdl,
        )

        _, gemm_tactic_1 = tuner.choose_one(
            "trtllm::fused_moe::gemm1",
            [moe_runner],
            MoERunner.tuning_config,
            [
                input,
                fc1_expert_weights,
                fc1_expert_biases,
                fc2_expert_weights,
                fc2_expert_biases,
            ],
            gemm_idx=1,
        )

        _, gemm_tactic_2 = tuner.choose_one(
            "trtllm::fused_moe::gemm2",
            [moe_runner],
            MoERunner.tuning_config,
            [
                input,
                fc1_expert_weights,
                fc1_expert_biases,
                fc2_expert_weights,
                fc2_expert_biases,
            ],
            gemm_idx=2,
        )

        run_moe = (
            moe_runner.fused_moe_runner.run_moe_min_latency
            if min_latency_mode
            else moe_runner.fused_moe_runner.run_moe
        )
        result = run_moe(
            output,
            input,
            token_selected_experts,
            token_final_scales,
            fc1_expert_weights,
            fc1_expert_biases,
            fc2_expert_weights,
            fc2_expert_biases,
            quant_scales,
            input_sf,
            swiglu_alpha,
            swiglu_beta,
            swiglu_limit,
            tp_size,
            tp_rank,
            ep_size,
            ep_rank,
            cluster_size,
            cluster_rank,
            enable_alltoall,
            min_latency_mode,
            [gemm_tactic_1, gemm_tactic_2],
            enable_pdl,
        )

        return result if min_latency_mode else [result]

    @register_fake_op("flashinfer::cutlass_fused_moe")
    def _fake_cutlass_fused_moe(
        output: torch.Tensor,
        input: torch.Tensor,
        token_selected_experts: torch.Tensor,
        token_final_scales: torch.Tensor,
        fc1_expert_weights: torch.Tensor,
        fc1_expert_biases: Optional[torch.Tensor],
        fc2_expert_weights: torch.Tensor,
        fc2_expert_biases: Optional[torch.Tensor],
        output_dtype: torch.dtype,
        quant_scales: List[torch.Tensor],
        input_sf: Optional[torch.Tensor] = None,
        swiglu_alpha: Optional[torch.Tensor] = None,
        swiglu_beta: Optional[torch.Tensor] = None,
        swiglu_limit: Optional[torch.Tensor] = None,
        tp_size: int = 1,
        tp_rank: int = 0,
        ep_size: int = 1,
        ep_rank: int = 0,
        cluster_size: int = 1,
        cluster_rank: int = 0,
        enable_alltoall: bool = False,
        use_deepseek_fp8_block_scale: bool = False,
        use_w4_group_scaling: bool = False,
        use_mxfp8_act_scaling: bool = False,
        min_latency_mode: bool = False,
        tune_max_num_tokens: int = 8192,
    ):
        seq_len = input.shape[0]
        hidden_size = fc2_expert_weights.shape[1]

        if min_latency_mode:
            num_experts_on_rank = fc2_expert_weights.shape[0]
            output_shape = [seq_len * num_experts_on_rank, hidden_size]
            experts_to_token_score_shape = [num_experts_on_rank, seq_len]
            active_expert_global_ids_shape = [num_experts_on_rank]
            return [
                input.new_empty(output_shape, dtype=output_dtype),
                input.new_empty([1], dtype=torch.int32),
                input.new_empty(experts_to_token_score_shape, dtype=torch.float32),
                input.new_empty(active_expert_global_ids_shape, dtype=torch.int32),
            ]
        else:
            return [input.new_empty([seq_len, hidden_size], dtype=output_dtype)]

    # Register the module
    return SimpleNamespace(
        cutlass_fused_moe=cutlass_fused_moe,
    )


# ref: https://github.com/NVIDIA/TensorRT-LLM/blob/main/tensorrt_llm/_torch/custom_ops/torch_custom_ops.py#L121
def cutlass_fused_moe(
    input: torch.Tensor,
    token_selected_experts: torch.Tensor,
    token_final_scales: torch.Tensor,
    fc1_expert_weights: torch.Tensor,
    fc2_expert_weights: torch.Tensor,
    output_dtype: torch.dtype,
    quant_scales: List[torch.Tensor],
    fc1_expert_biases: Optional[torch.Tensor] = None,
    fc2_expert_biases: Optional[torch.Tensor] = None,
    input_sf: Optional[torch.Tensor] = None,
    swiglu_alpha: Optional[torch.Tensor] = None,
    swiglu_beta: Optional[torch.Tensor] = None,
    swiglu_limit: Optional[torch.Tensor] = None,
    tp_size: int = 1,
    tp_rank: int = 0,
    ep_size: int = 1,
    ep_rank: int = 0,
    cluster_size: int = 1,
    cluster_rank: int = 0,
    output: Optional[torch.Tensor] = None,
    enable_alltoall: bool = False,
    use_deepseek_fp8_block_scale: bool = False,
    use_w4_group_scaling: bool = False,
    use_mxfp8_act_scaling: bool = False,
    min_latency_mode: bool = False,
    tune_max_num_tokens: int = 8192,
    enable_pdl: Optional[bool] = None,
) -> torch.Tensor:
    """Compute a Mixture of Experts (MoE) layer using CUTLASS backend.

    This function implements a fused MoE layer that combines expert selection, expert computation,
    and output combination into a single operation. It uses CUTLASS for efficient matrix multiplication
    and supports various data types and parallelism strategies.

    Parameters
    ----------
    input : torch.Tensor
        Input tensor of shape [num_tokens, hidden_size].
        Support float, float16, bfloat16, float8_e4m3fn and nvfp4.
        For FP8, the input must be quantized.
        For NVFP4, both quantized and non-quantized inputs are supported.

    token_selected_experts : torch.Tensor
        Indices of selected experts for each token.

    token_final_scales : torch.Tensor
        Scaling factors for each token's expert outputs.

    fc1_expert_weights : torch.Tensor
        GEMM1 weights for each expert.

    fc2_expert_weights : torch.Tensor
        GEMM2 weights for each expert.

    output_dtype : torch.dtype
        Desired output data type.

    quant_scales : List[torch.Tensor]
        Quantization scales for the operation.

        NVFP4:
            - gemm1 activation global scale
            - gemm1 weights block scales
            - gemm1 dequant scale
            - gemm2 activation global scale
            - gemm2 weights block scales
            - gemm2 dequant scale

        FP8:
            - gemm1 dequant scale
            - gemm2 activation quant scale
            - gemm2 dequant scale
            - gemm1 input dequant scale

    fc1_expert_biases : Optional[torch.Tensor]
        GEMM1 biases for each expert.

    fc2_expert_biases : Optional[torch.Tensor]
        GEMM1 biases for each expert.

    input_sf : Optional[torch.Tensor]
        Input scaling factor for quantization.

    tp_size : int = 1
        Tensor parallelism size. Defaults to 1.

    tp_rank : int = 0
        Tensor parallelism rank. Defaults to 0.

    ep_size : int = 1
        Expert parallelism size. Defaults to 1.

    ep_rank : int = 0
        Expert parallelism rank. Defaults to 0.

    cluster_size : int = 1
        Cluster size. Defaults to 1.

    cluster_rank : int = 0
        Cluster rank. Defaults to 0.

    output : Optional[torch.Tensor] = None
        The output tensor, if not provided, will be allocated internally.

    enable_alltoall : bool = False
        Whether to enable all-to-all communication for expert outputs. Defaults to False.

    use_deepseek_fp8_block_scale : bool = False
        Whether to use FP8 block scaling. Defaults to False.

    use_w4_group_scaling : bool = False
        Whether to use W4A8 group scaling. Defaults to False.

    use_mxfp8_act_scaling : bool = False
        Whether to use MXFP8 activation scaling. Defaults to False.

    min_latency_mode : bool = False
        Whether to use minimum latency mode. Defaults to False.

    tune_max_num_tokens : int = 8192
        Maximum number of tokens for tuning. Defaults to 8192.

    Returns
    -------
    out: torch.Tensor
        Output tensor of shape [seq_len, hidden_size].


    Raises
    ------
    NotImplementedError:
        If any of the following features are requested but not implemented:
            - FP8 Block Scaling
            - W4A8 Group Scaling
            - Minimum Latency Mode

    Note
    ----
    - The function supports various data types including FP32, FP16, BF16, FP8, and NVFP4.
    - It implements both tensor parallelism and expert parallelism.
    - Currently, some advanced features like FP8 block scaling and minimum latency mode
        are not implemented for Blackwell architecture.
    """
    if use_deepseek_fp8_block_scale:
        raise NotImplementedError(
            "DeepSeek FP8 Block Scaling is not yet implemented in CUTLASS for Blackwell."
        )
    if min_latency_mode:
        raise NotImplementedError("min latency mode not yet implemented for Blackwell.")
<<<<<<< HEAD
=======
    if use_mxfp8_act_scaling:
        raise NotImplementedError("mxfp8 not yet implemented for Blackwell.")
    if enable_pdl is None:
        enable_pdl = device_support_pdl(input.device)
>>>>>>> 66144d27

    num_rows = input.shape[0]
    if min_latency_mode:
        num_rows *= fc2_expert_weights.shape[0]
    hidden_size = fc2_expert_weights.shape[1]
    output_shape = (num_rows, hidden_size)

    if output is None:
        output = torch.empty(output_shape, dtype=output_dtype, device=input.device)
    else:
        _check_shape_dtype_device(
            output, output_shape, output_dtype, input.device, "output"
        )

    return get_cutlass_fused_moe_module().cutlass_fused_moe(
        output,
        input,
        token_selected_experts,
        token_final_scales,
        fc1_expert_weights,
        fc1_expert_biases,
        fc2_expert_weights,
        fc2_expert_biases,
        output_dtype,
        quant_scales,
        input_sf,
        swiglu_alpha,
        swiglu_beta,
        swiglu_limit,
        tp_size,
        tp_rank,
        ep_size,
        ep_rank,
        cluster_size,
        cluster_rank,
        enable_alltoall=enable_alltoall,
        use_deepseek_fp8_block_scale=use_deepseek_fp8_block_scale,
        use_w4_group_scaling=use_w4_group_scaling,
        use_mxfp8_act_scaling=use_mxfp8_act_scaling,
        min_latency_mode=min_latency_mode,
        tune_max_num_tokens=tune_max_num_tokens,
        enable_pdl=enable_pdl,
    )


# trtllmgen-moe-fp8


def trtllm_gen_fused_moe_sm100_module() -> JitSpec:
    # Fetch "flashinferMetaInfo.h" from the online kernel cache. This file
    # contains the `tllmGenBatchedGemmList` as the list of available kernels
    # online. It is included when compiling `trtllm_fused_moe_runner.cu`, etc.
    include_path = f"{ArtifactPath.TRTLLM_GEN_BMM}/include"
    header_name = "flashinferMetaInfo"

    # use `get_cubin` to get "flashinferMetaInfo.h"
    metainfo = get_cubin(
        f"{include_path}/{header_name}", MetaInfoHash.TRTLLM_GEN_BMM, ".h"
    )
    # make sure "flashinferMetaInfo.h" is downloaded or cached
    assert metainfo, f"{header_name}.h not found"

    return gen_jit_spec(
        "fused_moe_trtllm_sm100",
        [
            jit_env.FLASHINFER_CSRC_DIR / "nv_internal/cpp/common/envUtils.cpp",
            jit_env.FLASHINFER_CSRC_DIR / "nv_internal/cpp/common/logger.cpp",
            jit_env.FLASHINFER_CSRC_DIR / "nv_internal/cpp/common/stringUtils.cpp",
            jit_env.FLASHINFER_CSRC_DIR / "nv_internal/cpp/common/tllmException.cpp",
            jit_env.FLASHINFER_CSRC_DIR / "nv_internal/cpp/common/memoryUtils.cu",
            jit_env.FLASHINFER_CSRC_DIR / "trtllm_fused_moe_kernel_launcher.cu",
            jit_env.FLASHINFER_CSRC_DIR / "trtllm_fused_moe_runner.cu",
            jit_env.FLASHINFER_CSRC_DIR / "trtllm_fused_moe_routing_deepseek.cu",
            jit_env.FLASHINFER_CSRC_DIR / "trtllm_fused_moe_routing_llama4.cu",
            jit_env.FLASHINFER_CSRC_DIR / "trtllm_fused_moe_routing_renormalize.cu",
            jit_env.FLASHINFER_CSRC_DIR / "trtllm_fused_moe_dev_kernel.cu",
            jit_env.FLASHINFER_CSRC_DIR / "trtllm_batched_gemm_runner.cu",
        ],
        extra_cuda_cflags=[
            "-DTLLM_GEN_EXPORT_INTERFACE",
            "-DTLLM_ENABLE_CUDA",
            "-DENABLE_BF16",
            "-DENABLE_FP8",
            "-DENABLE_FP4",
            f'-DTLLM_GEN_BMM_CUBIN_PATH=\\"{ArtifactPath.TRTLLM_GEN_BMM}\\"',
        ]
        + sm100a_nvcc_flags,
        extra_ldflags=["-lcuda"],
        extra_include_paths=[
            # link "include" sub-directory in cache
            jit_env.FLASHINFER_CUBIN_DIR / include_path,
            jit_env.FLASHINFER_CSRC_DIR / "nv_internal",
            jit_env.FLASHINFER_CSRC_DIR / "nv_internal/include",
        ],
    )


@functools.cache
def get_trtllm_moe_sm100_module():
    module = trtllm_gen_fused_moe_sm100_module()
    moe_op = module.build_and_load()
    setup_cubin_loader(str(module.get_library_path()))

    @register_custom_op(
        "flashinfer::trtllm_fp8_per_tensor_scale_moe",
        mutates_args=(""),
    )
    def trtllm_fp8_per_tensor_scale_moe_op(
        routing_logits: torch.Tensor,
        routing_bias: Optional[torch.Tensor],
        hidden_states: torch.Tensor,
        gemm1_weights: torch.Tensor,
        output1_scales_scalar: torch.Tensor,
        output1_scales_gate_scalar: torch.Tensor,
        gemm2_weights: torch.Tensor,
        output2_scales_scalar: torch.Tensor,
        num_experts: int,
        top_k: int,
        n_group: int,
        topk_group: int,
        intermediate_size: int,
        local_expert_offset: int,
        local_num_experts: int,
        routed_scaling_factor: float,
        use_routing_scales_on_input: bool,
        tile_tokens_dim: int = 8,
        routing_method_type: int = 0,
        enable_pdl: Optional[bool] = None,
    ) -> torch.Tensor:
        if enable_pdl is None:
            enable_pdl = device_support_pdl(hidden_states.device)
        # Call the C++ function
        output = moe_op.trtllm_fp8_per_tensor_scale_moe(
            routing_logits,
            routing_bias,
            hidden_states,
            gemm1_weights,
            output1_scales_scalar,
            output1_scales_gate_scalar,
            gemm2_weights,
            output2_scales_scalar,
            num_experts,
            top_k,
            n_group,
            topk_group,
            intermediate_size,
            local_expert_offset,
            local_num_experts,
            routed_scaling_factor,
            use_routing_scales_on_input,
            tile_tokens_dim,
            routing_method_type,
            enable_pdl,
        )
        return output

    @register_fake_op("flashinfer::trtllm_fp8_per_tensor_scale_moe")
    def _fake_trtllm_fp8_per_tensor_scale_moe(
        routing_logits: torch.Tensor,
        routing_bias: Optional[torch.Tensor],
        hidden_states: torch.Tensor,
        gemm1_weights: torch.Tensor,
        output1_scales_scalar: torch.Tensor,
        output1_scales_gate_scalar: torch.Tensor,
        gemm2_weights: torch.Tensor,
        output2_scales_scalar: torch.Tensor,
        num_experts: int,
        top_k: int,
        n_group: int,
        topk_group: int,
        intermediate_size: int,
        local_expert_offset: int,
        local_num_experts: int,
        routed_scaling_factor: float,
        use_routing_scales_on_input: bool,
        tile_tokens_dim: int = 8,
        routing_method_type: int = 0,
    ):
        seq_len = hidden_states.shape[0]
        hidden_size = hidden_states.shape[1]

        return [hidden_states.new_empty([seq_len, hidden_size], dtype=torch.bfloat16)]

    @register_custom_op(
        "flashinfer::trtllm_fp8_block_scale_moe",
        mutates_args=(""),
    )
    def trtllm_fp8_block_scale_moe_op(
        routing_logits: torch.Tensor,
        routing_bias: Optional[torch.Tensor],
        hidden_states: torch.Tensor,
        hidden_states_scale: torch.Tensor,
        gemm1_weights: torch.Tensor,
        gemm1_weights_scale: torch.Tensor,
        gemm2_weights: torch.Tensor,
        gemm2_weights_scale: torch.Tensor,
        num_experts: int,
        top_k: int,
        n_group: int,
        topk_group: int,
        intermediate_size: int,
        local_expert_offset: int,
        local_num_experts: int,
        routed_scaling_factor: float,
        tile_tokens_dim: int,
        routing_method_type: int,
        use_shuffled_weight: bool = False,
        weight_layout: int = 0,
        enable_pdl: Optional[bool] = None,
    ) -> torch.Tensor:
        if enable_pdl is None:
            enable_pdl = device_support_pdl(hidden_states.device)
        # Call the C++ function for block scale MoE
        output = moe_op.trtllm_fp8_block_scale_moe(
            routing_logits,
            routing_bias,
            hidden_states,
            hidden_states_scale,
            gemm1_weights,
            gemm1_weights_scale,
            gemm2_weights,
            gemm2_weights_scale,
            num_experts,
            top_k,
            n_group,
            topk_group,
            intermediate_size,
            local_expert_offset,
            local_num_experts,
            routed_scaling_factor,
            tile_tokens_dim,
            routing_method_type,
            use_shuffled_weight,
            weight_layout,
            enable_pdl,
        )

        return output

    @register_fake_op("flashinfer::trtllm_fp8_block_scale_moe")
    def _fake_trtllm_fp8_block_scale_moe(
        routing_logits: torch.Tensor,
        routing_bias: Optional[torch.Tensor],
        hidden_states: torch.Tensor,
        hidden_states_scale: torch.Tensor,
        gemm1_weights: torch.Tensor,
        gemm1_weights_scale: torch.Tensor,
        gemm2_weights: torch.Tensor,
        gemm2_weights_scale: torch.Tensor,
        num_experts: int,
        top_k: int,
        n_group: int,
        topk_group: int,
        intermediate_size: int,
        local_expert_offset: int,
        local_num_experts: int,
        routed_scaling_factor: float,
        tile_tokens_dim: int = 8,
        routing_method_type: int = 0,
        use_shuffled_weight: bool = False,
        weight_layout: int = 0,
    ):
        seq_len = hidden_states.shape[0]
        hidden_size = hidden_states.shape[1]

        return [hidden_states.new_empty([seq_len, hidden_size], dtype=torch.bfloat16)]

    @register_custom_op(
        "flashinfer::trtllm_fp4_block_scale_moe",
        mutates_args=(""),
    )
    def trtllm_fp4_block_scale_moe_op(
        routing_logits: Optional[torch.Tensor],
        topk_ids: Optional[torch.Tensor],
        expert_weights: Optional[torch.Tensor],
        routing_bias: Optional[torch.Tensor],
        hidden_states: torch.Tensor,
        hidden_states_scale: Optional[torch.Tensor],
        gemm1_weights: torch.Tensor,
        gemm1_weights_scale: torch.Tensor,
        gemm1_bias: Optional[torch.Tensor],
        gemm1_alpha: Optional[torch.Tensor],
        gemm1_beta: Optional[torch.Tensor],
        gemm1_clamp_limit: Optional[torch.Tensor],
        gemm2_weights: torch.Tensor,
        gemm2_weights_scale: torch.Tensor,
        gemm2_bias: Optional[torch.Tensor],
        output1_scale_scalar: Optional[torch.Tensor],
        output1_scale_gate_scalar: Optional[torch.Tensor],
        output2_scale_scalar: Optional[torch.Tensor],
        num_experts: int,
        top_k: int,
        n_group: Optional[int],
        topk_group: Optional[int],
        intermediate_size: int,
        local_expert_offset: int,
        local_num_experts: int,
        routed_scaling_factor: Optional[float],
        tile_tokens_dim: int,
        routing_method_type: int,
        do_finalize: bool,
        enable_pdl: Optional[bool] = None,
        output: Optional[torch.Tensor] = None,
    ) -> List[torch.Tensor]:
        if routing_logits is None:
            assert topk_ids is not None, (
                "either topk_ids or routing_logits must be provided."
            )
            assert topk_ids.dtype == torch.int32, "topk_ids must be an int32 tensor."
            routing_dtype = torch.bfloat16
        else:
            routing_dtype = routing_logits.dtype
        hidden_size = hidden_states.shape[-1]
        if hidden_states.dtype == torch.uint8:
            hidden_size = hidden_size * 2
        num_tokens = hidden_states.shape[0]

        # workspace buffers required by trtllm-gen
        if topk_ids is None:
            topk_ids = torch.empty(
                num_tokens, top_k, dtype=torch.int32, device=hidden_states.device
            )
        if expert_weights is None:
            expert_weights = torch.empty(
                num_tokens, top_k, dtype=routing_dtype, device=hidden_states.device
            )
        if enable_pdl is None:
            enable_pdl = device_support_pdl(hidden_states.device)
        if output is None:
            output = torch.empty(
                num_tokens,
                hidden_size,
                dtype=torch.bfloat16,
                device=hidden_states.device,
            )

        # Call the C++ function for block scale MoE
        output = moe_op.trtllm_fp4_block_scale_moe(
            routing_logits,
            topk_ids,
            expert_weights,
            routing_bias,
            hidden_states,
            hidden_states_scale,
            gemm1_weights,
            gemm1_weights_scale,
            gemm1_bias,
            gemm1_alpha,
            gemm1_beta,
            gemm1_clamp_limit,
            gemm2_weights,
            gemm2_weights_scale,
            gemm2_bias,
            output1_scale_scalar,
            output1_scale_gate_scalar,
            output2_scale_scalar,
            num_experts,
            top_k,
            n_group,
            topk_group,
            intermediate_size,
            local_expert_offset,
            local_num_experts,
            routed_scaling_factor,
            tile_tokens_dim,
            routing_method_type,
            do_finalize,
            enable_pdl,
            output,
        )

        return output

    @register_fake_op("flashinfer::trtllm_fp4_block_scale_moe")
    def _fake_trtllm_fp4_block_scale_moe(
        routing_logits: torch.Tensor,
        topk_ids: Optional[torch.Tensor],
        expert_weights: Optional[torch.Tensor],
        routing_bias: Optional[torch.Tensor],
        hidden_states: torch.Tensor,
        hidden_states_scale: torch.Tensor,
        gemm1_weights: torch.Tensor,
        gemm1_weights_scale: torch.Tensor,
        gemm1_bias: Optional[torch.Tensor],
        gemm1_alpha: Optional[torch.Tensor],
        gemm1_beta: Optional[torch.Tensor],
        gemm1_clamp_limit: Optional[torch.Tensor],
        gemm2_weights: torch.Tensor,
        gemm2_weights_scale: torch.Tensor,
        gemm2_bias: Optional[torch.Tensor],
        output1_scale_scalar: Optional[torch.Tensor],
        output1_scale_gate_scalar: Optional[torch.Tensor],
        output2_scale_scalar: Optional[torch.Tensor],
        num_experts: int,
        top_k: int,
        n_group: Optional[int],
        topk_group: Optional[int],
        intermediate_size: int,
        local_expert_offset: int,
        local_num_experts: int,
        routed_scaling_factor: Optional[float],
        tile_tokens_dim: int,
        routing_method_type: int,
        do_finalize: bool,
    ):
        seq_len = hidden_states.shape[0]
        hidden_size = hidden_states.shape[1]

        return [hidden_states.new_empty([seq_len, hidden_size], dtype=torch.bfloat16)]

    return SimpleNamespace(
        trtllm_fp8_per_tensor_scale_moe=trtllm_fp8_per_tensor_scale_moe_op,
        trtllm_fp8_block_scale_moe=trtllm_fp8_block_scale_moe_op,
        trtllm_fp4_block_scale_moe=trtllm_fp4_block_scale_moe_op,
    )


def trtllm_fp8_per_tensor_scale_moe(
    routing_logits: torch.Tensor,
    routing_bias: Optional[torch.Tensor],
    hidden_states: torch.Tensor,
    gemm1_weights: torch.Tensor,
    output1_scales_scalar: torch.Tensor,
    output1_scales_gate_scalar: torch.Tensor,
    gemm2_weights: torch.Tensor,
    output2_scales_scalar: torch.Tensor,
    num_experts: int,
    top_k: int,
    n_group: int,
    topk_group: int,
    intermediate_size: int,
    local_expert_offset: int,
    local_num_experts: int,
    routed_scaling_factor: float,
    use_routing_scales_on_input: bool,
    tile_tokens_dim: int = 8,
    routing_method_type: int = 0,
    enable_pdl: Optional[bool] = None,
) -> torch.Tensor:
    """FP8 per tensor scale MoE operation.

    Args:
        routing_logits: [seq_len, num_experts] tensor of routing logits
        routing_bias: [num_experts] tensor of routing bias
        hidden_states: [seq_len, hidden_size] tensor of input hidden states
        gemm1_weights: [num_experts, 2*intermediate_size, hidden_size] tensor of first layer weights
        output1_scales_scalar: [local_num_experts] tensor of first layer output scales
        output1_scales_gate_scalar: [local_num_experts] tensor of first layer gate scales
        gemm2_weights: [num_experts, hidden_size, intermediate_size] tensor of second layer weights
        output2_scales_scalar: [local_num_experts] tensor of second layer output scales
        num_experts: Total number of experts
        top_k: Number of experts to route to per token
        n_group: Number of expert groups
        topk_group: Number of groups to consider for top-k routing
        intermediate_size: Size of intermediate layer
        local_expert_offset: Offset of local experts in global expert space
        local_num_experts: Number of experts handled by this device
        routed_scaling_factor: Scaling factor for routing
        use_routing_scales_on_input: Whether to use routing scales on input
        tile_tokens_dim: Tile dimension for tokens (default: 8)
        routing_method_type: Type of routing method to use (default: 0)

    Returns:
        torch.Tensor: Output tensor of shape [seq_len, hidden_size]
    """
    return get_trtllm_moe_sm100_module().trtllm_fp8_per_tensor_scale_moe(
        routing_logits,
        routing_bias,
        hidden_states,
        gemm1_weights,
        output1_scales_scalar,
        output1_scales_gate_scalar,
        gemm2_weights,
        output2_scales_scalar,
        num_experts,
        top_k,
        n_group,
        topk_group,
        intermediate_size,
        local_expert_offset,
        local_num_experts,
        routed_scaling_factor,
        use_routing_scales_on_input,
        tile_tokens_dim,
        routing_method_type,
        enable_pdl,
    )


def trtllm_fp8_block_scale_moe(
    routing_logits: torch.Tensor,
    routing_bias: Optional[torch.Tensor],
    hidden_states: torch.Tensor,
    hidden_states_scale: torch.Tensor,
    gemm1_weights: torch.Tensor,
    gemm1_weights_scale: torch.Tensor,
    gemm2_weights: torch.Tensor,
    gemm2_weights_scale: torch.Tensor,
    num_experts: int,
    top_k: int,
    n_group: int,
    topk_group: int,
    intermediate_size: int,
    local_expert_offset: int,
    local_num_experts: int,
    routed_scaling_factor: float,
    tile_tokens_dim: int = 8,
    routing_method_type: int = 0,
    use_shuffled_weight: bool = False,
    weight_layout: int = 0,
    enable_pdl: Optional[bool] = None,
) -> torch.Tensor:
    """FP8 block scale MoE operation.

    Args:
        routing_logits: [seq_len, num_experts] tensor of routing logits
        routing_bias: [num_experts] tensor of routing bias
        hidden_states: [seq_len, hidden_size] tensor of input hidden states
        hidden_states_scale: [hidden_size//128, seq_len] tensor of hidden states block scales
        gemm1_weights: [num_experts, 2*intermediate_size, hidden_size] tensor of first layer weights
        gemm1_weights_scale: [num_experts, 2*intermediate_size//128, hidden_size//128] tensor of first layer block scales
        gemm2_weights: [num_experts, hidden_size, intermediate_size] tensor of second layer weights
        gemm2_weights_scale: [num_experts, hidden_size//128, intermediate_size//128] tensor of second layer block scales
        num_experts: Total number of experts
        top_k: Number of experts to route to per token
        n_group: Number of expert groups
        topk_group: Number of groups to consider for top-k routing
        intermediate_size: Size of intermediate layer
        local_expert_offset: Offset of local experts in global expert space
        local_num_experts: Number of experts handled by this device
        routed_scaling_factor: Scaling factor for routing
        tile_tokens_dim: Tile dimension for tokens (default: 8)
        routing_method_type: Type of routing method to use (default: 0)

    Returns:
        torch.Tensor: Output tensor of shape [seq_len, hidden_size]
    """
    return get_trtllm_moe_sm100_module().trtllm_fp8_block_scale_moe(
        routing_logits,
        routing_bias,
        hidden_states,
        hidden_states_scale,
        gemm1_weights,
        gemm1_weights_scale,
        gemm2_weights,
        gemm2_weights_scale,
        num_experts,
        top_k,
        n_group,
        topk_group,
        intermediate_size,
        local_expert_offset,
        local_num_experts,
        routed_scaling_factor,
        tile_tokens_dim,
        routing_method_type,
        use_shuffled_weight,
        weight_layout,
        enable_pdl,
    )


def trtllm_fp4_block_scale_moe(
    routing_logits: torch.Tensor,
    routing_bias: Optional[torch.Tensor],
    hidden_states: torch.Tensor,
    hidden_states_scale: Optional[torch.Tensor],
    gemm1_weights: torch.Tensor,
    gemm1_weights_scale: torch.Tensor,
    gemm1_bias: Optional[torch.Tensor],
    gemm1_alpha: Optional[torch.Tensor],
    gemm1_beta: Optional[torch.Tensor],
    gemm1_clamp_limit: Optional[torch.Tensor],
    gemm2_weights: torch.Tensor,
    gemm2_weights_scale: torch.Tensor,
    gemm2_bias: Optional[torch.Tensor],
    output1_scale_scalar: Optional[torch.Tensor],
    output1_scale_gate_scalar: Optional[torch.Tensor],
    output2_scale_scalar: Optional[torch.Tensor],
    num_experts: int,
    top_k: int,
    n_group: Optional[int],
    topk_group: Optional[int],
    intermediate_size: int,
    local_expert_offset: int,
    local_num_experts: int,
    routed_scaling_factor: Optional[float],
    tile_tokens_dim: int = 8,
    routing_method_type: int = 0,
    do_finalize: bool = True,
    output: Optional[torch.Tensor] = None,
) -> List[torch.Tensor]:
    """FP4 block scale MoE operation.

    Args:
        routing_logits (torch.Tensor): shape [seq_len, num_experts]
            Input tensor of routing logits. Supports float32, bfloat16.
        routing_bias (Optional[torch.Tensor]): shape [num_experts]
            Tensor of routing bias. Can be None for some routing methods. Must be the same type as routing logits.
        hidden_states (torch.Tensor): shape [seq_len, hidden_size // 2 if nvfp4 else hidden_size]
            Tensor of input hidden states. Supports bfloat16, mxfp8, and nvfp4 (packed into uint8)
        hidden_states_scale (Optional[torch.Tensor]): shape [seq_len, hidden_size // (32 if mxfp8, 16 if mxfp4)]
            Scale tensor of mxfp8 / nvfp4 hidden states. Dtype must be float8.
        gemm1_weights (torch.Tensor): shape [num_experts, 2 * intermediate_size, hidden_size // 2]
            Tensor of FC1 weights. Dtype must be uint8 (packed fp4)
        gemm1_weights_scale (torch.Tensor): shape [num_experts, 2 * intermediate_size, hidden_size // (32 if mxfp4 else 16)]
            Scale tensor of FC1 weights. Dtype must be float8.
        gemm2_weights (torch.Tensor): shape [num_experts, hidden_size, intermediate_size]
            Tensor of FC2 weights. Dtype must be uint8 (packed fp4)
        gemm2_weights_scale (torch.Tensor): shape [num_experts, hidden_size//128, intermediate_size//128]
            Scale tensor of FC2 weights. Dtype must be float8.
        output1_scale_scalar (Optional[torch.Tensor]): shape [local_num_experts]
            Tensor of scaling factors for first layer activation output
        output1_scale_gate_scalar (Optional[torch.Tensor]): shape [local_num_experts]
            Tensor of scaling factors for first layer gate output
        output2_scale_scalar (Optional[torch.Tensor]): shape [local_num_experts]
            Tensor of scaling factors for second layer output
        num_experts (int): Total number of experts
        top_k (int): Number of experts to route to per token
        n_group (Optional[int]): Number of expert groups (can be None for some routing methods)
        topk_group (Optional[int]): Number of groups to consider for top-k routing (can be None for some routing methods)
        intermediate_size (int): Size of intermediate layer
        local_expert_offset (int): Offset of local experts in global expert space
        local_num_experts (int): Number of experts handled by this device
        routed_scaling_factor (Optional[float]): Scaling factor for routing (can be None for some routing methods)
        tile_tokens_dim (int): Tile dimension for tokens (default: 8)
        routing_method_type (int): Type of routing method to use (default: 0)
            - 0: Default (Softmax -> TopK)
            - 1: Renormalize (TopK -> Softmax)
            - 2: DeepSeekV3 (Sigmoid -> RoutingBiasAdd -> Top2 in group -> Top4 groups -> Top8 experts)
            - 3: Llama4 (Top1 -> Sigmoid)
            - 4: RenormalizeNaive (Softmax -> TopK -> Renormalize)
        do_finalize (bool): Whether to finalize the output (default: False)
        output (Optional[torch.Tensor]): shape [seq_len, hidden_size]
            Optional inplace output tensor.

    Returns:
        List[torch.Tensor]: List of output tensors. If do_finalize=True, returns the final MoE output.
            Otherwise, returns intermediate results (gemm2_output, expert_weights, expanded_idx_to_permuted_idx) that need further processing.
    """
    return get_trtllm_moe_sm100_module().trtllm_fp4_block_scale_moe(
        routing_logits,
        None,
        None,
        routing_bias,
        hidden_states,
        hidden_states_scale,
        gemm1_weights,
        gemm1_weights_scale,
        gemm1_bias,
        gemm1_alpha,
        gemm1_beta,
        gemm1_clamp_limit,
        gemm2_weights,
        gemm2_weights_scale,
        gemm2_bias,
        output1_scale_scalar,
        output1_scale_gate_scalar,
        output2_scale_scalar,
        num_experts,
        top_k,
        n_group,
        topk_group,
        intermediate_size,
        local_expert_offset,
        local_num_experts,
        routed_scaling_factor,
        tile_tokens_dim,
        routing_method_type,
        do_finalize,
        output,
    )


def trtllm_fp4_block_scale_routed_moe(
    topk_ids: torch.Tensor,
    routing_bias: Optional[torch.Tensor],
    hidden_states: torch.Tensor,
    hidden_states_scale: Optional[torch.Tensor],
    gemm1_weights: torch.Tensor,
    gemm1_weights_scale: torch.Tensor,
    gemm1_bias: Optional[torch.Tensor],
    gemm1_alpha: Optional[torch.Tensor],
    gemm1_beta: Optional[torch.Tensor],
    gemm1_clamp_limit: Optional[torch.Tensor],
    gemm2_weights: torch.Tensor,
    gemm2_weights_scale: torch.Tensor,
    gemm2_bias: Optional[torch.Tensor],
    output1_scale_scalar: Optional[torch.Tensor],
    output1_scale_gate_scalar: Optional[torch.Tensor],
    output2_scale_scalar: Optional[torch.Tensor],
    num_experts: int,
    top_k: int,
    n_group: Optional[int],
    topk_group: Optional[int],
    intermediate_size: int,
    local_expert_offset: int,
    local_num_experts: int,
    routed_scaling_factor: Optional[float],
    tile_tokens_dim: int = 8,
    routing_method_type: int = 0,
    do_finalize: bool = True,
    enable_pdl: Optional[bool] = None,
    output: Optional[torch.Tensor] = None,
) -> List[torch.Tensor]:
    """FP4 block scale MoE operation.

    Args:
        topk_ids (torch.Tensor): shape [seq_len, top_k]
            Tensor of top-k indices and expert weights. Dtype must be int32.
            It must represent a packed value. The most significant 16/32 bits represent the score and
            the least significant 16 bits represent the index of the chosen expert (unsigned).
        routing_bias (Optional[torch.Tensor]): shape [num_experts]
            Tensor of routing bias. Can be None for some routing methods. Must be the same type as routing logits.
        hidden_states (torch.Tensor): shape [seq_len, hidden_size // 2 if nvfp4 else hidden_size]
            Tensor of input hidden states. Supports bfloat16, mxfp8, and nvfp4 (packed into uint8)
        hidden_states_scale (Optional[torch.Tensor]): shape [seq_len, hidden_size // (32 if mxfp8, 16 if mxfp4)]
            Scale tensor of mxfp8 / nvfp4 hidden states. Dtype must be float8.
        gemm1_weights (torch.Tensor): shape [num_experts, 2 * intermediate_size, hidden_size // 2]
            Tensor of FC1 weights. Dtype must be uint8 (packed fp4)
        gemm1_weights_scale (torch.Tensor): shape [num_experts, 2 * intermediate_size, hidden_size // (32 if mxfp4 else 16)]
            Scale tensor of FC1 weights. Dtype must be float8.
        gemm2_weights (torch.Tensor): shape [num_experts, hidden_size, intermediate_size]
            Tensor of FC2 weights. Dtype must be uint8 (packed fp4)
        gemm2_weights_scale (torch.Tensor): shape [num_experts, hidden_size//128, intermediate_size//128]
            Scale tensor of FC2 weights. Dtype must be float8.
        output1_scale_scalar (Optional[torch.Tensor]): shape [local_num_experts]
            Tensor of scaling factors for first layer activation output
        output1_scale_gate_scalar (Optional[torch.Tensor]): shape [local_num_experts]
            Tensor of scaling factors for first layer gate output
        output2_scale_scalar (Optional[torch.Tensor]): shape [local_num_experts]
            Tensor of scaling factors for second layer output
        num_experts (int): Total number of experts
        top_k (int): Number of experts to route to per token
        n_group (Optional[int]): Number of expert groups (can be None for some routing methods)
        topk_group (Optional[int]): Number of groups to consider for top-k routing (can be None for some routing methods)
        intermediate_size (int): Size of intermediate layer
        local_expert_offset (int): Offset of local experts in global expert space
        local_num_experts (int): Number of experts handled by this device
        routed_scaling_factor (Optional[float]): Scaling factor for routing (can be None for some routing methods)
        tile_tokens_dim (int): Tile dimension for tokens (default: 8)
        routing_method_type (int): Type of routing method to use (default: 0)
            - 0: Default (Softmax -> TopK)
            - 1: Renormalize (TopK -> Softmax)
            - 2: DeepSeekV3 (Sigmoid -> RoutingBiasAdd -> Top2 in group -> Top4 groups -> Top8 experts)
            - 3: Llama4 (Top1 -> Sigmoid)
            - 4: RenormalizeNaive (Softmax -> TopK -> Renormalize)
        do_finalize (bool): Whether to finalize the output (default: False)
        output (Optional[torch.Tensor]): shape [seq_len, hidden_size]
            Optional inplace output tensor.

    Returns:
        List[torch.Tensor]: List of output tensors. If do_finalize=True, returns the final MoE output.
            Otherwise, returns intermediate results (gemm2_output, expert_weights, expanded_idx_to_permuted_idx) that need further processing.
    """
    return get_trtllm_moe_sm100_module().trtllm_fp4_block_scale_moe(
        None,
        topk_ids,
        None,
        routing_bias,
        hidden_states,
        hidden_states_scale,
        gemm1_weights,
        gemm1_weights_scale,
        gemm1_bias,
        gemm1_alpha,
        gemm1_beta,
        gemm1_clamp_limit,
        gemm2_weights,
        gemm2_weights_scale,
        gemm2_bias,
        output1_scale_scalar,
        output1_scale_gate_scalar,
        output2_scale_scalar,
        num_experts,
        top_k,
        n_group,
        topk_group,
        intermediate_size,
        local_expert_offset,
        local_num_experts,
        routed_scaling_factor,
        tile_tokens_dim,
        routing_method_type,
        do_finalize,
        enable_pdl,
        output,
    )<|MERGE_RESOLUTION|>--- conflicted
+++ resolved
@@ -31,12 +31,8 @@
 )
 from ..jit import JitSpec
 from ..jit import env as jit_env
-<<<<<<< HEAD
 from ..jit import gen_jit_spec, setup_cubin_loader, sm100a_nvcc_flags, sm90a_nvcc_flags
-=======
-from ..jit import gen_jit_spec, setup_cubin_loader, sm100a_nvcc_flags
 from ..jit.cubin_loader import get_cubin
->>>>>>> 66144d27
 from ..jit.cutlass_gemm.generate_kernels import generate_gemm_operations
 from ..utils import (
     _check_shape_dtype_device,
@@ -214,11 +210,7 @@
         raise RuntimeError(f"Failed to generate Cutlass kernels: {e}") from e
 
     return gen_jit_spec(
-<<<<<<< HEAD
         "fused_moe",
-=======
-        "fused_moe_cutlass_sm100",
->>>>>>> 66144d27
         [
             jit_env.FLASHINFER_CSRC_DIR
             / "nv_internal/tensorrt_llm/kernels/cutlass_kernels/moe_gemm/moe_gemm_tma_warp_specialized_input.cu",
@@ -297,13 +289,8 @@
 
 
 @functools.cache
-<<<<<<< HEAD
 def get_cutlass_fused_moe_module(use_fast_build: bool = False):
-    gen_cutlass_fused_moe_module(use_fast_build).build_and_load(
-=======
-def get_cutlass_fused_moe_sm100_module(use_fast_build: bool = False):
-    FusedMoeRunner = gen_cutlass_fused_moe_sm100_module(use_fast_build).build_and_load(
->>>>>>> 66144d27
+    FusedMoeRunner = gen_cutlass_fused_moe_module(use_fast_build).build_and_load(
         class_name="FusedMoeRunner"
     )
 
@@ -368,25 +355,13 @@
             )
 
             if instance_key not in MoERunner.runner_dict:
-<<<<<<< HEAD
-                MoERunner.runner_dict[instance_key] = (
-                    torch.classes.fused_moe.FusedMoeRunner(
-                        x_dtype,
-                        weight_dtype,
-                        output_dtype,
-                        use_deepseek_fp8_block_scale,
-                        use_w4_group_scaling,
-                        use_mxfp8_act_scaling,
-                    )
-=======
                 MoERunner.runner_dict[instance_key] = FusedMoeRunner(
                     x_dtype,
                     weight_dtype,
                     output_dtype,
                     use_deepseek_fp8_block_scale,
-                    use_w4a8_group_scaling,
+                    use_w4_group_scaling,
                     use_mxfp8_act_scaling,
->>>>>>> 66144d27
                 )
 
             self.fused_moe_runner = MoERunner.runner_dict[instance_key]
@@ -769,13 +744,9 @@
         )
     if min_latency_mode:
         raise NotImplementedError("min latency mode not yet implemented for Blackwell.")
-<<<<<<< HEAD
-=======
-    if use_mxfp8_act_scaling:
-        raise NotImplementedError("mxfp8 not yet implemented for Blackwell.")
+
     if enable_pdl is None:
         enable_pdl = device_support_pdl(input.device)
->>>>>>> 66144d27
 
     num_rows = input.shape[0]
     if min_latency_mode:
