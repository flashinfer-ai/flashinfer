--- conflicted
+++ resolved
@@ -48,11 +48,8 @@
 from .sampling import gen_sampling_module
 from .tllm_utils import get_trtllm_utils_spec
 from .utils import version_at_least
-<<<<<<< HEAD
 from .xqa import gen_xqa_module
-=======
 from .compilation_context import CompilationContext
->>>>>>> 75df649d
 
 
 def gen_fa2(
