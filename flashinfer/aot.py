"""
Copyright (c) 2025 by FlashInfer team.

Licensed under the Apache License, Version 2.0 (the "License");
you may not use this file except in compliance with the License.
You may obtain a copy of the License at

  http://www.apache.org/licenses/LICENSE-2.0

Unless required by applicable law or agreed to in writing, software
distributed under the License is distributed on an "AS IS" BASIS,
WITHOUT WARRANTIES OR CONDITIONS OF ANY KIND, either express or implied.
See the License for the specific language governing permissions and
limitations under the License.

AOT build script for FlashInfer.

NOTE (Zihao): The following modules are intentionally excluded from the AOT build:
- gen_pod_module
- gen_deepgemm_sm100_module (it doesn't involve host-side compilation)
"""

import argparse
import os
import shutil
from contextlib import contextmanager
from itertools import product
from pathlib import Path
from typing import List, Tuple, Iterator

import torch
import torch.version

from .activation import act_func_def_str, gen_act_and_mul_module
from .fp8_quantization import gen_mxfp8_quantization_sm100_module
from .cascade import gen_cascade_module
from .fp4_quantization import (
    gen_fp4_quantization_sm90_module,
    gen_fp4_quantization_sm100_module,
    gen_fp4_quantization_sm103_module,
    gen_fp4_quantization_sm110_module,
    gen_fp4_quantization_sm120_module,
    gen_fp4_quantization_sm121_module,
)
from .fused_moe import (
    gen_cutlass_fused_moe_sm100_module,
    gen_cutlass_fused_moe_sm90_module,
    gen_trtllm_gen_fused_moe_sm100_module,
)
from .gemm import (
    gen_gemm_module,
    gen_gemm_sm90_module,
    gen_gemm_sm100_module,
    gen_gemm_sm100_module_cutlass_fp4,
    gen_gemm_sm100_module_cutlass_fp8,
    gen_gemm_sm100_module_tgv,
    gen_gemm_sm120_module,
    gen_gemm_sm120_module_cutlass_fp4,
    gen_trtllm_gen_gemm_module,
)
from .jit import JitSpec, build_jit_specs
from .jit import env as jit_env
from .jit import (
    gen_batch_attention_module,
    gen_batch_decode_module,
    gen_batch_mla_module,
    gen_batch_prefill_module,
    gen_cudnn_fmha_module,
    gen_fmha_cutlass_sm100a_module,
    gen_single_decode_module,
    gen_single_prefill_module,
    gen_trtllm_gen_fmha_module,
)
from .mla import gen_mla_module
from .norm import gen_norm_module
from .page import gen_page_module
from .quantization import gen_quantization_module
from .rope import gen_rope_module
from .sampling import gen_sampling_module
from .tllm_utils import gen_trtllm_utils_module
from .utils import gen_logging_module, version_at_least
from .xqa import gen_xqa_module
from .compilation_context import CompilationContext


@contextmanager
def jit_environment_context(
    project_root: Path = None, build_dir: Path = None, setup_paths: bool = True
):
    """
    Context manager for temporarily modifying JIT environment settings.

    Args:
        project_root: Project root directory (auto-detected if None)
        build_dir: Build directory (uses default if None)
        setup_paths: Whether to set up source/include paths
    """
    if project_root is None:
        project_root = Path(__file__).resolve().parents[1]

    if build_dir is None:
        build_dir = project_root / "build" / "aot"

    # Store original values
    original_values = {}

    if setup_paths:
        # Save and update source/include directories
        original_values.update(
            {
                "FLASHINFER_CSRC_DIR": jit_env.FLASHINFER_CSRC_DIR,
                "FLASHINFER_INCLUDE_DIR": jit_env.FLASHINFER_INCLUDE_DIR,
                "CUTLASS_INCLUDE_DIRS": jit_env.CUTLASS_INCLUDE_DIRS,
                "SPDLOG_INCLUDE_DIR": jit_env.SPDLOG_INCLUDE_DIR,
            }
        )

        jit_env.FLASHINFER_CSRC_DIR = project_root / "csrc"
        jit_env.FLASHINFER_INCLUDE_DIR = project_root / "include"
        jit_env.CUTLASS_INCLUDE_DIRS = [
            project_root / "3rdparty" / "cutlass" / "include",
            project_root / "3rdparty" / "cutlass" / "tools" / "util" / "include",
        ]
        jit_env.SPDLOG_INCLUDE_DIR = project_root / "3rdparty" / "spdlog" / "include"

    # Save and update workspace directories
    original_values.update(
        {
            "FLASHINFER_WORKSPACE_DIR": jit_env.FLASHINFER_WORKSPACE_DIR,
            "FLASHINFER_JIT_DIR": jit_env.FLASHINFER_JIT_DIR,
            "FLASHINFER_GEN_SRC_DIR": jit_env.FLASHINFER_GEN_SRC_DIR,
        }
    )

    jit_env.FLASHINFER_WORKSPACE_DIR = build_dir
    jit_env.FLASHINFER_JIT_DIR = build_dir / "cached_ops"
    jit_env.FLASHINFER_GEN_SRC_DIR = build_dir / "generated"

    # Create directories
    jit_env.FLASHINFER_JIT_DIR.mkdir(parents=True, exist_ok=True)
    jit_env.FLASHINFER_GEN_SRC_DIR.mkdir(parents=True, exist_ok=True)

    try:
        yield
    finally:
        # Restore original values
        for attr_name, original_value in original_values.items():
            setattr(jit_env, attr_name, original_value)


def gen_fa2(
    dtype_qo: torch.dtype,
    dtype_kv: torch.dtype,
    head_dim_qk: int,
    head_dim_vo: int,
    use_sliding_window: bool,
    use_logits_soft_cap: bool,
) -> Iterator[JitSpec]:
    if dtype_qo.itemsize == dtype_kv.itemsize and dtype_qo != dtype_kv:
        return
    if dtype_qo.itemsize == 1:
        return  # fp8 tensor cores not supported in fa2

    yield gen_single_prefill_module(
        backend="fa2",
        dtype_q=dtype_qo,
        dtype_kv=dtype_kv,
        dtype_o=dtype_qo,
        head_dim_qk=head_dim_qk,
        head_dim_vo=head_dim_vo,
        pos_encoding_mode=0,
        use_sliding_window=use_sliding_window,
        use_logits_soft_cap=use_logits_soft_cap,
        use_fp16_qk_reduction=False,
    )

    yield gen_batch_prefill_module(
        backend="fa2",
        dtype_q=dtype_qo,
        dtype_kv=dtype_kv,
        dtype_o=dtype_qo,
        dtype_idx=torch.int32,
        head_dim_qk=head_dim_qk,
        head_dim_vo=head_dim_vo,
        pos_encoding_mode=0,
        use_sliding_window=use_sliding_window,
        use_logits_soft_cap=use_logits_soft_cap,
        use_fp16_qk_reduction=False,
    )

    yield gen_single_decode_module(
        dtype_q=dtype_qo,
        dtype_kv=dtype_kv,
        dtype_o=dtype_qo,
        head_dim_qk=head_dim_qk,
        head_dim_vo=head_dim_vo,
        pos_encoding_mode=0,
        use_sliding_window=use_sliding_window,
        use_logits_soft_cap=use_logits_soft_cap,
    )

    yield gen_batch_decode_module(
        dtype_q=dtype_qo,
        dtype_kv=dtype_kv,
        dtype_o=dtype_qo,
        dtype_idx=torch.int32,
        head_dim_qk=head_dim_qk,
        head_dim_vo=head_dim_vo,
        pos_encoding_mode=0,
        use_sliding_window=use_sliding_window,
        use_logits_soft_cap=use_logits_soft_cap,
    )


def gen_fa3(
    dtype_q: torch.dtype,
    dtype_kv: torch.dtype,
    dtype_o: torch.dtype,
    head_dim_qk: int,
    head_dim_vo: int,
    use_sliding_window: bool,
    use_logits_soft_cap: bool,
) -> Iterator[JitSpec]:
    if dtype_q != dtype_kv:
        return  # fa3 template do not support mixed precision
    if dtype_q.itemsize == 2:
        if dtype_q != dtype_o:
            return  # for fp16, dtype_o must be the same as dtype_q/dtype_kv

    if dtype_kv.itemsize == 1:
        if head_dim_qk == 192 or head_dim_qk == 64:
            return  # (192, 128) & (64, 64) not supported for fp8 yet.

    yield gen_batch_prefill_module(
        backend="fa3",
        dtype_q=dtype_q,
        dtype_kv=dtype_kv,
        dtype_o=dtype_o,
        dtype_idx=torch.int32,
        head_dim_qk=head_dim_qk,
        head_dim_vo=head_dim_vo,
        pos_encoding_mode=0,
        use_sliding_window=use_sliding_window,
        use_logits_soft_cap=use_logits_soft_cap,
        use_fp16_qk_reduction=False,
    )


def gen_attention(
    f16_dtype_: List[torch.dtype],
    f8_dtype_: List[torch.dtype],
    fa2_head_dim_: List[Tuple[int, int]],
    fa3_head_dim_: List[Tuple[int, int]],
    use_sliding_window_: List[bool],
    use_logits_soft_cap_: List[bool],
    has_sm90: bool,
    has_sm100: bool,
    add_gemma: bool,
    add_oai_oss: bool,
) -> Iterator[JitSpec]:
    head_dim_ckv = 512
    head_dim_kpe = 64

    # FA2 MHA / MQA / GQA
    for (
        (head_dim_qk, head_dim_vo),
        dtype_qo,
        dtype_kv,
        use_sliding_window,
        use_logits_soft_cap,
    ) in product(
        fa2_head_dim_,
        f16_dtype_,
        f16_dtype_ + f8_dtype_,
        use_sliding_window_,
        use_logits_soft_cap_,
    ):
        yield from gen_fa2(
            dtype_qo=dtype_qo,
            dtype_kv=dtype_kv,
            head_dim_qk=head_dim_qk,
            head_dim_vo=head_dim_vo,
            use_sliding_window=use_sliding_window,
            use_logits_soft_cap=use_logits_soft_cap,
        )
        yield gen_batch_attention_module(
            dtype_q=dtype_qo,
            dtype_kv=dtype_kv,
            dtype_o=dtype_qo,
            dtype_idx=torch.int32,
            head_dim_qk=head_dim_qk,
            head_dim_vo=head_dim_vo,
            pos_encoding_mode=0,
            # use_sliding_window=use_sliding_window,
            use_logits_soft_cap=use_logits_soft_cap,
            use_profiler=False,
        )

    # FA3 MHA / MQA / GQA
    if has_sm90:
        for (
            (head_dim_qk, head_dim_vo),
            dtype_qkv,
            dtype_o,
            use_sliding_window,
            use_logits_soft_cap,
        ) in product(
            fa3_head_dim_,
            f16_dtype_ + f8_dtype_,
            f16_dtype_,
            use_sliding_window_,
            use_logits_soft_cap_,
        ):
            yield from gen_fa3(
                dtype_q=dtype_qkv,
                dtype_kv=dtype_qkv,
                dtype_o=dtype_o,
                head_dim_qk=head_dim_qk,
                head_dim_vo=head_dim_vo,
                use_sliding_window=use_sliding_window,
                use_logits_soft_cap=use_logits_soft_cap,
            )

    # Gemma
    if add_gemma:
        for (
            dtype_qo,
            dtype_kv,
            (use_sliding_window, use_logits_soft_cap),
        ) in product(
            f16_dtype_,
            f16_dtype_ + f8_dtype_,
            [(True, True)],
        ):
            yield from gen_fa2(
                dtype_qo=dtype_qo,
                dtype_kv=dtype_kv,
                head_dim_qk=256,
                head_dim_vo=256,
                use_sliding_window=use_sliding_window,
                use_logits_soft_cap=use_logits_soft_cap,
            )
        if has_sm90:
            for (
                dtype_qkv,
                dtype_o,
                (use_sliding_window, use_logits_soft_cap),
            ) in product(
                f16_dtype_ + f8_dtype_,
                f16_dtype_,
                [(True, True)],
            ):
                yield from gen_fa3(
                    dtype_q=dtype_qkv,
                    dtype_kv=dtype_qkv,
                    dtype_o=dtype_o,
                    head_dim_qk=256,
                    head_dim_vo=256,
                    use_sliding_window=use_sliding_window,
                    use_logits_soft_cap=use_logits_soft_cap,
                )

    # OAI OSS
    if add_oai_oss:
        from .jit.attention import gen_batch_prefill_attention_sink_module

        for dtype in f16_dtype_:
            for backend in ["fa2", "fa3"]:
                for use_swa in [True, False]:
                    yield gen_batch_prefill_attention_sink_module(
                        backend=backend,
                        dtype_q=dtype,
                        dtype_kv=dtype,
                        dtype_o=dtype,
                        dtype_idx=torch.int32,
                        head_dim_qk=64,
                        head_dim_vo=64,
                        pos_encoding_mode=0,
                        use_sliding_window=use_swa,
                    )

    # fmha_cutlass_sm100a
    # NOTE: currently there's only one uri.
    if has_sm100:
        yield gen_fmha_cutlass_sm100a_module(
            dtype_q=torch.bfloat16,
            dtype_kv=torch.bfloat16,
            dtype_o=torch.bfloat16,
            dtype_idx=torch.int32,
            head_dim_qk=128,
            head_dim_vo=128,
            pos_encoding_mode=0,
            use_sliding_window=False,
            use_logits_soft_cap=False,
        )

        # trtllm_gen_fmha
        yield gen_trtllm_gen_fmha_module()

    # MLA
    # NOTE: fp8 kv not supported in MLA
    mla_backend_ = ["fa2"] + (["fa3"] if has_sm90 else [])
    for dtype_qo in f16_dtype_:
        for backend in mla_backend_:
            yield gen_batch_mla_module(
                backend=backend,
                dtype_q=dtype_qo,
                dtype_kv=dtype_qo,
                dtype_o=dtype_qo,
                dtype_idx=torch.int32,
                head_dim_ckv=head_dim_ckv,
                head_dim_kpe=head_dim_kpe,
                use_profiler=False,
            )

    # MLA SM100
    if has_sm100:
        yield gen_mla_module()


def gen_xqa(
    use_fp16_: List[bool],
    token_per_page_: List[int],
    head_size_: List[int],
    head_grp_size_: List[int],
    use_sliding_window_: List[bool],
    has_sm90: bool,
) -> Iterator[JitSpec]:
    """Generate XQA modules for various configurations."""
    if not has_sm90:
        return  # XQA requires SM90+

    for (
        use_fp16,
        token_per_page,
        head_size,
        head_grp_size,
        use_sliding_window,
    ) in product(
        use_fp16_,
        token_per_page_,
        head_size_,
        head_grp_size_,
        use_sliding_window_,
    ):
        # Skip invalid configurations
        if head_size % 16 != 0 or head_size > 256 or head_size < 16:
            continue
        if token_per_page not in [16, 32, 64, 128]:
            continue

        yield gen_xqa_module(
            use_fp16=use_fp16,
            token_per_page=token_per_page,
            head_size=head_size,
            head_grp_size=head_grp_size,
            use_sliding_window=use_sliding_window,
        )


def gen_all_modules(
    f16_dtype_: List[torch.dtype],
    f8_dtype_: List[torch.dtype],
    fa2_head_dim_: List[Tuple[int, int]],
    fa3_head_dim_: List[Tuple[int, int]],
    use_sliding_window_: List[bool],
    use_logits_soft_cap_: List[bool],
    sm_capabilities: dict,
    add_comm: bool,
    add_gemma: bool,
    add_oai_oss: bool,
    add_moe: bool,
    add_act: bool,
    add_misc: bool,
    add_xqa: bool,
) -> List[JitSpec]:
    jit_specs: List[JitSpec] = []
    has_sm90 = sm_capabilities.get("sm90", False)
    has_sm100 = sm_capabilities.get("sm100", False)
    has_sm103 = sm_capabilities.get("sm103", False)
    has_sm110 = sm_capabilities.get("sm110", False)
    has_sm120 = sm_capabilities.get("sm120", False)
    has_sm121 = sm_capabilities.get("sm121", False)

    jit_specs += list(
        gen_attention(
            f16_dtype_,
            f8_dtype_,
            fa2_head_dim_,
            fa3_head_dim_,
            use_sliding_window_,
            use_logits_soft_cap_,
            has_sm90,
            has_sm100,
            add_gemma,
            add_oai_oss,
        )
    )

    if add_act:
        for act_name in act_func_def_str:
            jit_specs.append(gen_act_and_mul_module(act_name))

    if add_moe:
        jit_specs.append(gen_gemm_module())
        if has_sm90:
            jit_specs.append(gen_gemm_sm90_module())
            jit_specs.append(gen_fp4_quantization_sm90_module())
            jit_specs.append(gen_cutlass_fused_moe_sm90_module())
        if has_sm100:
            jit_specs.append(gen_fp4_quantization_sm100_module())
            jit_specs.append(gen_cutlass_fused_moe_sm100_module())
            jit_specs.append(gen_gemm_sm100_module())
            jit_specs.append(gen_gemm_sm100_module_cutlass_fp4())
            jit_specs.append(gen_gemm_sm100_module_cutlass_fp8())
            # Add TGV GEMM modules for both bf16 and fp16
            jit_specs.append(gen_gemm_sm100_module_tgv(torch.bfloat16))
            jit_specs.append(gen_gemm_sm100_module_tgv(torch.float16))
            jit_specs.append(gen_mxfp8_quantization_sm100_module())
            jit_specs.append(gen_trtllm_gen_gemm_module())
            jit_specs.append(gen_trtllm_gen_fused_moe_sm100_module())
        if has_sm103:
            jit_specs.append(gen_fp4_quantization_sm103_module())
        if has_sm110:
            jit_specs.append(gen_fp4_quantization_sm110_module())
        if has_sm120:
            jit_specs.append(gen_fp4_quantization_sm120_module())
            jit_specs.append(gen_gemm_sm120_module())
            jit_specs.append(gen_gemm_sm120_module_cutlass_fp4())
        if has_sm121:
            jit_specs.append(gen_fp4_quantization_sm121_module())

    if add_comm:
        from .comm import gen_trtllm_comm_module, gen_vllm_comm_module
        from .comm.nvshmem import gen_nvshmem_module
        from .comm.trtllm_alltoall import gen_comm_alltoall_module
        from .comm.trtllm_mnnvl_ar import gen_trtllm_mnnvl_comm_module

        jit_specs.append(gen_nvshmem_module())
        jit_specs.append(gen_comm_alltoall_module())
        if has_sm100:
            jit_specs.append(gen_trtllm_comm_module())
            jit_specs.append(gen_trtllm_mnnvl_comm_module())
        jit_specs.append(gen_vllm_comm_module())

    if add_misc:
        jit_specs += [
            gen_cascade_module(),
            gen_norm_module(),
            gen_page_module(),
            gen_quantization_module(),
            gen_rope_module(),
            gen_sampling_module(),
        ]
        if has_sm90:
            jit_specs.append(gen_trtllm_utils_module())

    if add_xqa:
        # Define XQA configurations to iterate over
        xqa_use_fp16_ = [True, False]  # fp16 and bf16
        xqa_token_per_page_ = [16, 32, 64, 128]
        xqa_head_size_ = [64, 128, 256]
        xqa_head_grp_size_ = [1, 2, 4, 8]  # Different group sizes for MQA/GQA

        jit_specs += list(
            gen_xqa(
                xqa_use_fp16_,
                xqa_token_per_page_,
                xqa_head_size_,
                xqa_head_grp_size_,
                use_sliding_window_,
                has_sm90,
            )
        )

    # Add cuDNN FMHA module
    jit_specs.append(gen_cudnn_fmha_module())

    # dedup
    names = set()
    ret: List[JitSpec] = []
    for jit_spec in jit_specs:
        if jit_spec.name not in names:
            names.add(jit_spec.name)
            ret.append(jit_spec)
    return ret


def copy_built_kernels(
    jit_specs: List[JitSpec],
    out_dir: Path,
) -> None:
    if out_dir.exists():
        shutil.rmtree(out_dir)
    out_dir.mkdir(parents=True, exist_ok=False)
    for jit_spec in jit_specs:
        src = jit_env.FLASHINFER_JIT_DIR / jit_spec.name / f"{jit_spec.name}.so"
        dst = out_dir / jit_spec.name / f"{jit_spec.name}.so"
        dst.parent.mkdir(exist_ok=False, parents=False)
        shutil.copy2(src, dst)


def parse_bool(s: str) -> bool:
    if s.lower() in ("true", "1"):
        return True
    elif s.lower() in ("false", "0"):
        return False
    else:
        raise ValueError(f"Invalid boolean value: {s}")


def parse_head_dim(head_dim: str) -> Tuple[int, int]:
    qo, kv = map(int, head_dim.split(","))
    return qo, kv


def get_default_config():
    """Get default AOT configuration"""
    return {
        "fa2_head_dim": [(64, 64), (128, 128), (256, 256)],
        "fa3_head_dim": [(192, 128), (128, 128), (64, 64), (256, 256)],
        "f16_dtype": [torch.float16, torch.bfloat16],
        "f8_dtype": [torch.float8_e4m3fn],
        "use_sliding_window": [False, True],
        "use_logits_soft_cap": [False, True],
        "add_comm": True,
        "add_gemma": True,
        "add_oai_oss": True,
        "add_moe": True,
        "add_act": True,
        "add_misc": True,
        "add_xqa": True,
    }


def detect_sm_capabilities():
    """Detect SM capabilities"""
    import torch.version

    compilation_context = CompilationContext()
    gencode_flags_list = compilation_context.get_nvcc_flags_list(
        supported_major_versions=None
    )

    def has_sm(compute: str, version: str) -> bool:
        if not any(compute in flag for flag in gencode_flags_list):
            return False
        if torch.version.cuda is None:
            return True
        return version_at_least(torch.version.cuda, version)

    return {
        "sm90": has_sm("compute_90", "12.3"),
        "sm100": has_sm("compute_100", "12.8"),
        "sm103": has_sm("compute_103", "12.8"),
        "sm110": has_sm("compute_110", "12.9"),
        "sm120": has_sm("compute_120", "13.0"),
        "sm121": has_sm("compute_121", "13.0"),
    }


def register_default_modules() -> int:
    """Register the default set of modules"""
    config = get_default_config()
    sm_capabilities = detect_sm_capabilities()

    jit_specs = gen_all_modules(
        config["f16_dtype"],
        config["f8_dtype"],
        config["fa2_head_dim"],
        config["fa3_head_dim"],
        config["use_sliding_window"],
        config["use_logits_soft_cap"],
        sm_capabilities,
        config["add_comm"],
        config["add_gemma"],
        config["add_oai_oss"],
        config["add_moe"],
        config["add_act"],
        config["add_misc"],
        config["add_xqa"],
    )
    return len(jit_specs)


def compile_and_package_modules(
    output_dir: Path,
    config: dict = None,
    project_root: Path = None,
    verbose: bool = True,
    setup_environment: bool = True,
) -> None:
    """
    Compile AOT modules and package them for distribution.

    Args:
        output_dir: Directory to store compiled modules
        config: Configuration dict with compilation options (uses default if None)
        project_root: Project root directory (auto-detected if None)
        verbose: Enable verbose output
        setup_environment: Whether to set up JIT environment paths
    """
    print("Compiling AOT modules...")

    # Use default config if none provided
    if config is None:
        config = get_default_config()

    # Auto-detect project root if not provided
    if project_root is None:
        project_root = Path(__file__).resolve().parents[1]

    # Get CUDA arch list from environment or use default
    if "FLASHINFER_CUDA_ARCH_LIST" not in os.environ:
        # Try to detect from current CUDA device
        try:
            if torch.cuda.is_available():
                capability = torch.cuda.get_device_capability()
                compute_cap = f"{capability[0]}{capability[1]}"
                os.environ["FLASHINFER_CUDA_ARCH_LIST"] = compute_cap
                if verbose:
                    print(f"Detected CUDA compute capability: {compute_cap}")
            else:
                # Default to common architectures
                os.environ["FLASHINFER_CUDA_ARCH_LIST"] = "75;80;86;89;90"
                if verbose:
                    print(
                        "No CUDA device detected, using default architectures: 75;80;86;89;90"
                    )
        except Exception as e:
            raise RuntimeError(
                f"FLASHINFER_CUDA_ARCH_LIST not set and failed to detect from current CUDA device: {e}"
            ) from e

    # Detect SM capabilities
    has_sm90, has_sm100 = detect_sm_capabilities()

    if setup_environment:
        # Update JIT environment paths to use project root
        jit_env.FLASHINFER_CSRC_DIR = project_root / "csrc"
        jit_env.FLASHINFER_INCLUDE_DIR = project_root / "include"
        jit_env.CUTLASS_INCLUDE_DIRS = [
            project_root / "3rdparty" / "cutlass" / "include",
            project_root / "3rdparty" / "cutlass" / "tools" / "util" / "include",
        ]
        jit_env.SPDLOG_INCLUDE_DIR = project_root / "3rdparty" / "spdlog" / "include"

        # Set up build directory
        build_dir = project_root / "build" / "aot"
        jit_env.FLASHINFER_WORKSPACE_DIR = build_dir
        jit_env.FLASHINFER_JIT_DIR = build_dir / "cached_ops"
        jit_env.FLASHINFER_GEN_SRC_DIR = build_dir / "generated"
        jit_env.FLASHINFER_JIT_DIR.mkdir(parents=True, exist_ok=True)
        jit_env.FLASHINFER_GEN_SRC_DIR.mkdir(parents=True, exist_ok=True)

    if verbose:
        print(f"FLASHINFER_CUDA_ARCH_LIST: {os.environ['FLASHINFER_CUDA_ARCH_LIST']}")
        print(f"has_sm90: {has_sm90}")
        print(f"has_sm100: {has_sm100}")
        print("Configuration:")
        for key, value in config.items():
            print(f"  {key}: {value}")

    try:
        # Generate JIT specs
        if verbose:
            print("Generating JIT specs...")

        jit_specs = [gen_logging_module()]
        jit_specs += gen_all_modules(
            config["f16_dtype"],
            config["f8_dtype"],
            config["fa2_head_dim"],
            config["fa3_head_dim"],
            config["use_sliding_window"],
            config["use_logits_soft_cap"],
            has_sm90,
            has_sm100,
            config["add_comm"],
            config["add_gemma"],
            config["add_oai_oss"],
            config["add_moe"],
            config["add_act"],
            config["add_misc"],
            config["add_xqa"],
        )

        if verbose:
            print(f"Total modules to compile: {len(jit_specs)}")

        # Build the modules
        if verbose:
            print("Building JIT modules...")
        build_jit_specs(jit_specs, verbose=verbose, skip_prebuilt=False)

        # Copy built kernels to output directory
        if verbose:
            print(f"Copying built modules to {output_dir}...")
        copy_built_kernels(jit_specs, output_dir)

        if verbose:
            print(f"AOT modules compiled successfully to {output_dir}")

    except Exception as e:
        print(f"AOT compilation failed with error: {e}")
        raise RuntimeError(f"Failed to compile AOT modules: {e}") from e


def main():
    parser = argparse.ArgumentParser(
        description="Ahead-of-Time (AOT) build all modules"
    )
    parser.add_argument("--out-dir", type=Path, help="Output directory")
    parser.add_argument("--build-dir", type=Path, help="Build directory")
    parser.add_argument(
        "--fa2-head-dim",
        nargs="*",
        help="FA2 head dim pair of qk and vo, separated by comma",
    )
    parser.add_argument(
        "--fa3-head-dim",
        nargs="*",
        help="FA3 head dim pair of qk and vo, separated by comma",
    )
    parser.add_argument(
        "--f16-dtype",
        nargs="*",
        choices=["float16", "bfloat16"],
        help="16-bit data type",
    )
    parser.add_argument(
        "--f8-dtype",
        nargs="*",
        choices=["float8_e4m3fn", "float8_e5m2"],
        help="8-bit data type",
    )
    parser.add_argument(
        "--use-sliding-window", nargs="*", help="Use sliding window attention"
    )
    parser.add_argument("--use-logits-soft-cap", nargs="*", help="Use logits soft cap")
    parser.add_argument(
        "--add-comm",
        type=parse_bool,
        help="Add communication kernels (trtllm_comm, vllm_comm)",
    )
    parser.add_argument(
        "--add-gemma",
        type=parse_bool,
        help="Add kernels for Gemma Model (head_dim=256, use_sliding_window, use_logits_soft_cap)",
    )
    parser.add_argument(
        "--add-oai-oss",
        type=parse_bool,
        help="Add kernels for OAI OSS Model (head_dim=64, use_sliding_window)",
    )
    parser.add_argument("--add-moe", type=parse_bool, help="Add MoE kernels")
    parser.add_argument("--add-act", type=parse_bool, help="Add activation kernels")
    parser.add_argument("--add-misc", type=parse_bool, help="Add miscellaneous kernels")
    parser.add_argument(
        "--add-xqa", type=parse_bool, help="Add XQA (Cross-Query Attention) kernels"
    )
    args = parser.parse_args()

    # Require CUDA arch list to be set
    if "FLASHINFER_CUDA_ARCH_LIST" not in os.environ:
        raise RuntimeError("Please explicitly set env var FLASHINFER_CUDA_ARCH_LIST.")

    # Start with default configuration
    project_root = Path(__file__).resolve().parents[1]
    config = get_default_config()
    out_dir = project_root / "aot-ops"
    build_dir = project_root / "build" / "aot"

    # Override with command line arguments
    if args.out_dir:
        out_dir = Path(args.out_dir)
    if args.build_dir:
        build_dir = Path(args.build_dir)
    if args.fa2_head_dim:
        config["fa2_head_dim"] = [parse_head_dim(dim) for dim in args.fa2_head_dim]
    if args.fa3_head_dim:
        config["fa3_head_dim"] = [parse_head_dim(dim) for dim in args.fa3_head_dim]
    if args.f16_dtype:
        config["f16_dtype"] = [getattr(torch, dtype) for dtype in args.f16_dtype]
    if args.f8_dtype:
        config["f8_dtype"] = [getattr(torch, dtype) for dtype in args.f8_dtype]
    if args.use_sliding_window:
        config["use_sliding_window"] = [parse_bool(s) for s in args.use_sliding_window]
    if args.use_logits_soft_cap:
        config["use_logits_soft_cap"] = [
            parse_bool(s) for s in args.use_logits_soft_cap
        ]

    for key in [
        "add_comm",
        "add_gemma",
        "add_oai_oss",
        "add_moe",
        "add_act",
        "add_misc",
        "add_xqa",
    ]:
        arg_value = getattr(args, key, None)
        if arg_value is not None:
            config[key] = arg_value

<<<<<<< HEAD
    # Update JIT environment for custom build directory
    if args.build_dir:
        jit_env.FLASHINFER_WORKSPACE_DIR = build_dir
        jit_env.FLASHINFER_JIT_DIR = build_dir / "cached_ops"
        jit_env.FLASHINFER_GEN_SRC_DIR = build_dir / "generated"
        jit_env.FLASHINFER_JIT_DIR.mkdir(parents=True, exist_ok=True)
        jit_env.FLASHINFER_GEN_SRC_DIR.mkdir(parents=True, exist_ok=True)

    # Use the existing compile_and_package_modules function
    compile_and_package_modules(
        output_dir=out_dir,
        config=config,
        project_root=project_root,
        verbose=True,
        setup_environment=not args.build_dir,  # Skip environment setup if custom build dir is used
=======
    # Cuda Arch
    if "FLASHINFER_CUDA_ARCH_LIST" not in os.environ:
        raise RuntimeError("Please explicitly set env var FLASHINFER_CUDA_ARCH_LIST.")

    sm_capabilities = detect_sm_capabilities()

    # Update data dir
    jit_env.FLASHINFER_CSRC_DIR = project_root / "csrc"
    jit_env.FLASHINFER_INCLUDE_DIR = project_root / "include"
    jit_env.CUTLASS_INCLUDE_DIRS = [
        project_root / "3rdparty" / "cutlass" / "include",
        project_root / "3rdparty" / "cutlass" / "tools" / "util" / "include",
    ]
    jit_env.SPDLOG_INCLUDE_DIR = project_root / "3rdparty" / "spdlog" / "include"

    # Update workdir
    jit_env.FLASHINFER_WORKSPACE_DIR = build_dir
    jit_env.FLASHINFER_JIT_DIR = build_dir / "cached_ops"
    jit_env.FLASHINFER_GEN_SRC_DIR = build_dir / "generated"
    jit_env.FLASHINFER_JIT_DIR.mkdir(parents=True, exist_ok=True)
    jit_env.FLASHINFER_GEN_SRC_DIR.mkdir(parents=True, exist_ok=True)

    # Print summary
    print("AOT build summary:")
    print("  out_dir:", out_dir)
    print("  build_dir:", build_dir)
    print("  fa2_head_dim:", config["fa2_head_dim"])
    print("  fa3_head_dim:", config["fa3_head_dim"])
    print("  f16_dtype:", config["f16_dtype"])
    print("  f8_dtype:", config["f8_dtype"])
    print("  use_sliding_window:", config["use_sliding_window"])
    print("  use_logits_soft_cap:", config["use_logits_soft_cap"])
    print("  FLASHINFER_CUDA_ARCH_LIST:", os.environ["FLASHINFER_CUDA_ARCH_LIST"])
    print("  SM capabilities detected:")
    for sm_name, has_sm in sm_capabilities.items():
        if has_sm:
            print(f"    {sm_name}: True")
    for key in [
        "add_comm",
        "add_gemma",
        "add_oai_oss",
        "add_moe",
        "add_act",
        "add_misc",
        "add_xqa",
    ]:
        print(f"  {key}:", config[key])

    # Generate JIT specs
    print("Generating JIT specs...")
    jit_specs = [gen_logging_module()]
    jit_specs += gen_all_modules(
        config["f16_dtype"],
        config["f8_dtype"],
        config["fa2_head_dim"],
        config["fa3_head_dim"],
        config["use_sliding_window"],
        config["use_logits_soft_cap"],
        sm_capabilities,
        config["add_comm"],
        config["add_gemma"],
        config["add_oai_oss"],
        config["add_moe"],
        config["add_act"],
        config["add_misc"],
        config["add_xqa"],
>>>>>>> eb25f07c
    )


if __name__ == "__main__":
    main()<|MERGE_RESOLUTION|>--- conflicted
+++ resolved
@@ -23,7 +23,6 @@
 import argparse
 import os
 import shutil
-from contextlib import contextmanager
 from itertools import product
 from pathlib import Path
 from typing import List, Tuple, Iterator
@@ -83,71 +82,6 @@
 from .compilation_context import CompilationContext
 
 
-@contextmanager
-def jit_environment_context(
-    project_root: Path = None, build_dir: Path = None, setup_paths: bool = True
-):
-    """
-    Context manager for temporarily modifying JIT environment settings.
-
-    Args:
-        project_root: Project root directory (auto-detected if None)
-        build_dir: Build directory (uses default if None)
-        setup_paths: Whether to set up source/include paths
-    """
-    if project_root is None:
-        project_root = Path(__file__).resolve().parents[1]
-
-    if build_dir is None:
-        build_dir = project_root / "build" / "aot"
-
-    # Store original values
-    original_values = {}
-
-    if setup_paths:
-        # Save and update source/include directories
-        original_values.update(
-            {
-                "FLASHINFER_CSRC_DIR": jit_env.FLASHINFER_CSRC_DIR,
-                "FLASHINFER_INCLUDE_DIR": jit_env.FLASHINFER_INCLUDE_DIR,
-                "CUTLASS_INCLUDE_DIRS": jit_env.CUTLASS_INCLUDE_DIRS,
-                "SPDLOG_INCLUDE_DIR": jit_env.SPDLOG_INCLUDE_DIR,
-            }
-        )
-
-        jit_env.FLASHINFER_CSRC_DIR = project_root / "csrc"
-        jit_env.FLASHINFER_INCLUDE_DIR = project_root / "include"
-        jit_env.CUTLASS_INCLUDE_DIRS = [
-            project_root / "3rdparty" / "cutlass" / "include",
-            project_root / "3rdparty" / "cutlass" / "tools" / "util" / "include",
-        ]
-        jit_env.SPDLOG_INCLUDE_DIR = project_root / "3rdparty" / "spdlog" / "include"
-
-    # Save and update workspace directories
-    original_values.update(
-        {
-            "FLASHINFER_WORKSPACE_DIR": jit_env.FLASHINFER_WORKSPACE_DIR,
-            "FLASHINFER_JIT_DIR": jit_env.FLASHINFER_JIT_DIR,
-            "FLASHINFER_GEN_SRC_DIR": jit_env.FLASHINFER_GEN_SRC_DIR,
-        }
-    )
-
-    jit_env.FLASHINFER_WORKSPACE_DIR = build_dir
-    jit_env.FLASHINFER_JIT_DIR = build_dir / "cached_ops"
-    jit_env.FLASHINFER_GEN_SRC_DIR = build_dir / "generated"
-
-    # Create directories
-    jit_env.FLASHINFER_JIT_DIR.mkdir(parents=True, exist_ok=True)
-    jit_env.FLASHINFER_GEN_SRC_DIR.mkdir(parents=True, exist_ok=True)
-
-    try:
-        yield
-    finally:
-        # Restore original values
-        for attr_name, original_value in original_values.items():
-            setattr(jit_env, attr_name, original_value)
-
-
 def gen_fa2(
     dtype_qo: torch.dtype,
     dtype_kv: torch.dtype,
@@ -683,129 +617,6 @@
     return len(jit_specs)
 
 
-def compile_and_package_modules(
-    output_dir: Path,
-    config: dict = None,
-    project_root: Path = None,
-    verbose: bool = True,
-    setup_environment: bool = True,
-) -> None:
-    """
-    Compile AOT modules and package them for distribution.
-
-    Args:
-        output_dir: Directory to store compiled modules
-        config: Configuration dict with compilation options (uses default if None)
-        project_root: Project root directory (auto-detected if None)
-        verbose: Enable verbose output
-        setup_environment: Whether to set up JIT environment paths
-    """
-    print("Compiling AOT modules...")
-
-    # Use default config if none provided
-    if config is None:
-        config = get_default_config()
-
-    # Auto-detect project root if not provided
-    if project_root is None:
-        project_root = Path(__file__).resolve().parents[1]
-
-    # Get CUDA arch list from environment or use default
-    if "FLASHINFER_CUDA_ARCH_LIST" not in os.environ:
-        # Try to detect from current CUDA device
-        try:
-            if torch.cuda.is_available():
-                capability = torch.cuda.get_device_capability()
-                compute_cap = f"{capability[0]}{capability[1]}"
-                os.environ["FLASHINFER_CUDA_ARCH_LIST"] = compute_cap
-                if verbose:
-                    print(f"Detected CUDA compute capability: {compute_cap}")
-            else:
-                # Default to common architectures
-                os.environ["FLASHINFER_CUDA_ARCH_LIST"] = "75;80;86;89;90"
-                if verbose:
-                    print(
-                        "No CUDA device detected, using default architectures: 75;80;86;89;90"
-                    )
-        except Exception as e:
-            raise RuntimeError(
-                f"FLASHINFER_CUDA_ARCH_LIST not set and failed to detect from current CUDA device: {e}"
-            ) from e
-
-    # Detect SM capabilities
-    has_sm90, has_sm100 = detect_sm_capabilities()
-
-    if setup_environment:
-        # Update JIT environment paths to use project root
-        jit_env.FLASHINFER_CSRC_DIR = project_root / "csrc"
-        jit_env.FLASHINFER_INCLUDE_DIR = project_root / "include"
-        jit_env.CUTLASS_INCLUDE_DIRS = [
-            project_root / "3rdparty" / "cutlass" / "include",
-            project_root / "3rdparty" / "cutlass" / "tools" / "util" / "include",
-        ]
-        jit_env.SPDLOG_INCLUDE_DIR = project_root / "3rdparty" / "spdlog" / "include"
-
-        # Set up build directory
-        build_dir = project_root / "build" / "aot"
-        jit_env.FLASHINFER_WORKSPACE_DIR = build_dir
-        jit_env.FLASHINFER_JIT_DIR = build_dir / "cached_ops"
-        jit_env.FLASHINFER_GEN_SRC_DIR = build_dir / "generated"
-        jit_env.FLASHINFER_JIT_DIR.mkdir(parents=True, exist_ok=True)
-        jit_env.FLASHINFER_GEN_SRC_DIR.mkdir(parents=True, exist_ok=True)
-
-    if verbose:
-        print(f"FLASHINFER_CUDA_ARCH_LIST: {os.environ['FLASHINFER_CUDA_ARCH_LIST']}")
-        print(f"has_sm90: {has_sm90}")
-        print(f"has_sm100: {has_sm100}")
-        print("Configuration:")
-        for key, value in config.items():
-            print(f"  {key}: {value}")
-
-    try:
-        # Generate JIT specs
-        if verbose:
-            print("Generating JIT specs...")
-
-        jit_specs = [gen_logging_module()]
-        jit_specs += gen_all_modules(
-            config["f16_dtype"],
-            config["f8_dtype"],
-            config["fa2_head_dim"],
-            config["fa3_head_dim"],
-            config["use_sliding_window"],
-            config["use_logits_soft_cap"],
-            has_sm90,
-            has_sm100,
-            config["add_comm"],
-            config["add_gemma"],
-            config["add_oai_oss"],
-            config["add_moe"],
-            config["add_act"],
-            config["add_misc"],
-            config["add_xqa"],
-        )
-
-        if verbose:
-            print(f"Total modules to compile: {len(jit_specs)}")
-
-        # Build the modules
-        if verbose:
-            print("Building JIT modules...")
-        build_jit_specs(jit_specs, verbose=verbose, skip_prebuilt=False)
-
-        # Copy built kernels to output directory
-        if verbose:
-            print(f"Copying built modules to {output_dir}...")
-        copy_built_kernels(jit_specs, output_dir)
-
-        if verbose:
-            print(f"AOT modules compiled successfully to {output_dir}")
-
-    except Exception as e:
-        print(f"AOT compilation failed with error: {e}")
-        raise RuntimeError(f"Failed to compile AOT modules: {e}") from e
-
-
 def main():
     parser = argparse.ArgumentParser(
         description="Ahead-of-Time (AOT) build all modules"
@@ -860,10 +671,6 @@
         "--add-xqa", type=parse_bool, help="Add XQA (Cross-Query Attention) kernels"
     )
     args = parser.parse_args()
-
-    # Require CUDA arch list to be set
-    if "FLASHINFER_CUDA_ARCH_LIST" not in os.environ:
-        raise RuntimeError("Please explicitly set env var FLASHINFER_CUDA_ARCH_LIST.")
 
     # Start with default configuration
     project_root = Path(__file__).resolve().parents[1]
@@ -904,23 +711,6 @@
         if arg_value is not None:
             config[key] = arg_value
 
-<<<<<<< HEAD
-    # Update JIT environment for custom build directory
-    if args.build_dir:
-        jit_env.FLASHINFER_WORKSPACE_DIR = build_dir
-        jit_env.FLASHINFER_JIT_DIR = build_dir / "cached_ops"
-        jit_env.FLASHINFER_GEN_SRC_DIR = build_dir / "generated"
-        jit_env.FLASHINFER_JIT_DIR.mkdir(parents=True, exist_ok=True)
-        jit_env.FLASHINFER_GEN_SRC_DIR.mkdir(parents=True, exist_ok=True)
-
-    # Use the existing compile_and_package_modules function
-    compile_and_package_modules(
-        output_dir=out_dir,
-        config=config,
-        project_root=project_root,
-        verbose=True,
-        setup_environment=not args.build_dir,  # Skip environment setup if custom build dir is used
-=======
     # Cuda Arch
     if "FLASHINFER_CUDA_ARCH_LIST" not in os.environ:
         raise RuntimeError("Please explicitly set env var FLASHINFER_CUDA_ARCH_LIST.")
@@ -987,8 +777,15 @@
         config["add_act"],
         config["add_misc"],
         config["add_xqa"],
->>>>>>> eb25f07c
-    )
+    )
+    print("Total ops:", len(jit_specs))
+
+    # Build
+    build_jit_specs(jit_specs, verbose=True, skip_prebuilt=False)
+
+    # Copy built kernels
+    copy_built_kernels(jit_specs, out_dir)
+    print("AOT kernels saved to:", out_dir)
 
 
 if __name__ == "__main__":
