--- conflicted
+++ resolved
@@ -108,14 +108,10 @@
     head_dim_ckv: int,
     head_dim_kpe: int,
     use_profiler: bool,
-<<<<<<< HEAD
     mask_mode: int,
     custom_mask: torch.Tensor = None,
     packed_custom_mask: torch.Tensor = None,
-):
-=======
 ) -> JitSpec:
->>>>>>> 27060628
     if backend == "auto":
         raise ValueError("backend should not be auto when jit_args is provided")
     uri = get_batch_mla_uri(
