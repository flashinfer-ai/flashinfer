--- conflicted
+++ resolved
@@ -782,27 +782,19 @@
         variant_name = f"DefaultAttention<use_custom_mask, {str(use_sliding_window).lower()}, {str(use_logits_soft_cap).lower()}, {str(pos_encoding_mode == 2).lower()}>"
         variant_decl = "#include<flashinfer/attention/variants.cuh>"
     else:
-<<<<<<< HEAD
-        additional_tensor_names = [
-            "maybe_prefix_len_ptr",
-            "maybe_token_pos_in_items_ptr",
-            "maybe_max_item_len_ptr",
-        ]
-        additional_tensor_dtypes = ["uint32_t", "uint16_t", "uint16_t"]
-        additional_scalar_names = [
-            "logits_soft_cap",
-            "sm_scale",
-            "maybe_token_pos_in_items_len",
-        ]
-        additional_scalar_dtypes = ["double", "double", "int64_t"]
-        variant_name = f"DefaultAttention<{str(use_logits_soft_cap).lower()}>"
-        variant_decl = "#include<flashinfer/attention/hopper/variants.cuh>"
-=======
         if not fp8_enabled:
-            additional_tensor_names = []
-            additional_tensor_dtypes = []
-            additional_scalar_names = ["logits_soft_cap", "sm_scale"]
-            additional_scalar_dtypes = ["double", "double"]
+            additional_tensor_names = [
+                "maybe_prefix_len_ptr",
+                "maybe_token_pos_in_items_ptr",
+                "maybe_max_item_len_ptr",
+            ]
+            additional_tensor_dtypes = ["uint32_t", "uint16_t", "uint16_t"]
+            additional_scalar_names = [
+                "logits_soft_cap",
+                "sm_scale",
+                "maybe_token_pos_in_items_len",
+            ]
+            additional_scalar_dtypes = ["double", "double", "int64_t"]
             variant_name = f"DefaultAttention<{str(use_logits_soft_cap).lower()}>"
             variant_decl = f"#include<flashinfer/attention/hopper/variants.cuh>"
         else:
@@ -812,7 +804,6 @@
             additional_scalar_dtypes = ["double"]
             variant_name = f"DefaultFP8Attention"
             variant_decl = f"#include<flashinfer/attention/hopper/variants.cuh>"
->>>>>>> 116d97d7
 
     return gen_customize_batch_prefill_module(
         backend,
