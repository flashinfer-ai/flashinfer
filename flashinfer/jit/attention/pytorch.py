--- conflicted
+++ resolved
@@ -1419,7 +1419,6 @@
             jit_env.FLASHINFER_CSRC_DIR / "trtllm_fmha_kernel_launcher.cu",
         ],
         extra_ldflags=["-lcuda"],
-<<<<<<< HEAD
     )
 
 
@@ -1428,6 +1427,4 @@
         "fmha_gen",
         [jit_env.FLASHINFER_CSRC_DIR / "cudnn_sdpa_kernel_launcher.cu"],
         extra_ldflags=["-lcuda"],
-=======
->>>>>>> c60ea365
     )