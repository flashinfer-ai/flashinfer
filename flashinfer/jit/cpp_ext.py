--- conflicted
+++ resolved
@@ -149,14 +149,6 @@
         "--compiler-options=-fPIC",
         "--expt-relaxed-constexpr",
     ]
-<<<<<<< HEAD
-
-    # Add debug flags for CUDA if FLASHINFER_DEBUG is set
-    if debug:
-        cuda_cflags += ["-g", "-G"]
-
-    cuda_cflags += _get_cuda_arch_flags(extra_cuda_cflags)
-=======
     cuda_version = get_cuda_version()
     # enable -static-global-template-stub when cuda version >= 12.8
     if cuda_version >= Version("12.8"):
@@ -166,7 +158,6 @@
 
     cpp_ext_initial_compilation_context = CompilationContext()
     global_flags = cpp_ext_initial_compilation_context.get_nvcc_flags_list()
->>>>>>> b9287c91
     if extra_cuda_cflags is not None:
         # Check if module provides architecture flags
         module_has_gencode = any(
