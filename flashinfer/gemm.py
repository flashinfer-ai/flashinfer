--- conflicted
+++ resolved
@@ -48,7 +48,7 @@
 from .jit.gemm import gen_gemm_sm100_module_cutlass_fp4
 from .jit.gemm import gen_gemm_sm100_module_cutlass_fp8
 from .jit.gemm import gen_trtllm_gen_gemm_module
-from .jit.gemm import gen_tgv_gemm_sm100_module
+from .jit.gemm import gen_tgv_gemm_sm10x_module
 from .jit.gemm import gen_deepgemm_sm100_module
 
 
@@ -66,18 +66,6 @@
         raise
 
 
-<<<<<<< HEAD
-=======
-from .jit import JitSpec
-from .jit import env as jit_env
-from .jit import (
-    gen_jit_spec,
-    sm90a_nvcc_flags,
-    sm100a_nvcc_flags,
-    sm100f_nvcc_flags,
-    current_compilation_context,
-)
->>>>>>> 5f783773
 from .jit.cubin_loader import setup_cubin_loader
 from .utils import (
     _get_cache_buf,
@@ -525,78 +513,6 @@
     )
 
 
-<<<<<<< HEAD
-=======
-def gen_tgv_gemm_sm10x_module(
-    dtype: torch.dtype = torch.bfloat16, use_sm_100f: bool = False
-) -> JitSpec:
-    """
-    Generate TGV GEMM module for SM100 architecture.
-
-    Args:
-        dtype: Data type for the GEMM operation (torch.bfloat16 or torch.float16)
-        use_sm_100f: Whether to compile with SM100f flags (default: False), which makes the compiled kernel
-            compatible with both B200 and B300 GPUs. However, it's only available with CUDA 12.9+.
-
-    Returns:
-        JitSpec for the TGV GEMM module
-    """
-    if dtype not in [torch.bfloat16, torch.float16]:
-        raise ValueError(
-            f"Unsupported dtype {dtype}. Only bfloat16 and float16 are supported."
-        )
-
-    dtype_str = "bf16" if dtype == torch.bfloat16 else "fp16"
-    module_name = f"tgv_gemm_{dtype_str}"
-
-    gen_directory = jit_env.FLASHINFER_GEN_SRC_DIR / f"gen_tgv_gemm_{dtype_str}"
-    os.makedirs(gen_directory, exist_ok=True)
-    source_paths = [
-        jit_env.FLASHINFER_CSRC_DIR / "tgv_gemm.cu",
-    ]
-
-    # Read the Jinja template
-    with open(jit_env.FLASHINFER_CSRC_DIR / "tgv_gemm.jinja") as f:
-        kernel_inst_templ = jinja2.Template(f.read())
-
-    # Define tile size configurations (cta_m, cta_n, dma_stages)
-    cta_m_n_dma_list = [
-        (64, 8, 6),
-        (64, 8, 8),
-        (64, 8, 10),
-        (64, 8, 12),
-        (64, 16, 6),
-        (64, 16, 8),
-        (64, 16, 10),
-        (64, 32, 6),
-        (64, 32, 8),
-        (64, 64, 6),
-        (128, 16, 6),
-    ]
-
-    # Generate instances for the specified dtype
-    for cta_m, cta_n, dma_stage in cta_m_n_dma_list:
-        dest_path = (
-            gen_directory / f"tgv_gemm_{dtype_str}_{cta_m}x{cta_n}_{dma_stage}.cu"
-        )
-        source_paths.append(dest_path)
-        source = kernel_inst_templ.render(
-            cta_m=cta_m, cta_n=cta_n, dma_stage=dma_stage, dtype=dtype_str
-        )
-        write_if_different(dest_path, source)
-
-    return gen_jit_spec(
-        module_name,
-        source_paths,
-        extra_cuda_cflags=sm100f_nvcc_flags if use_sm_100f else sm100a_nvcc_flags,
-        extra_include_paths=[
-            jit_env.FLASHINFER_INCLUDE_DIR,
-            jit_env.FLASHINFER_CSRC_DIR,
-        ],
-    )
-
-
->>>>>>> 5f783773
 @functools.cache
 def get_tgv_gemm_sm10x_module(
     dtype: torch.dtype = torch.bfloat16, use_sm_100f: bool = False
@@ -612,11 +528,7 @@
     Returns:
         SimpleNamespace with the runner function
     """
-<<<<<<< HEAD
-    module = gen_tgv_gemm_sm100_module(dtype).build_and_load()
-=======
     module = gen_tgv_gemm_sm10x_module(dtype, use_sm_100f).build_and_load()
->>>>>>> 5f783773
 
     def tgv_gemm_runner():
         class TGVGemmRunner(TunableRunner):
