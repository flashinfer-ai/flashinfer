--- conflicted
+++ resolved
@@ -15,12 +15,9 @@
 """
 
 import functools
-<<<<<<< HEAD
+import os
 from enum import Enum
-=======
-import os
 from itertools import product
->>>>>>> f4cca1f6
 from types import SimpleNamespace
 from typing import Literal, Optional, Tuple
 
