"""
Copyright (c) 2024 by FlashInfer team.

Licensed under the Apache License, Version 2.0 (the "License");
you may not use this file except in compliance with the License.
You may obtain a copy of the License at

  http://www.apache.org/licenses/LICENSE-2.0

Unless required by applicable law or agreed to in writing, software
distributed under the License is distributed on an "AS IS" BASIS,
WITHOUT WARRANTIES OR CONDITIONS OF ANY KIND, either express or implied.
See the License for the specific language governing permissions and
limitations under the License.
"""

import functools
import os
from enum import Enum
from itertools import product
from types import SimpleNamespace
from typing import List, Literal, Optional, Tuple

import jinja2
import torch

from .artifacts import ArtifactPath, MetaInfoHash
from .autotuner import (
    AutoTuner,
    ConstraintSpec,
    DynamicTensorSpec,
    OptimizationProfile,
    TunableRunner,
    TuningConfig,
)
from .fused_moe.utils import (
    get_last_power_of_2_num_tokens_buckets,
    last_positive_power_of_2,
)
from .jit.cubin_loader import get_cubin

CUDNN_AVAILABLE = False
try:
    import cudnn

    CUDNN_AVAILABLE = True
except ImportError:
    pass
except OSError as e:
    error_msg = str(e).lower()
    is_lib_missing = any(ext in error_msg for ext in [".so", ".dll"])
    if not is_lib_missing:
        raise


from .jit import JitSpec
from .jit import env as jit_env
from .jit import gen_jit_spec, sm90a_nvcc_flags, sm100a_nvcc_flags
from .jit.cubin_loader import setup_cubin_loader
from .jit.utils import dtype_cutlass_map, filename_safe_dtype_map, write_if_different
from .utils import (
    _get_cache_buf,
    determine_gemm_backend,
    get_indptr,
    is_float8,
    register_custom_op,
    register_fake_op,
)

DEFAULT_WORKSPACE_SIZE = 32 * 1024 * 1024


def gen_gemm_module() -> JitSpec:
    return gen_jit_spec(
        "gemm",
        [
            jit_env.FLASHINFER_CSRC_DIR / "bmm_fp8.cu",
            jit_env.FLASHINFER_CSRC_DIR / "group_gemm.cu",
            jit_env.FLASHINFER_CSRC_DIR / "flashinfer_gemm_ops.cu",
        ],
        extra_ldflags=["-lcublas", "-lcublasLt"],
    )


@functools.cache
def get_gemm_module():
    module = gen_gemm_module().build_and_load()

    # auto-tuned cublas fp8 gemm runner
    def cublas_fp8_gemm_runner():
        class CublasFp8GemmRunner(TunableRunner):
            def get_valid_tactics(
                self,
                inputs: List[torch.Tensor],
                profile: OptimizationProfile,
            ) -> List[int]:
                # cublas has heuristic for fp8 gemm, so we only need to use the default tactic
                return [0]

            def forward(
                self,
                inputs: List[torch.Tensor],
                *,
                tactic: int = -1,
                do_preparation: bool = False,
            ) -> torch.Tensor:
                cublas_handle = torch.cuda.current_blas_handle()
                a, b, scale_a, scale_b, out, workspace_buffer = inputs
                module.bmm_fp8.default(
                    a, b, out, scale_a, scale_b, workspace_buffer, cublas_handle
                )
                return out

        return CublasFp8GemmRunner()

    # torch library for cutlass_segment_gemm

    @register_custom_op("flashinfer::cutlass_segment_gemm", mutates_args=("y"))
    def cutlass_segment_gemm(
        workspace_buffer: torch.Tensor,
        all_problems: torch.Tensor,
        x_data: torch.Tensor,
        w_data: torch.Tensor,
        y_data: torch.Tensor,
        x_ld: torch.Tensor,
        w_ld: torch.Tensor,
        y_ld: torch.Tensor,
        y: torch.Tensor,
        empty_x_data: torch.Tensor,
        weight_column_major: bool,
    ) -> None:
        module.cutlass_segment_gemm.default(
            workspace_buffer,
            all_problems,
            x_data,
            w_data,
            y_data,
            x_ld,
            w_ld,
            y_ld,
            empty_x_data,
            weight_column_major,
        )

    @register_fake_op("flashinfer::cutlass_segment_gemm")
    def _fake_cutlass_segment_gemm(
        workspace_buffer: torch.Tensor,
        all_problems: torch.Tensor,
        x_data: torch.Tensor,
        w_data: torch.Tensor,
        y_data: torch.Tensor,
        x_ld: torch.Tensor,
        w_ld: torch.Tensor,
        y_ld: torch.Tensor,
        y: torch.Tensor,
        empty_x_data: torch.Tensor,
        weight_column_major: bool,
    ) -> None:
        pass

    # Register the module
    _gemm_module = SimpleNamespace(
        cublas_fp8_gemm_runner=cublas_fp8_gemm_runner,
        cutlass_segment_gemm=cutlass_segment_gemm,
    )

    return _gemm_module


def gen_gemm_sm100_module_cutlass_fp4() -> JitSpec:
    gen_directory = jit_env.FLASHINFER_GEN_SRC_DIR / "gen_gemm_sm100_cutlass_fp4"
    os.makedirs(gen_directory, exist_ok=True)
    source_paths = [
        jit_env.FLASHINFER_CSRC_DIR / "fp4_gemm_cutlass.cu",
    ]

    with open(jit_env.FLASHINFER_CSRC_DIR / "fp4_gemm_cutlass.jinja") as f:
        kernel_inst_templ = jinja2.Template(f.read())
        dtype_list = ["__nv_bfloat16", "half"]
        cta_m_n_k_list = [
            (128, 64, 128),
            (128, 256, 128),
            (128, 128, 256),
            (128, 256, 256),
        ]
        for cta_m, cta_n, cta_k in cta_m_n_k_list:
            for dtype in dtype_list:
                dest_path = (
                    gen_directory
                    / f"fp4_gemm_cutlass_{dtype}_{cta_m}_{cta_n}_{cta_k}.cu"
                )
                source_paths.append(dest_path)
                source = kernel_inst_templ.render(
                    type=dtype,
                    cta_m=cta_m,
                    cta_n=cta_n,
                    cta_k=cta_k,
                )
                write_if_different(dest_path, source)

    return gen_jit_spec(
        "fp4_gemm_cutlass",
        source_paths,
        extra_cuda_cflags=sm100a_nvcc_flags
        + [
            "-DENABLE_BF16",
            "-DENABLE_FP4",
        ],
        extra_cflags=[
            "-DFAST_BUILD",
        ],
        extra_ldflags=["-lcuda"],
    )


def gen_gemm_sm100_module_cutlass_fp8() -> JitSpec:
    gen_directory = jit_env.FLASHINFER_GEN_SRC_DIR / "gen_gemm_sm100_cutlass_fp8"
    os.makedirs(gen_directory, exist_ok=True)
    source_paths = [
        jit_env.FLASHINFER_CSRC_DIR / "fp8_gemm_cutlass.cu",
    ]

    with open(jit_env.FLASHINFER_CSRC_DIR / "fp8_gemm_cutlass.jinja") as f:
        kernel_inst_templ = jinja2.Template(f.read())
        dtype_list = ["__nv_bfloat16", "half"]
        cta_m_n_k_list = [
            (64, 64, 128),
            (64, 128, 128),
            (64, 256, 128),
            (128, 64, 128),
            (128, 128, 128),
            (128, 256, 128),
        ]
        for cta_m, cta_n, cta_k in cta_m_n_k_list:
            for dtype in dtype_list:
                dest_path = (
                    gen_directory
                    / f"fp8_gemm_cutlass_{dtype}_{cta_m}_{cta_n}_{cta_k}.cu"
                )
                source_paths.append(dest_path)
                source = kernel_inst_templ.render(
                    type=dtype,
                    cta_m=cta_m,
                    cta_n=cta_n,
                    cta_k=cta_k,
                )
                write_if_different(dest_path, source)

    return gen_jit_spec(
        "fp8_gemm_cutlass",
        source_paths,
        extra_cuda_cflags=sm100a_nvcc_flags
        + [
            "-DENABLE_BF16",
        ],
        extra_cflags=[
            "-DFAST_BUILD",
        ],
        extra_ldflags=["-lcuda"],
    )


def gen_gemm_sm100_module() -> JitSpec:
    gen_directory = jit_env.FLASHINFER_GEN_SRC_DIR / "gen_gemm_sm100"
    os.makedirs(gen_directory, exist_ok=True)
    source_paths = []
    for prefix in ["gemm_groupwise", "group_gemm_fp8_groupwise"]:
        with open(
            jit_env.FLASHINFER_CSRC_DIR / f"{prefix}_sm100_kernel_inst.jinja"
        ) as f:
            kernel_inst_templ = jinja2.Template(f.read())
        dtype_in_list = [torch.float8_e4m3fn, torch.float8_e5m2]
        dtype_out_list = [torch.float16, torch.bfloat16]
        scale_major_k_list = ["true", "false"]
        mma_sm_list = [1, 2]
        for dtype_in, dtype_out, scale_major_k, mma_sm in product(
            dtype_in_list, dtype_out_list, scale_major_k_list, mma_sm_list
        ):
            name_dtype_in = filename_safe_dtype_map[dtype_in]
            name_dtype_out = filename_safe_dtype_map[dtype_out]
            dest_path = (
                gen_directory
                / f"{prefix}_{name_dtype_in}_{name_dtype_out}_major{scale_major_k}_mma{mma_sm}_sm100.cu"
            )
            source_paths.append(dest_path)
            source = kernel_inst_templ.render(
                dtype_in=dtype_cutlass_map[dtype_in],
                dtype_out=dtype_cutlass_map[dtype_out],
                scale_major_k=scale_major_k,
                mma_sm=mma_sm,
            )
            write_if_different(dest_path, source)
    prefix = "group_gemm_mxfp4_groupwise"
    with open(jit_env.FLASHINFER_CSRC_DIR / f"{prefix}_sm100_kernel_inst.jinja") as f:
        kernel_inst_templ = jinja2.Template(f.read())
    dtype_a_list = [torch.float8_e4m3fn, torch.float8_e5m2]
    dtype_d_list = [torch.float16, torch.bfloat16]
    mma_sm_list = [1, 2]
    swap_ab_list = ["true", "false"]
    for dtype_a, dtype_d, mma_sm, swap_ab in product(
        dtype_a_list, dtype_d_list, mma_sm_list, swap_ab_list
    ):
        name_dtype_a = filename_safe_dtype_map[dtype_a]
        name_dtype_d = filename_safe_dtype_map[dtype_d]
        dest_path = (
            gen_directory
            / f"{prefix}_{name_dtype_a}_{name_dtype_d}_mma{mma_sm}_swap{swap_ab}_sm100.cu"
        )
        source_paths.append(dest_path)
        source = kernel_inst_templ.render(
            dtype_a=dtype_cutlass_map[dtype_a],
            dtype_b="cutlass::float_e2m1_t",
            dtype_d=dtype_cutlass_map[dtype_d],
            mma_sm=mma_sm,
            swap_ab=swap_ab,
        )
        write_if_different(dest_path, source)
    for filename in [
        "gemm_groupwise_sm100.cu",
        "group_gemm_fp8_groupwise_sm100.cu",
        "group_gemm_mxfp4_groupwise_sm100.cu",
        "gemm_sm100_pybind.cu",
        "group_gemm_sm100_pybind.cu",
    ]:
        src_path = jit_env.FLASHINFER_CSRC_DIR / filename
        dest_path = gen_directory / filename
        source_paths.append(dest_path)
        with open(src_path, "r") as f:
            source = f.read()
        write_if_different(dest_path, source)
    return gen_jit_spec(
        "gemm_sm100",
        source_paths,
        extra_cuda_cflags=sm100a_nvcc_flags,
    )


@functools.cache
def get_gemm_sm100_module():
    module = gen_gemm_sm100_module().build_and_load()

    return module


def trtllm_gemm_gen_module() -> JitSpec:
    # Fetch "flashinferMetaInfo.h" from the online kernel cache. This file
    # contains the `tllmGenGemmList` as the list of available kernels online.
    # It is included when compiling `trtllm_gemm_runner.cu`.
    include_path = f"{ArtifactPath.TRTLLM_GEN_GEMM}/include"
    header_name = "flashinferMetaInfo"

    # use `get_cubin` to get "flashinferMetaInfo.h"
    metainfo = get_cubin(
        f"{include_path}/{header_name}",
        MetaInfoHash.TRTLLM_GEN_GEMM,
        ".h",
    )
    # make sure "flashinferMetaInfo.h" is downloaded or cached
    assert metainfo, f"{header_name}.h not found"
    return gen_jit_spec(
        "trtllm_gemm",
        [
            jit_env.FLASHINFER_CSRC_DIR / "trtllm_gemm_runner.cu",
        ],
        extra_cuda_cflags=[
            "-DTLLM_GEN_EXPORT_INTERFACE",
            "-DTLLM_ENABLE_CUDA",
            f'-DTLLM_GEN_GEMM_CUBIN_PATH=\\"{ArtifactPath.TRTLLM_GEN_GEMM}\\"',
        ]
        + sm100a_nvcc_flags,
        # link "include" sub-directory in cache
        extra_include_paths=[jit_env.FLASHINFER_CUBIN_DIR / include_path],
        extra_ldflags=["-lcuda"],
    )


@functools.cache
def get_trtllm_gemm_module():
    mod = trtllm_gemm_gen_module()
    op = mod.build_and_load()
    setup_cubin_loader(mod.get_library_path())
    return op


@functools.cache
def get_gemm_sm100_module_cutlass_fp8():
    module = gen_gemm_sm100_module_cutlass_fp8().build_and_load()

    def cutlass_fp8_gemm_runner():
        class CutlassFp8GemmRunner(TunableRunner):
            def get_valid_tactics(
                self,
                inputs: List[torch.Tensor],
                profile: OptimizationProfile,
            ) -> List[int]:
                return list(range(module.fp8_gemm_tactic_num()))

            def forward(
                self,
                inputs: List[torch.Tensor],
                *,
                tactic: int = -1,
                do_preparation: bool = False,
            ) -> torch.Tensor:
                a, b, scale_a, scale_b, out, workspace_buffer = inputs
                module.fp8_gemm.default(
                    a,
                    b.transpose(-2, -1),
                    scale_a,
                    scale_b,
                    out,
                    workspace_buffer,
                    tactic,
                )
                return out

<<<<<<< HEAD
        def forward(
            self,
            inputs: List[torch.Tensor],
            tactic: int = -1,
            do_preparation: bool = False,
            **kwargs,
        ):
            a, b, alpha, out, workspace_buffer = inputs
            module.fp8_gemm.default(a, b, alpha, out, workspace_buffer, tactic)
            return out
=======
        return CutlassFp8GemmRunner()
>>>>>>> ae1480c8

    # Register the module
    return SimpleNamespace(
        cutlass_fp8_gemm_runner=cutlass_fp8_gemm_runner,
    )


<<<<<<< HEAD
        tuning_config = TuningConfig(
            dynamic_tensor_specs=(
                DynamicTensorSpec(
                    (a_tensor_index,),
                    (-2,),
                    get_last_power_of_2_num_tokens_buckets,
                    last_positive_power_of_2,
                ),
=======
def fp8_gemm_sm100(
    a: torch.Tensor,
    b: torch.Tensor,
    scale_a: torch.Tensor,
    scale_b: torch.Tensor,
    out: torch.Tensor,
    workspace_buffer: torch.Tensor,
    runner_names: List[str],
) -> None:
    runners = []
    # No e5m2 for cutlass
    is_e5m2 = a.dtype == torch.float8_e5m2 or b.dtype == torch.float8_e5m2
    if "cutlass" in runner_names and not is_e5m2:
        runners.append(get_gemm_sm100_module_cutlass_fp8().cutlass_fp8_gemm_runner())
    if "cublas" in runner_names:
        runners.append(get_gemm_module().cublas_fp8_gemm_runner())
    if CUDNN_AVAILABLE and "cudnn" in runner_names:
        runners.append(_cudnn_gemm_fp8_runner())

    tuner = AutoTuner.get()
    a_tensor_index = 0
    out_tensor_index = 4
    tuning_config = TuningConfig(
        dynamic_tensor_specs=(
            DynamicTensorSpec(
                a_tensor_index,
                -2,
                get_last_power_of_2_num_tokens_buckets,
                last_positive_power_of_2,
>>>>>>> ae1480c8
            ),
        ),
        constraint_specs=(
            ConstraintSpec(
                out_tensor_index, -2, lambda shapes: shapes[a_tensor_index][-2]
            ),
        ),
    )

    inputs = [a, b, scale_a, scale_b, out, workspace_buffer]
    runner, tactic = tuner.choose_one(
        "fp8_gemm",
        runners,
        tuning_config,
        inputs,
    )

    runner(inputs=inputs, tactic=tactic)


@functools.cache
def get_gemm_sm100_module_cutlass_fp4():
    module = gen_gemm_sm100_module_cutlass_fp4().build_and_load()

    class CutlassFp4GemmRunner(TunableRunner):
        def __init__(self):
            self._fp4_gemm_runner = module.fp4_gemm

        def get_valid_tactics(
            self,
            inputs: List[torch.Tensor],
            profile: OptimizationProfile,
        ) -> List[int]:
            return list(range(module.fp4_gemm_tactic_num()))

        def forward(
            self,
            inputs: List[torch.Tensor],
            tactic: int = -1,
            do_preparation: bool = False,
            **kwargs,
        ):
            a, b, a_descale, b_descale, alpha, out, workspace_buffer = inputs
            module.fp4_gemm.default(
                a, b, a_descale, b_descale, alpha, out, workspace_buffer, tactic
            )
            return out

    @register_custom_op(
        "flashinfer::cutlass_fp4_gemm",
        mutates_args=(""),
    )
    def cutlass_fp4_gemm(
        a: torch.Tensor,
        b: torch.Tensor,
        a_descale: torch.Tensor,
        b_descale: torch.Tensor,
        alpha: torch.Tensor,
        out: torch.Tensor,
        workspace_buffer: torch.Tensor,
    ):
        tuner = AutoTuner.get()

        a_tensor_index = 0
        a_scale_tensor_index = 2
        out_tensor_index = 5

        def pad_up(x, y):
            return ((x + y - 1) // y) * y

        tuning_config = TuningConfig(
            dynamic_tensor_specs=(
                DynamicTensorSpec(
                    (a_tensor_index,),
                    (0,),
                    get_last_power_of_2_num_tokens_buckets,
                    last_positive_power_of_2,
                ),
            ),
            constraint_specs=(
                ConstraintSpec(
                    a_scale_tensor_index,
                    0,
                    lambda shapes: pad_up(shapes[a_tensor_index][0], 128),
                ),
                ConstraintSpec(
                    out_tensor_index, 0, lambda shapes: shapes[a_tensor_index][0]
                ),
            ),
        )

        fp4_runner = CutlassFp4GemmRunner()

        inputs = [a, b, a_descale, b_descale, alpha, out, workspace_buffer]
        _, tactic = tuner.choose_one(
            "cutlass_fp4_gemm",
            [fp4_runner],
            tuning_config,
            inputs,
        )

        fp4_runner(inputs=inputs, tactic=tactic)

    # Register the module
    return SimpleNamespace(
        cutlass_fp4_gemm=cutlass_fp4_gemm,
    )


def gen_gemm_sm90_module() -> JitSpec:
    gen_directory = jit_env.FLASHINFER_GEN_SRC_DIR / "gen_gemm_sm90"
    os.makedirs(gen_directory, exist_ok=True)
    source_paths = []
    with open(jit_env.FLASHINFER_CSRC_DIR / "group_gemm_sm90_kernel_inst.jinja") as f:
        kernel_inst_templ = jinja2.Template(f.read())
    for dtype_in, dtype_out in [
        (torch.float16, torch.float16),
        (torch.bfloat16, torch.bfloat16),
        (torch.float8_e4m3fn, torch.float16),
        (torch.float8_e5m2, torch.float16),
        (torch.float8_e4m3fn, torch.bfloat16),
        (torch.float8_e5m2, torch.bfloat16),
    ]:
        name_dtype_in = filename_safe_dtype_map[dtype_in]
        name_dtype_out = filename_safe_dtype_map[dtype_out]
        dest_path = (
            gen_directory / f"group_gemm_{name_dtype_in}_{name_dtype_out}_sm90.cu"
        )
        source_paths.append(dest_path)
        source = kernel_inst_templ.render(
            dtype_in=dtype_cutlass_map[dtype_in],
            dtype_out=dtype_cutlass_map[dtype_out],
        )
        write_if_different(dest_path, source)
    for filename in [
        "group_gemm_sm90.cu",
        "flashinfer_gemm_sm90_ops.cu",
    ]:
        src_path = jit_env.FLASHINFER_CSRC_DIR / filename
        dest_path = gen_directory / filename
        source_paths.append(dest_path)
        with open(src_path, "r") as f:
            source = f.read()
        write_if_different(dest_path, source)
    return gen_jit_spec(
        "gemm_sm90",
        source_paths,
        extra_cuda_cflags=sm90a_nvcc_flags,
    )


@functools.cache
def get_gemm_sm90_module():
    module = gen_gemm_sm90_module().build_and_load()

    # torch library for cutlass_segment_gemm_sm90

    @register_custom_op(
        "flashinfer::cutlass_segment_gemm_sm90",
        mutates_args=("workspace_buffer", "y"),
    )
    def cutlass_segment_gemm_sm90(
        workspace_buffer: torch.Tensor,
        int_workspace_buffer: torch.Tensor,
        all_problems: torch.Tensor,
        x_data: torch.Tensor,
        w_data: torch.Tensor,
        y_data: torch.Tensor,
        x_stride: torch.Tensor,
        w_stride: torch.Tensor,
        y_stride: torch.Tensor,
        y: torch.Tensor,
        empty_x_data: torch.Tensor,
        empty_y_data: torch.Tensor,
        weight_column_major: bool,
    ) -> None:
        module.cutlass_segment_gemm_sm90.default(
            workspace_buffer,
            int_workspace_buffer,
            all_problems,
            x_data,
            w_data,
            y_data,
            x_stride,
            w_stride,
            y_stride,
            empty_x_data,
            empty_y_data,
            weight_column_major,
        )

    @register_fake_op("flashinfer::cutlass_segment_gemm_sm90")
    def _fake_cutlass_segment_gemm_sm90(
        workspace_buffer: torch.Tensor,
        int_workspace_buffer: torch.Tensor,
        all_problems: torch.Tensor,
        x_data: torch.Tensor,
        w_data: torch.Tensor,
        y_data: torch.Tensor,
        x_stride: torch.Tensor,
        w_stride: torch.Tensor,
        y_stride: torch.Tensor,
        y: torch.Tensor,
        empty_x_data: torch.Tensor,
        empty_y_data: torch.Tensor,
        weight_column_major: bool,
    ) -> None:
        pass

    # Register the module
    return SimpleNamespace(
        cutlass_segment_gemm_sm90=cutlass_segment_gemm_sm90,
    )


def launch_compute_sm80_group_gemm_args(
    x: torch.Tensor,
    weights: torch.Tensor,
    y: torch.Tensor,
    w_column_major: bool,
    batch_size: int,
    seg_indptr: torch.Tensor,
    weight_indices: Optional[torch.Tensor] = None,
):
    device = x.device
    prob_type = torch.int32  # problem sizes -> int
    ptr_type = torch.int64  # pointers -> int64_t
    ld_type = torch.int64  # strides -> int64_t

    seg_indptr = seg_indptr.to(ptr_type)
    if weight_indices is not None:
        weight_indices = weight_indices.to(ptr_type)

    d_out = weights.size(1) if w_column_major else weights.size(2)
    d_in = weights.size(2) if w_column_major else weights.size(1)

    all_problems = torch.empty((batch_size, 3), dtype=prob_type, device=device)

    x_data = torch.empty(batch_size, dtype=ptr_type, device=device)
    w_data = torch.empty(batch_size, dtype=ptr_type, device=device)
    y_data = torch.empty(batch_size, dtype=ptr_type, device=device)

    x_stride_data = torch.empty(batch_size, dtype=ld_type, device=device)
    w_stride_data = torch.empty(batch_size, dtype=ld_type, device=device)
    y_stride_data = torch.empty(batch_size, dtype=ld_type, device=device)

    from .triton.gemm import compute_sm80_group_gemm_args

    compute_sm80_group_gemm_args[(batch_size,)](
        all_problems,
        x_data,
        w_data,
        y_data,
        x_stride_data,
        w_stride_data,
        y_stride_data,
        x,
        weights,
        y,
        seg_indptr,
        weight_indices,
        d_in,
        d_out,
        w_column_major,
    )

    return (
        all_problems,
        x_data,
        w_data,
        y_data,
        x_stride_data,
        w_stride_data,
        y_stride_data,
    )


def launch_compute_sm90_group_gemm_args(
    x: torch.Tensor,
    weights: torch.Tensor,
    y: torch.Tensor,
    w_column_major: bool,
    batch_size: int,
    seg_indptr: torch.Tensor,
    weight_indices: Optional[torch.Tensor] = None,
):
    device = x.device
    prob_type = torch.int32  # problem sizes -> int
    ptr_type = torch.int64  # pointers -> int64_t
    stride_type = torch.int64  # strides -> int64_t

    seg_indptr = seg_indptr.to(ptr_type)
    if weight_indices is not None:
        weight_indices = weight_indices.to(ptr_type)

    d_out = weights.size(1) if w_column_major else weights.size(2)
    d_in = weights.size(2) if w_column_major else weights.size(1)

    all_problems = torch.empty((batch_size, 3), dtype=prob_type, device=device)

    x_data = torch.empty(batch_size, dtype=ptr_type, device=device)
    w_data = torch.empty(batch_size, dtype=ptr_type, device=device)
    y_data = torch.empty(batch_size, dtype=ptr_type, device=device)

    x_stride_data = torch.empty(batch_size, dtype=stride_type, device=device)
    w_stride_data = torch.empty(batch_size, dtype=stride_type, device=device)
    y_stride_data = torch.empty(batch_size, dtype=stride_type, device=device)

    from .triton.gemm import compute_sm90_group_gemm_args

    compute_sm90_group_gemm_args[(batch_size,)](
        all_problems,
        x_data,
        w_data,
        y_data,
        x_stride_data,
        w_stride_data,
        y_stride_data,
        x,
        weights,
        y,
        seg_indptr,
        weight_indices,
        d_in,
        d_out,
        w_column_major,
    )

    return (
        all_problems,
        x_data,
        w_data,
        y_data,
        x_stride_data,
        w_stride_data,
        y_stride_data,
    )


class SegmentGEMMWrapper:
    r"""Wrapper for segment GEMM kernels.

    Example
    -------
    >>> import torch
    >>> from flashinfer import SegmentGEMMWrapper
    >>> # create a 1MB workspace buffer
    >>> workspace_buffer = torch.empty(128 * 1024 * 1024, dtype=torch.int8, device="cuda")
    >>> segment_gemm = SegmentGEMMWrapper(workspace_buffer)
    >>> seq_lens = torch.tensor([1, 2, 3, 4], dtype=torch.int64, device="cuda")
    >>> # create packed input tensor (10 = 1 + 2 + 3 + 4)
    >>> x = torch.randn(10, 128, device="cuda", dtype=torch.float16)
    >>> # create weight tensor with 4 weights, each with 128 input and 256 output channels, column major
    >>> weights = torch.randn(4, 256, 128, device="cuda", dtype=torch.float16)
    >>> # compute the segment GEMM
    >>> y = segment_gemm.run(x, weights, 4, True, seg_lens=seq_lens)
    >>> y.shape
    torch.Size([10, 256])
    >>> y_ref_0 = torch.matmul(x[:1], weights[0].t())
    >>> torch.allclose(y[:1], y_ref_0)
    True
    >>> y_ref_1 = torch.matmul(x[1:3], weights[1].t())
    >>> torch.allclose(y[1:3], y_ref_1)
    True
    >>> y_ref_2 = torch.matmul(x[3:6], weights[2].t())
    >>> torch.allclose(y[3:6], y_ref_2)
    True
    >>> y_ref_3 = torch.matmul(x[6:], weights[3].t())
    >>> torch.allclose(y[6:], y_ref_3)
    True
    >>>
    >>> # another example with weight indices
    >>> weight_indices = torch.tensor([0, 1, 0, 1], dtype=torch.int64, device="cuda")
    >>> y = segment_gemm.run(x, weights, 4, True, seg_lens=seq_lens, weight_indices=weight_indices)
    >>> y.shape
    torch.Size([10, 256])
    >>> y_ref_0 = torch.matmul(x[:1], weights[0].t())
    >>> torch.allclose(y[:1], y_ref_0)
    True
    >>> y_ref_1 = torch.matmul(x[1:3], weights[1].t())
    >>> torch.allclose(y[1:3], y_ref_1)
    True
    >>> y_ref_2 = torch.matmul(x[3:6], weights[0].t())
    >>> torch.allclose(y[3:6], y_ref_2)
    True
    >>> y_ref_3 = torch.matmul(x[6:], weights[1].t())
    >>> torch.allclose(y[6:], y_ref_3)
    True
    """

    def __init__(
        self, float_workspace_buffer: torch.Tensor, backend: str = "auto"
    ) -> None:
        r"""Initialize the wrapper.

        Parameters
        ----------
        float_workspace_buffer : torch.Tensor
            The workspace buffer for the kernels, we use it for storing intermediate results in cutlass
            segment GEMM kernels. Encouraged size is 128MB.
        """
        self._int_workspace_buffer = torch.empty(
            (1024 * 1024,), dtype=torch.int8, device=float_workspace_buffer.device
        )
        self._float_workspace_buffer = float_workspace_buffer
        self.backend = backend

    def reset_workspace_buffer(
        self, float_workspace_buffer: torch.Tensor, int_workspace_buffer: torch.Tensor
    ) -> None:
        r"""Reset the workspace buffer.

        Parameters
        ----------
        float_workspace_buffer : torch.Tensor
            The new float workspace buffer for the kernels.
        int_workspace_buffer : torch.Tensor
            The new int workspace buffer for the kernels.
        """
        self._float_workspace_buffer = float_workspace_buffer
        self._int_workspace_buffer = int_workspace_buffer

    def run(
        self,
        x: torch.Tensor,
        weights: torch.Tensor,
        batch_size: int,
        weight_column_major: bool,
        out: Optional[torch.Tensor] = None,
        seg_lens: Optional[torch.Tensor] = None,
        seg_indptr: Optional[torch.Tensor] = None,
        weight_indices: Optional[torch.Tensor] = None,
    ) -> torch.Tensor:
        r"""Run the segment GEMM kernel.

        Compute the matrix multiplication between a batch of input tensor (with variable number of rows, but fixed
        number of columns) and a batch of weight tensor with fixed number of rows and columns:

        .. math::

            y[i] = x[i] \times W[i]

        if :attr:`weight_indices` is provided, we will select the weight tensor based on the indices in the
        :attr:`weight_indices` tensor:

        .. math::

            y[i] = x[i] \times W[\text{weight_indices}[i]]

        We use Ragged Tensor to represent the input tensor :attr:`x` and the output tensor :attr:`y`, and each x[i]
        is a segment of the concatenated tensor. Please see :ref:`Ragged Tensor tutorial <kv-layout>` for more details.
        We use a ``seg_len`` or ``seg_indptr`` tensor (either would work) to indicate the start and end of each segment,
        where the ``seg_indptr`` is the cumulative sum of the ``seg_lens`` tensor (with an additional 0 at the beginning):

        .. math::

            \text{seg_indptr}[i] = \sum_{j=0}^{i-1} \text{seg_lens}[j], \quad \text{seg_indptr}[0] = 0

        - If ``seg_lens`` is provided, then :attr:`x` has shape ``(sum(seg_lens), d_in)`` and :attr:`y` has shape
            ``(sum(seg_lens), d_out)``, where ``d_in`` is the number of columns of the input tensor and ``d_out`` is the
            number of columns of the output tensor.
        - If ``seg_indptr`` is provided, then :attr:`x` has shape ``(seg_indptr[-1], d_in)`` and :attr:`y` has shape
            ``(seg_indptr[-1], d_out)``.

        Parameters
        ----------
        x : torch.Tensor
            The input tensor with shape ``(sum(seg_lens), d_in)``.
        weights : torch.Tensor
            The 3D weight tensor with shape ``(num_weights, d_in, d_out)`` if :attr:`weight_column_major` is ``False``,
            or ``(num_weights, d_out, d_in)`` if :attr:`weight_column_major` is ``True``.
        batch_size : int
            The number of segments.
        weight_column_major : bool
            Whether the weight tensor is column major.
        out : Optional[torch.Tensor]
            The output tensor, with shape ``(sum(seg_lens), d_out)``.
            If not provided, a new tensor will be created internally.
        seg_lens : Optional[torch.Tensor]
            The length of each segment, with shape ``(batch_size,)``, expects a 1D tensor of dtype ``torch.int64``.
        seg_indptr : Optional[torch.Tensor]
            The indptr of the segments, with shape ``(batch_size + 1,)``, expects a 1D tensor of dtype ``torch.int64``.
            If this is provided, then :attr:`seg_lens` will be ignored, otherwise ``seg_indptr`` will be computed
            internally from :attr:`seg_lens`.
        weight_indices : Optional[torch.Tensor]
            The indices of the weight tensor to be selected for each segment, with shape ``(batch_size,)``.
            Expects a 1D tensor of dtype ``torch.int64``.
            If this is provided, then the weight tensor will be selected based on the indices in this tensor.

        Returns
        -------
        torch.Tensor
            The output tensor with shape ``(sum(seg_lens), d_out)``.
        """
        if seg_lens is None and seg_indptr is None:
            raise ValueError("Either seg_lens or seg_indptr should be provided.")
        if seg_indptr is None:
            seg_indptr = get_indptr(seg_lens.to(x))
        if weight_indices is None:
            # create an empty CPU tensor as placeholder
            weight_indices = torch.empty(0, dtype=torch.int64)
        cumulative_batch_size = x.size(0)
        d_out = weights.size(1) if weight_column_major else weights.size(2)
        if out is None:
            if is_float8(x):
                out_dtype = torch.bfloat16
            else:
                out_dtype = x.dtype
            out = torch.zeros(
                (cumulative_batch_size, d_out), dtype=out_dtype, device=x.device
            )
        else:
            if out.shape != (cumulative_batch_size, d_out):
                raise ValueError(
                    f"Output tensor shape mismatch, expected {cumulative_batch_size, d_out}, got {out.shape}"
                )
        empty_x_data = torch.empty(0, dtype=x.dtype, device=x.device)
        empty_y_data = torch.empty(0, dtype=out.dtype, device=out.device)

        if self.backend == "auto":
            backend = determine_gemm_backend(x.device)
        else:
            backend = self.backend

        if backend == "sm90":
            (
                all_problems,
                x_data,
                w_data,
                y_data,
                x_stride_data,
                w_stride_data,
                y_stride_data,
            ) = launch_compute_sm90_group_gemm_args(
                x,
                weights,
                out,
                weight_column_major,
                batch_size,
                seg_indptr,
                weight_indices,
            )
            get_gemm_sm90_module().cutlass_segment_gemm_sm90(
                self._float_workspace_buffer,
                self._int_workspace_buffer,
                all_problems,
                x_data,
                w_data,
                y_data,
                x_stride_data,
                w_stride_data,
                y_stride_data,
                out,  # for torch compile mutates_args
                empty_x_data,  # for kernel type dispatch
                empty_y_data,
                weight_column_major,
            )
        elif backend == "sm80":
            (
                all_problems,
                x_data,
                w_data,
                y_data,
                x_ld_data,
                w_ld_data,
                y_ld_data,
            ) = launch_compute_sm80_group_gemm_args(
                x,
                weights,
                out,
                weight_column_major,
                batch_size,
                seg_indptr,
                weight_indices,
            )
            get_gemm_module().cutlass_segment_gemm(
                self._int_workspace_buffer,
                all_problems,
                x_data,
                w_data,
                y_data,
                x_ld_data,
                w_ld_data,
                y_ld_data,
                out,
                empty_x_data,
                weight_column_major,
            )
        else:
            raise ValueError(f"Unsupported gemm backend: {backend}")
        return out

    forward = run


class UIDs(Enum):
    """UIDs for CUDNN graph tensors"""

    A_UID = 0
    B_UID = 1
    ALPHA_UID = 2
    BLOCK_DESCALE_A_UID = 3
    BLOCK_DESCALE_B_UID = 4
    A_SCALE_UID = 5
    B_SCALE_UID = 6
    O_UID = 7


def _check_cudnn_availability():
    """Check if cuDNN is available and raise exception if not."""
    if not CUDNN_AVAILABLE:
        raise RuntimeError(
            "cuDNN is not available. Please install cuDNN to use FP8 GEMM functions. "
            "You can install it with: pip install nvidia-cudnn-cu12 nvidia-cudnn-frontend"
        )


def _check_cudnn_fp4_availability():
    """Check if cuDNN FP4 support is available and raise exception if not."""
    _check_cudnn_availability()

    # Check cuDNN version for FP4 support (requires 1.13.* or later)
    try:
        version_str = cudnn.__version__
        major, minor = map(int, version_str.split(".")[:2])

        if (major, minor) < (1, 13):
            raise RuntimeError(
                f"cuDNN FP4 requires version 1.13+, found {version_str}. "
                f"Upgrade: pip install --upgrade nvidia-cudnn-cu12 nvidia-cudnn-frontend"
            )
    except (ImportError, AttributeError, ValueError, IndexError) as e:
        raise RuntimeError(
            "Unable to determine cuDNN version. FP4 requires cuDNN 1.13+."
        ) from e

    # Check cuDNN backend version for FP4 support (requires >= 91002)
    try:
        backend_version = cudnn.backend_version()
        if backend_version < 91002:
            raise RuntimeError(
                f"cuDNN FP4 requires backend version >= 91002, found {backend_version}. "
                f"Please upgrade cuDNN backend."
            )
    except (AttributeError, TypeError) as e:
        raise RuntimeError(
            "Unable to determine cuDNN backend version. FP4 requires backend >= 91002."
        ) from e


def _is_cublas_fp4_available_in_cudnn():
    """Check if cuBLAS backend for FP4 GEMM is available in cuDNN."""
    _check_cudnn_availability()

    # Check cuDNN backend version for FP4 support (requires cudnn_version == 9.11.1 or cudnn_version >= 9.13)
    backend_version = cudnn.backend_version()
    CUDNN_VERSION_9_11_1 = 91101
    CUDNN_VERSION_9_13_0 = 91300
    return (
        backend_version == CUDNN_VERSION_9_11_1
        or backend_version >= CUDNN_VERSION_9_13_0
    )


def _get_native_fp4_dtype():
    """get native fp4 datatype if supported in the torch, otherwise return uint8."""
    if hasattr(torch, "float4_e2m1fn_x2"):
        return torch.float4_e2m1fn_x2
    else:
        return torch.uint8


# Global cudnn handle. need to make it per device in future
_cudnn_handle = None


def _get_cudnn_handle(stream: torch.cuda.Stream):
    """Create and return a cached cuDNN handle."""
    global _cudnn_handle
    if _cudnn_handle is None:
        _check_cudnn_availability()
        _cudnn_handle = cudnn.create_handle()
    cudnn.set_stream(_cudnn_handle, stream.cuda_stream)
    return _cudnn_handle


def _validate_fp8_output_dtype(dtype: torch.dtype):
    """Validate that the output dtype is either bf16 or fp16."""
    if dtype not in (torch.bfloat16, torch.float16):
        raise ValueError(
            f"Unsupported output dtype: {dtype}. "
            f"Only torch.bfloat16 and torch.float16 are supported for FP8 GEMM operations."
        )


@functools.cache
def build_cudnn_gemm_block_scale_dequantize_graph(
    a_shape,
    a_stride,
    b_shape,
    b_stride,
    a_descale_shape,
    a_descale_stride,
    b_descale_shape,
    b_descale_stride,
    ab_type,
    scale_type,
    o_type,
    block_size,
    device,
):
    _check_cudnn_availability()
    stream = torch.cuda.current_stream(device)
    with cudnn.graph(_get_cudnn_handle(stream)) as (graph, _):
        a_cudnn_tensor = graph.tensor(
            name="a", dim=a_shape, stride=a_stride, data_type=ab_type
        )
        b_cudnn_tensor = graph.tensor(
            name="b", dim=b_shape, stride=b_stride, data_type=ab_type
        )
        block_descale_a_cudnn_tensor = graph.tensor(
            name="block_descale_a",
            dim=a_descale_shape,
            stride=a_descale_stride,
            data_type=scale_type,
            reordering_type=cudnn.tensor_reordering.F8_128x4,
        )
        block_descale_b_cudnn_tensor = graph.tensor(
            name="block_descale_b",
            dim=b_descale_shape,
            stride=b_descale_stride,
            data_type=scale_type,
            reordering_type=cudnn.tensor_reordering.F8_128x4,
        )
        global_scale_cudnn_tensor = graph.tensor(
            name="global_scale",
            dim=(1, 1, 1),
            stride=(1, 1, 1),
            data_type=cudnn.data_type.FLOAT,
        )
        dequant_a_tensor = graph.block_scale_dequantize(
            a_cudnn_tensor,
            block_descale_a_cudnn_tensor,
            block_size=[1, block_size],
            name="dequant_a",
        )
        dequant_a_tensor.set_data_type(cudnn.data_type.FLOAT)
        dequant_b_tensor = graph.block_scale_dequantize(
            b_cudnn_tensor,
            block_descale_b_cudnn_tensor,
            block_size=[block_size, 1],
            name="dequant_b",
        )
        dequant_b_tensor.set_data_type(cudnn.data_type.FLOAT)
        c_tensor = graph.matmul(
            dequant_a_tensor,
            dequant_b_tensor,
            compute_data_type=cudnn.data_type.FLOAT,
            name="gemm",
        )
        c_tensor.set_data_type(cudnn.data_type.FLOAT)

        c_final_cudnn_tensor = graph.mul(
            name="scale_mul",
            a=c_tensor,
            b=global_scale_cudnn_tensor,
            compute_data_type=cudnn.data_type.FLOAT,
        )
        c_final_cudnn_tensor.set_name("c_final").set_output(True).set_data_type(o_type)

        a_cudnn_tensor.set_uid(UIDs.A_UID.value)
        b_cudnn_tensor.set_uid(UIDs.B_UID.value)
        block_descale_a_cudnn_tensor.set_uid(UIDs.BLOCK_DESCALE_A_UID.value)
        block_descale_b_cudnn_tensor.set_uid(UIDs.BLOCK_DESCALE_B_UID.value)
        global_scale_cudnn_tensor.set_uid(UIDs.ALPHA_UID.value)
        c_final_cudnn_tensor.set_uid(UIDs.O_UID.value)

        graph.validate()
        graph.build_operation_graph()
        graph.create_execution_plans([cudnn.heur_mode.A, cudnn.heur_mode.B])

        # WAR: The alpha (contains the global scale) is not supported by the cuBLAS backend (eng0)
        # in older cuDNN versions, so we deselect it.
        if not _is_cublas_fp4_available_in_cudnn():
            graph.deselect_engines(["eng0"])
        graph.check_support()
        graph.build_plans()

        return graph


def execute_cudnn_gemm_fp4_graph(
    graph, a, b, a_descale, b_descale, alpha, c_final, workspace_buffer
):
    variant_pack = {
        UIDs.A_UID.value: a.view(_get_native_fp4_dtype()),
        UIDs.B_UID.value: b.view(_get_native_fp4_dtype()),
        UIDs.BLOCK_DESCALE_A_UID.value: a_descale.view(torch.float8_e4m3fn),
        UIDs.BLOCK_DESCALE_B_UID.value: b_descale.view(torch.float8_e4m3fn),
        UIDs.ALPHA_UID.value: alpha.view(torch.float),
        UIDs.O_UID.value: c_final,
    }

    if workspace_buffer.numel() < graph.get_workspace_size():
        workspace_buffer = torch.empty(
            graph.get_workspace_size(), device=a.device, dtype=torch.uint8
        )

    stream = torch.cuda.current_stream(a.device)

    graph.execute(variant_pack, workspace_buffer, handle=_get_cudnn_handle(stream))


@functools.cache
def build_cudnn_gemm_with_per_tensor_q_graph(
    a_shape, a_stride, b_shape, b_stride, a_type, b_type, o_type, device
):
    """Build a cuDNN graph for GEMM with per-tensor quantization.

    This function is cached to avoid rebuilding identical graphs.

    Args:
        a_shape: Shape of tensor A
        a_stride: Stride of tensor A
        b_shape: Shape of tensor B
        b_stride: Stride of tensor B
        a_type: Data type for input tensor A
        b_type: Data type for input tensor B
        o_type: Data type for output tensor

    Returns:
        cuDNN graph object
    """
    _check_cudnn_availability()

    stream = torch.cuda.current_stream(device)
    with cudnn.graph(_get_cudnn_handle(stream)) as (graph, _):
        a_cudnn_tensor = graph.tensor(
            name="a", dim=a_shape, stride=a_stride, data_type=a_type
        )
        b_cudnn_tensor = graph.tensor(
            name="b", dim=b_shape, stride=b_stride, data_type=b_type
        )
        a_scale_cudnn_tensor = graph.tensor(
            name="a_scale",
            dim=(1, 1, 1),
            stride=(1, 1, 1),
            data_type=cudnn.data_type.FLOAT,
        )
        b_scale_cudnn_tensor = graph.tensor(
            name="b_scale",
            dim=(1, 1, 1),
            stride=(1, 1, 1),
            data_type=cudnn.data_type.FLOAT,
        )
        c_cudnn_tensor = graph.matmul(
            name="matmul",
            A=a_cudnn_tensor,
            B=b_cudnn_tensor,
            compute_data_type=cudnn.data_type.FLOAT,
        )
        c_cudnn_tensor.set_name("c").set_data_type(cudnn.data_type.FLOAT)
        c_after_scale_a_cudnn_tensor = graph.mul(
            name="scale_mul_a",
            a=c_cudnn_tensor,
            b=a_scale_cudnn_tensor,
            compute_data_type=cudnn.data_type.FLOAT,
        )
        c_after_scale_b_cudnn_tensor = graph.mul(
            name="scale_mul_b",
            a=c_after_scale_a_cudnn_tensor,
            b=b_scale_cudnn_tensor,
            compute_data_type=cudnn.data_type.FLOAT,
        )

        c_after_scale_b_cudnn_tensor.set_name("c_final").set_output(True).set_data_type(
            o_type
        )

        a_cudnn_tensor.set_uid(UIDs.A_UID.value)
        b_cudnn_tensor.set_uid(UIDs.B_UID.value)
        a_scale_cudnn_tensor.set_uid(UIDs.A_SCALE_UID.value)
        b_scale_cudnn_tensor.set_uid(UIDs.B_SCALE_UID.value)
        c_after_scale_b_cudnn_tensor.set_uid(UIDs.O_UID.value)

        graph.validate()
        graph.build_operation_graph()
        graph.create_execution_plans([cudnn.heur_mode.A, cudnn.heur_mode.FALLBACK])
        graph.check_support()
        graph.build_plans()

        return graph


def execute_cudnn_gemm_with_per_tensor_q_graph(
    graph, a, b, a_scale, b_scale, c_final, workspace
):
    variant_pack = {
        UIDs.A_UID.value: a,
        UIDs.B_UID.value: b,
        UIDs.A_SCALE_UID.value: a_scale,
        UIDs.B_SCALE_UID.value: b_scale,
        UIDs.O_UID.value: c_final,
    }

    stream = torch.cuda.current_stream(a.device)
    cudnn_handle = _get_cudnn_handle(stream)

    if workspace.numel() < graph.get_workspace_size():
        workspace = torch.empty(
            graph.get_workspace_size(), device=a.device, dtype=torch.uint8
        )

    graph.execute(variant_pack, workspace, handle=cudnn_handle)


def _torch_data_type_to_cudnn_data_type(dtype: torch.dtype):
    if dtype == torch.bfloat16:
        return cudnn.data_type.BFLOAT16
    elif dtype == torch.float16:
        return cudnn.data_type.HALF
    elif dtype == torch.float8_e4m3fn:
        return cudnn.data_type.FP8_E4M3
    elif dtype == torch.float8_e5m2:
        return cudnn.data_type.FP8_E5M2
    else:
        raise ValueError(f"Unsupported dtype: {dtype}")


def _cudnn_gemm_fp8(
    workspace: torch.Tensor,
    a: torch.Tensor,
    b: torch.Tensor,
    a_scale: torch.Tensor,
    b_scale: torch.Tensor,
    out: Optional[torch.Tensor],
    torch_out_dtype: torch.dtype,
):
    _check_cudnn_availability()

    graph = build_cudnn_gemm_with_per_tensor_q_graph(
        a.shape,
        a.stride(),
        b.shape,
        b.stride(),
        _torch_data_type_to_cudnn_data_type(a.dtype),
        _torch_data_type_to_cudnn_data_type(b.dtype),
        _torch_data_type_to_cudnn_data_type(torch_out_dtype),
        a.device,
    )

    execute_cudnn_gemm_with_per_tensor_q_graph(
        graph, a, b, a_scale, b_scale, out, workspace
    )
    return out


def _cudnn_gemm_fp8_runner():
    class CudnnFp8GemmRunner(TunableRunner):
        def get_valid_tactics(
            self,
            inputs: List[torch.Tensor],
            profile: OptimizationProfile,
        ) -> List[int]:
            # cudnn has heuristic for fp8 gemm, so we only need to use the default tactic
            return [0]

        def forward(
            self,
            inputs: List[torch.Tensor],
            *,
            tactic: int = -1,
            do_preparation: bool = False,
        ) -> torch.Tensor:
            a, b, scale_a, scale_b, out, workspace_buffer = inputs
            _cudnn_gemm_fp8(workspace_buffer, a, b, scale_a, scale_b, out, out.dtype)
            return out

    return CudnnFp8GemmRunner()


def _get_real_fp4_shape_from_packed_uint8(packed_fp4_tensor):
    # the FP4 data are packed into uint8, we need to expand the shape and stride information to get the real shape and stride to be used in the cuDNN graph.
    is_column_major = packed_fp4_tensor.stride(-2) == 1
    real_shape = list(packed_fp4_tensor.shape)
    real_stride = list(packed_fp4_tensor.stride())

    # this function will be used for both mm and bmm, so we need to insert batch dimension if the tensor is 2d
    if len(real_shape) == 2:
        real_shape.insert(0, 1)
        real_stride.insert(0, packed_fp4_tensor.numel())

    # each packed uint8 contains 2 fp4 elements
    real_shape[-2 if is_column_major else -1] *= 2
    if is_column_major:
        real_stride[-1] *= 2
        for i in range(len(real_stride) - 2):
            real_stride[i] *= 2
    else:
        for i in range(len(real_stride) - 1):
            real_stride[i] *= 2

    return (tuple(real_shape), tuple(real_stride))


def _expand_block_scale_tensor_shape(block_scale_tensor, batch_size):
    # This function will be shared for both mm and bmm, when 2d block scale tensor is provided, we need unfold the batch dimension. the unfoled dim and stride is returned.
    block_scale_shape = list(block_scale_tensor.shape)
    block_scale_stride = list(block_scale_tensor.stride())

    if len(block_scale_shape) == 2:
        # expand to 3d
        block_scale_shape.insert(0, batch_size)
        block_scale_stride.insert(0, 1)

        # update the stride and shape for the expanded dimension
        is_column_major = block_scale_tensor.stride(-2) == 1
        expand_dim = 2 if is_column_major else 1

        assert block_scale_shape[expand_dim] % batch_size == 0
        block_scale_shape[expand_dim] = block_scale_shape[expand_dim] // batch_size
        block_scale_stride[0] = (
            block_scale_stride[expand_dim] * block_scale_shape[expand_dim]
        )
    elif len(block_scale_shape) == 3:
        pass
    else:
        raise ValueError(
            f"Unsupported block scale tensor shape: {block_scale_shape}, expected 2d or 3d."
        )

    return (tuple(block_scale_shape), tuple(block_scale_stride))


def mm_fp4(
    a: torch.Tensor,
    b: torch.Tensor,
    a_descale: torch.Tensor,
    b_descale: torch.Tensor,
    alpha: torch.Tensor,
    out_dtype: torch.dtype,
    out: Optional[torch.Tensor] = None,
    block_size: int = 16,
    use_8x4_sf_layout: bool = False,
    backend: Literal["cudnn", "trtllm", "cutlass"] = "cudnn",
) -> torch.Tensor:
    r"""MM FP4

    Parameters
    ----------
    a: torch.Tensor
        Input tensor, shape (m, k), fp4 e2m1fn_x2 or uint8.

    b: torch.Tensor
        Mat2 tensor, shape (k, n), should be column major, fp4 e2m1fn_x2 or uint8.

    a_descale: torch.Tensor
        Block scale tensor for A, shape (m, k // block_size), float8_e4m3fn or uint8.

    b_descale: torch.Tensor
        Block scale tensor for B, shape (k, n // block_size), float8_e4m3fn or uint8.

    alpha: torch.Tensor
        Global scale tensor, float scalar.

    out_dtype: torch.dtype
        Output dtype, bf16 or fp16.

    out: Optional[torch.Tensor]
        Out tensor, shape (m, n), bf16 or fp16, defaults to ``None``.

    block_size: int
        Block size for FP4 quantization, only 16 is supported.

    use_8x4_sf_layout: bool
        Whether to use 8x4 scale factor layout or 128x4 scale factor layout, defaults to False.

    backend: Literal["cudnn", "trtllm", "cutlass"]
        Backend to use, defaults to "cudnn".

    Notes
    -----
    When cudnn/cutlass backend is used, both a and b should quantized with nvfp4_quantize using the 128x4 scale factor layout and do_shuffle=False.
    When trtllm backend is used, b must be quantized with 128x4 layout and `do_shuffle=True`. a can be quantized with either 128x4 or 8x4 layout (controlled by `use_8x4_sf_layout`) and `do_shuffle=False`.

    Returns
    -------
    out: torch.Tensor
        Out tensor, shape (m, n), bf16 or fp16.

    Examples
    --------
    >>> import torch
    >>> from flashinfer import nvfp4_quantize, mm_fp4, SfLayout
    >>> a = torch.randn([48, 128], device="cuda", dtype=torch.bfloat16)
    >>> b = torch.randn([256, 128], device="cuda", dtype=torch.bfloat16)
    >>> a_global_sf = (448 * 6) / a.float().abs().nan_to_num().max()
    >>> b_global_sf = (448 * 6) / b.float().abs().nan_to_num().max()
    >>> a_fp4, a_sf = nvfp4_quantize(a, a_global_sf, sfLayout=SfLayout.layout_128x4, do_shuffle=False)
    >>> b_fp4, b_sf = nvfp4_quantize(b, b_global_sf, sfLayout=SfLayout.layout_128x4, do_shuffle=True)
    >>> out = mm_fp4(a_fp4, b_fp4.T, a_sf, b_sf.T, 1.0/(a_global_sf * b_global_sf), torch.bfloat16, None, backend="trtllm")
    >>> out.shape
    torch.Size([48, 256])
    """
    # pre-check the input tensor, block scale tensor and alpha tensor
    if a.ndim != 2 or b.ndim != 2:
        raise ValueError(f"mm_fp4 accepts 2d tensors, got {a.shape} and {b.shape}")
    if a.shape[1] != b.shape[0]:
        raise ValueError(
            f"K dimension mismatch in mm_fp4. got a.shape[1] = {a.shape[1]}, b.shape[0] = {b.shape[0]}"
        )
    if a.dtype not in {torch.uint8, _get_native_fp4_dtype()} or b.dtype not in {
        torch.uint8,
        _get_native_fp4_dtype(),
    }:
        raise ValueError(
            f"a and b must have float4_e2m1fn_x2 packed into uint8. "
            f"Got {a.dtype} and {b.dtype}."
        )
    if a_descale.dtype not in {
        torch.float8_e4m3fn,
        torch.uint8,
    } or b_descale.dtype not in {torch.float8_e4m3fn, torch.uint8}:
        raise ValueError(
            f"a_descale and b_descale must have float8_e4m3fnx2 packed into uint8. "
            f"Got {a_descale.dtype} and {b_descale.dtype}."
        )
    if alpha.dtype != torch.float:
        raise ValueError(f"alpha must be a float tensor, got {alpha.dtype}")
    if alpha.numel() != 1:
        raise ValueError(f"alpha must be a scalar, got {alpha.numel()}")

    if out_dtype not in (torch.bfloat16, torch.float16):
        raise ValueError(
            f"Unsupported output dtype: {out_dtype}. "
            f"Only torch.bfloat16 and torch.float16 are supported for FP4 GEMM operations."
        )
    if block_size != 16:
        raise ValueError("Only block_size = 16 is supported for FP4 GEMM operations.")
    if backend != "trtllm" and use_8x4_sf_layout:
        raise ValueError("Only TRTLLM FP4 GEMM supports 8x4 scale factor layout.")

    # allocate the output tensor if not provided
    if out is None:
        out = torch.empty(
            (a.shape[0], b.shape[1]),
            device=a.device,
            dtype=out_dtype,
        )

    workspace_buffer = _get_cache_buf(
        "mm_fp4_workspace", DEFAULT_WORKSPACE_SIZE, a.device
    )

    if backend == "cudnn":
        _check_cudnn_fp4_availability()

        # the fp4 cudnn graph will be shared for both mm and bmm, so
        # here we need to get the 3d shape and stride including the
        # batch dimension for both input and block scale tensors.
        real_a_shape, real_a_stride = _get_real_fp4_shape_from_packed_uint8(a)
        real_b_shape, real_b_stride = _get_real_fp4_shape_from_packed_uint8(b)
        batch = real_a_shape[0]
        expanded_a_descale_shape, expanded_a_descale_stride = (
            _expand_block_scale_tensor_shape(a_descale, batch)
        )
        expanded_b_descale_shape, expanded_b_descale_stride = (
            _expand_block_scale_tensor_shape(b_descale, batch)
        )

        # build the fp4 cudnn graph
        graph = build_cudnn_gemm_block_scale_dequantize_graph(
            real_a_shape,
            real_a_stride,
            real_b_shape,
            real_b_stride,
            expanded_a_descale_shape,
            expanded_a_descale_stride,
            expanded_b_descale_shape,
            expanded_b_descale_stride,
            cudnn.data_type.FP4_E2M1,
            torch.float8_e4m3fn,
            _torch_data_type_to_cudnn_data_type(out_dtype),
            block_size,
            a.device,
        )

        # execute the fp4 cudnn graph
        execute_cudnn_gemm_fp4_graph(
            graph, a, b, a_descale, b_descale, alpha, out, workspace_buffer
        )
    elif backend == "trtllm":
        if out_dtype != torch.bfloat16:
            raise ValueError(
                f"Unsupported output dtype: {out_dtype}. "
                f"Only torch.bfloat16 is supported for TRTLLM FP4 GEMM operations."
            )

        get_trtllm_fp4_gemm_module().trtllm_fp4_gemm(
            a,
            b.T,
            a_descale,
            b_descale.T,
            alpha,
            out,
            use_8x4_sf_layout=use_8x4_sf_layout,
            workspace_buffer=workspace_buffer,
        )
    elif backend == "cutlass":
        # cutlass require uint8 scale when a/b is fp4 packed uint8.
        if a.dtype == torch.uint8 and a_descale.dtype == torch.float8_e4m3fn:
            a_descale = a_descale.view(torch.uint8)
        if b.dtype == torch.uint8 and b_descale.dtype == torch.float8_e4m3fn:
            b_descale = b_descale.view(torch.uint8)
        get_gemm_sm100_module_cutlass_fp4().cutlass_fp4_gemm(
            a, b.T, a_descale, b_descale.T, alpha, out, workspace_buffer
        )
    return out


def bmm_fp8(
    A: torch.Tensor,
    B: torch.Tensor,
    A_scale: torch.Tensor,
    B_scale: torch.Tensor,
    dtype: torch.dtype,
    out: Optional[torch.Tensor] = None,
    backend: Literal["cudnn", "cublas", "cutlass", "auto"] = "cublas",
) -> torch.Tensor:
    r"""BMM FP8

    Parameters
    ----------
    A: torch.Tensor
        Input tensor, shape (b, m, k), fp8 e4m3 or fp8 e5m2.

    B: torch.Tensor
        Mat2 tensor, shape (b, k, n), should be column major, fp8 e4m3 or fp8 e5m2.

    A_scale: torch.Tensor
        Scale tensor for A, float.

    B_scale: torch.Tensor
        Scale tensor for B, float.

    dtype: torch.dtype
        out dtype, bf16 or fp16.

    out: Optional[torch.Tensor]
        Out tensor, shape (b, m, n), bf16 or fp16, defaults to ``None``.

    backend: Literal["cudnn", "cublas", "cutlass", "auto"]
        The backend to use for the operation. Defaults to ``"cublas"``.
        ``"auto"`` allows selecting the best tactic from all available backends when autotune is enabled.

    Returns
    -------
    out: torch.Tensor
        Out tensor, shape (b, m, n), bf16 or fp16.

    Examples
    --------
    >>> import torch
    >>> import torch.nn.functional as F
    >>> import flashinfer
    >>> def to_float8(x, dtype=torch.float8_e4m3fn):
    ...     finfo = torch.finfo(dtype)
    ...     min_val, max_val = x.aminmax()
    ...     amax = torch.maximum(min_val.abs(), max_val.abs()).clamp(min=1e-12)
    ...     scale = finfo.max / amax
    ...     x_scl_sat = (x * scale).clamp(min=finfo.min, max=finfo.max)
    ...     return x_scl_sat.to(dtype), scale.float().reciprocal()
    >>>
    >>> input = torch.randn([16, 48, 64], device="cuda", dtype=torch.bfloat16)
    >>> input_fp8, input_inv_s = to_float8(input, dtype=torch.float8_e4m3fn)
    >>> # column major weight
    >>> weight = torch.randn([16, 80, 64], device="cuda", dtype=torch.bfloat16).transpose(-2, -1)
    >>> weight_fp8, weight_inv_s = to_float8(weight, dtype=torch.float8_e4m3fn)
    >>> out = flashinfer.bmm_fp8(input_fp8, weight_fp8, input_inv_s, weight_inv_s, torch.bfloat16)
    >>> out.shape
    torch.Size([16, 48, 80])
    >>> out.dtype
    torch.bfloat16
    """
    _validate_fp8_output_dtype(dtype)

    if out is None:
        out = torch.empty(
            (A.shape[0], A.shape[1], B.shape[2]),
            device=A.device,
            dtype=dtype,
        )

    workspace_buffer = _get_cache_buf(
        "bmm_fp8_workspace", DEFAULT_WORKSPACE_SIZE, A.device
    )

    if backend == "cudnn":
        backends = ["cudnn"]
    elif backend == "cublas":
        backends = ["cublas"]
    elif backend == "cutlass":
        if A.dtype == torch.float8_e5m2 or B.dtype == torch.float8_e5m2:
            raise ValueError("e5m2 is not supported for cutlass backend")
        backends = ["cutlass"]
    elif backend == "auto":
        backends = ["cutlass", "cublas", "cudnn"]
    else:
        raise ValueError(f"Unsupported backend: {backend}")

    fp8_gemm_sm100(A, B, A_scale, B_scale, out, workspace_buffer, backends)
    return out


def gemm_fp8_nt_groupwise(
    a: torch.Tensor,
    b: torch.Tensor,
    a_scale: torch.Tensor,
    b_scale: torch.Tensor,
    scale_major_mode: Optional[Literal["MN", "K"]] = None,
    mma_sm: int = 1,
    scale_granularity_mnk: Tuple[int, int, int] = (1, 128, 128),
    out: Optional[torch.Tensor] = None,
    out_dtype: Optional[torch.dtype] = None,
    backend: Literal["cutlass", "trtllm"] = "cutlass",
) -> torch.Tensor:
    r"""Performs matrix multiplication with FP8 data types using groupwise scaling.

    This function implements a GEMM operation that allows for fine-grained control over
    scale granularity across different dimensions. Currently only supported on NVIDIA
    Blackwell architecture.

    Parameters
    ----------
    a: torch.Tensor
        Row-major input tensor shape (m, k), fp8 e4m3 or fp8 e5m2.

    b: torch.Tensor
        Column-major input tensor shape (n, k), fp8 e4m3 or fp8 e5m2.

    a_scale: torch.Tensor
        if the backend is ``cutlass``:
            Column-major scale tensor for a, shape ``(m, k // block_size)`` if scale_major_mode is ``K``
            or shape ``(k // block_size, m)`` if scale_major_mode is ``MN``
        if the backend is ``trtllm``:
            scale_major_mode should be None, the scale tensor should be (m, k // block_size),
            contiguous on the first dimension

    b_scale: torch.Tensor
        if the backend is ``cutlass``:
            Row-major scale tensor for b, shape ``(n // block_size, k // block_size)`` if scale_major_k is ``K``
            or shape ``(k // block_size, n // block_size)`` if scale_major_mode is ``MN``
        if the backend is ``trtllm``:
            scale_major_mode should be None, the scale tensor should be (k // block_size, n // block_size),
            contiguous on the first dimension

    scale_granularity_mnk: Tuple[int, int, int]
        The granularity of the scale tensor, (m_granularity, n_granularity, k_granularity).

    scale_major_mode: Literal["MN", "K"]
        The layout mode of scale tensor, `MN` for MN-major scale with shape of
        ``(k // block_size, *)`` and `K` for K-major scale with shape of
        ``(*, k // block_size)``

    mma_sm: int
        How many SMs to use for the MMA operation, must be 1 or 2.
        2 is faster when number of rows (M) per group is large (>= 256).

    out: Optional[torch.Tensor]
        Output tensor, shape (m, n). If not specified, we will create an output tensor explicitly.

    out_dtype: Optional[torch.dtype]
        If out is not specified, we will create an output tensor with this dtype.
        Defaults to ``torch.bfloat16``.

    backend: Literal["cutlass", "trtllm"]
        The backend to use for the operation. Defaults to ``"cutlass"``.

    Returns
    -------
    out: torch.Tensor
        Output tensor, shape (m, n).

    Notes
    -----
    The ``m`` should be padded to a multiple of 4 before calling this function, to accommodate the kernel's requirement.
    """
    workspace_buffer = _get_cache_buf(
        "gemm_fp8_nt_groupwise_workspace", DEFAULT_WORKSPACE_SIZE, a.device
    )
    if a.ndim != 2 or b.ndim != 2:
        raise ValueError(f"Shape mismatch. a.shape = {a.shape}, b.shape = {b.shape}")

    if a.shape[1] != b.shape[1]:
        raise ValueError(
            f"Shape mismatch. a.shape[1] = {a.shape[1]}, b.shape[1] = {b.shape[1]}"
        )

    if out is None:
        out_dtype = out_dtype or torch.bfloat16
    else:
        out_dtype = out.dtype

    _validate_fp8_output_dtype(out_dtype)

    # NOTE(Zihao): (out_specified, need_padding)
    # (False, False) -> create out_padded tensor explicitly
    # (False, True) -> create out_padded tensor explicitly
    # (True, False) -> use out tensor as out_padded
    # (True, True) -> create out_padded tensor explicitly

    if out is None:
        out = torch.empty(
            a.shape[0],
            b.shape[0],
            device=a.device,
            dtype=out_dtype,
        )

    if backend == "cutlass":
        assert scale_major_mode is not None
        get_gemm_sm100_module().gemm_fp8_nt_groupwise.default(
            workspace_buffer,
            a,
            b,
            a_scale,
            b_scale,
            out,
            *scale_granularity_mnk,
            scale_major_mode,
            mma_sm,
        )
    elif backend == "trtllm":
        assert scale_granularity_mnk == (1, 128, 128)
        assert a.shape[1] >= 256
        # mma_sm is ignored
        get_trtllm_gemm_module().trtllm_gemm(
            workspace_buffer,
            a,
            b,
            a_scale,
            b_scale,
            None,
            out,
            False,
            -1,
        )

    return out


@functools.cache
def get_trtllm_fp4_gemm_module():
    mod = trtllm_gemm_gen_module()
    op = mod.build_and_load()
    setup_cubin_loader(mod.get_library_path())

    class TrtllmFp4GemmRunner(TunableRunner):
        def __init__(self, use_8x4_sf_layout: bool = True):
            self._fp4_gemm_runner = op.trtllm_gemm
            self._use_8x4_sf_layout = use_8x4_sf_layout

        def get_valid_tactics(
            self,
            inputs: List[torch.Tensor],
            profile: OptimizationProfile,
        ) -> List[int]:
            a_tensor_index = 1
            b_tensor_index = 2

            a = profile.get_opt_shapes()[a_tensor_index]
            b = profile.get_opt_shapes()[b_tensor_index]
            m = a[0]
            n = b[0]
            k = a[1] * 2
            (
                workspace_buffer,
                a,
                b,
                a_descale,
                b_descale,
                alpha,
                out,
            ) = inputs
            type_e2m1 = 0
            type_bf16 = 2
            return list(
                op.trtllm_gemm_tactics(
                    m, n, k, type_e2m1, type_bf16, self._use_8x4_sf_layout
                )
            )

        def forward(
            self,
            inputs: List[torch.Tensor],
            tactic: int = -1,
            do_preparation: bool = False,
            **kwargs,
        ):
            (
                workspace_buffer,
                a,
                b,
                a_descale,
                b_descale,
                alpha,
                out,
            ) = inputs
            op.trtllm_gemm.default(
                workspace_buffer,
                a,
                b,
                a_descale,
                b_descale,
                alpha,
                out,
                self._use_8x4_sf_layout,
                tactic,
            )
            return out

    @register_custom_op(
        "flashinfer::trtllm_fp4_gemm",
        mutates_args=(""),
    )
    def trtllm_fp4_gemm(
        a: torch.Tensor,
        b: torch.Tensor,
        a_descale: torch.Tensor,
        b_descale: torch.Tensor,
        alpha: torch.Tensor,
        out: torch.Tensor,
        use_8x4_sf_layout: bool,
        workspace_buffer: torch.Tensor,
    ):
        tuner = AutoTuner.get()

        a_tensor_index = 1
        a_scale_tensor_index = 3
        out_tensor_index = 6

        def pad_up(x, y):
            return ((x + y - 1) // y) * y

        tuning_config = TuningConfig(
            dynamic_tensor_specs=(
                DynamicTensorSpec(
                    (a_tensor_index,),
                    (0,),
                    get_last_power_of_2_num_tokens_buckets,
                    last_positive_power_of_2,
                ),
            ),
            constraint_specs=(
                ConstraintSpec(
                    a_scale_tensor_index,
                    0,
                    lambda shapes: pad_up(
                        shapes[a_tensor_index][0], 8 if use_8x4_sf_layout else 128
                    ),
                ),
                ConstraintSpec(
                    out_tensor_index, 0, lambda shapes: shapes[a_tensor_index][0]
                ),
            ),
        )

        fp4_runner = TrtllmFp4GemmRunner(use_8x4_sf_layout)

        inputs = [
            workspace_buffer,
            a,
            b,
            a_descale,
            b_descale,
            alpha,
            out,
        ]
        _, tactic = tuner.choose_one(
            "trtllm_fp4_gemm_8x4" if use_8x4_sf_layout else "trtllm_fp4_gemm_128x4",
            [fp4_runner],
            tuning_config,
            inputs,
        )

        fp4_runner(inputs=inputs, tactic=tactic)

    # Register the module
    return SimpleNamespace(
        trtllm_fp4_gemm=trtllm_fp4_gemm,
    )


def gemm_fp8_nt_blockscaled(
    a: torch.Tensor,
    b: torch.Tensor,
    a_scale: torch.Tensor,
    b_scale: torch.Tensor,
    scale_major_mode: Optional[Literal["MN", "K"]] = "MN",
    mma_sm: int = 1,
    out: Optional[torch.Tensor] = None,
    out_dtype: Optional[torch.dtype] = None,
) -> torch.Tensor:
    r"""Performs matrix multiplication with FP8 data types using block-scaled scaling.

    Block-scaled scaling is a special case of groupwise scaling where the scale granularity
    is (128, 128, 128).
    """
    return gemm_fp8_nt_groupwise(
        a,
        b,
        a_scale,
        b_scale,
        scale_granularity_mnk=(128, 128, 128),
        scale_major_mode=scale_major_mode,
        mma_sm=mma_sm,
        out=out,
        out_dtype=out_dtype,
    )


def group_gemm_fp8_nt_groupwise(
    a: torch.Tensor,  # (cum_m, k)
    b: torch.Tensor,  # (batch_size, n, k)
    a_scale: torch.Tensor,  # (k // block_size, cum_m)
    b_scale: torch.Tensor,  # (batch_size, k // block_size, n // block_size)
    m_indptr: torch.Tensor,  # (batch_size + 1, )
    scale_granularity_mnk: Tuple[int, int, int] = (1, 128, 128),
    scale_major_mode: Literal["MN", "K"] = "MN",
    mma_sm: int = 1,
    out: Optional[torch.Tensor] = None,  # (cum_m, n)
    out_dtype: Optional[torch.dtype] = None,
) -> torch.Tensor:
    r"""Perform group GEMM with FP8 data types using groupwise scaling. Currently only supported on NVIDIA
    Blackwell architecture.

    Parameters
    ----------
    a: torch.Tensor
        Row-major input tensor shape ``(cum_m, k)``, data type is ``torch.float8_e4m3fn`` or ``torch.float8_e5m2``.
        ``cum_m`` is the cumulative sum of the segment lengths.

    b: torch.Tensor
        Column-major input tensor shape ``(batch_size, n, k)``, data type is ``torch.float8_e4m3fn`` or ``torch.float8_e5m2``.

    a_scale: torch.Tensor
        Column-major scale tensor for a, shape ``(cum_m, k // block_size)`` if scale_major_mode is ``K``
        or shape ``(k // block_size, cum_m)`` if scale_major_mode is ``MN``, data type is ``torch.float32``.

    b_scale: torch.Tensor
        Row-major scale tensor for b, shape ``(batch_size, n // block_size, k // block_size)`` if scale_major_mode is ``K``
        shape ``(batch_size, k // block_size, n // block_size)`` if scale_major_mode is ``MN``, data type is ``torch.float32``.

    m_indptr: torch.Tensor
        The indptr of the segment lengths, shape ``(batch_size + 1,)``, data type is ``torch.int32``.
        Element element in ``m_indptr`` must be a multiple of 4.

    scale_granularity_mnk: Tuple[int, int, int]
        The granularity of the scale tensor, (m_granularity, n_granularity, k_granularity).

    scale_major_mode: Literal["MN", "K"]
        The layout mode of scale tensor, `MN` for MN-major scale with shape of
        ``(k // block_size, *)`` and `K` for K-major scale with shape of
        ``(*, k // block_size)``

    mma_sm: int
        How many SMs to use for the MMA operation, must be 1 or 2.
        2 is faster when number of rows (M) per group is large (>= 256).

    out: Optional[torch.Tensor]
        The output tensor, shape ``(cum_m, n)``. If not specified, we will create an output tensor explicitly.

    out_dtype: Optional[torch.dtype]
        The data type of the output tensor, must be ``torch.bfloat16`` or ``torch.float16``.

    Returns
    -------
    out: torch.Tensor
        The output tensor, shape ``(cum_m, n)``.

    Notes
    -----
    Each value in ``m_indptr`` should be padded to a multiple of 4 before calling this function,
    to accommodate the kernel's requirement.
    """
    int_workspace_buffer = _get_cache_buf(
        "group_gemm_fp8_nt_groupwise_int_workspace", DEFAULT_WORKSPACE_SIZE, a.device
    )
    float_workspace_buffer = _get_cache_buf(
        "group_gemm_fp8_nt_groupwise_float_workspace", DEFAULT_WORKSPACE_SIZE, a.device
    )

    assert a.dtype in [torch.float8_e4m3fn, torch.float8_e5m2]
    assert b.dtype in [torch.float8_e4m3fn, torch.float8_e5m2]
    assert a_scale.dtype == torch.float32
    assert b_scale.dtype == torch.float32
    assert m_indptr.dtype == torch.int32
    assert scale_major_mode in ["MN", "K"]
    assert mma_sm in [1, 2]
    if out is None:
        if out_dtype is None:
            out_dtype = torch.bfloat16
    else:
        if out_dtype is None:
            out_dtype = out.dtype
    _validate_fp8_output_dtype(out_dtype)

    num_groups = m_indptr.shape[0] - 1
    assert b.shape[0] == num_groups
    n = b.shape[1]
    k = b.shape[2]

    # assert a.shape[0] == m_indptr[-1].item()  # Not enabled in consideration of performance
    assert a.shape[1] == k
    align_n = 8
    align_k = 16
    assert n % align_n == 0
    assert k % align_k == 0

    out_shape = (a.shape[0], n)
    if out is None:
        out = torch.empty(out_shape, dtype=out_dtype, device=a.device)
    else:
        assert out.shape == out_shape
        assert out.dtype == out_dtype

    get_gemm_sm100_module().group_gemm_fp8_nt_groupwise.default(
        int_workspace_buffer,
        float_workspace_buffer,
        a,
        b,
        a_scale,
        b_scale,
        out,
        m_indptr,
        n,
        k,
        *scale_granularity_mnk,
        scale_major_mode,
        mma_sm,
    )
    return out


def group_gemm_mxfp8_mxfp4_nt_groupwise(
    a: torch.Tensor,  # (cum_m, k)
    b: torch.Tensor,  # (batch_size, n, k // 2)
    a_scale: torch.Tensor,  # (cum_m_padded, k // 32)
    b_scale: torch.Tensor,  # (batch_size, n_padded, k // 32)
    m_indptr: torch.Tensor,  # (batch_size + 1, )
    mma_sm: int = 1,
    tile_m: int = 128,
    tile_n: int = 128,
    tile_k: int = 128,
    swap_ab: bool = True,
    out: Optional[torch.Tensor] = None,  # (cum_m, n)
    out_dtype: Optional[torch.dtype] = None,
) -> torch.Tensor:
    r"""Perform group GEMM with MXFP4 data types using groupwise scaling. Currently only supported on NVIDIA
    Blackwell architecture.

    Parameters
    ----------
    a: torch.Tensor
        Row-major input tensor, shape ``(cum_m, k)``, data type is ``torch.float8_e4m3fn`` or ``torch.float8_e5m2``.
        ``cum_m`` is the cumulative sum of the segment lengths.

    b: torch.Tensor
        Column-major input tensor, shape ``(batch_size, n, k // 2)``, data type is ``torch.uint8``.

    a_scale: torch.Tensor
        Column-major scale tensor for a, shape ``(cum_m_padded, k // 32)``, data type is ``torch.uint8``.

    b_scale: torch.Tensor
        Row-major scale tensor for b, shape ``(batch_size, n_padded, k // 32)``, data type is ``torch.uint8``.

    m_indptr: torch.Tensor
        The indptr of the segment lengths, shape ``(batch_size + 1,)``, data type is ``torch.int32``.
        Element element in ``m_indptr`` must be a multiple of 4.

    mma_sm: int
        How many SMs to use for the MMA operation, must be 1 or 2.
        2 is faster when number of rows (M) per group is large (>= 256).

    tile_m: int
        The tile size for the M dimension, must be 128.

    tile_n: int
        The tile size for the N dimension, must be 64, 128, 192, or 256.

    tile_k: int
        The tile size for the K dimension, must be 128 or 256.

    swap_ab: bool
        Whether to swap the A and B tensors.

    out: Optional[torch.Tensor]
        The output tensor, shape ``(cum_m, n)``. If not specified, we will create an output tensor explicitly.

    out_dtype: Optional[torch.dtype]
        The data type of the output tensor, must be ``torch.bfloat16`` or ``torch.float16``.

    Returns
    -------
    out: torch.Tensor
        The output tensor, shape ``(cum_m, n)``.

    Notes
    -----
    Each value in ``m_indptr`` should be padded to a multiple of 4 before calling this function,
    to accommodate the kernel's requirement.
    """
    int_workspace_buffer = _get_cache_buf(
        "group_gemm_mxfp4_nt_groupwise_int_workspace", DEFAULT_WORKSPACE_SIZE, a.device
    )
    float_workspace_buffer = _get_cache_buf(
        "group_gemm_mxfp4_nt_groupwise_float_workspace",
        DEFAULT_WORKSPACE_SIZE,
        a.device,
    )

    assert a.dtype in [torch.float8_e4m3fn, torch.float8_e5m2]
    assert b.dtype == torch.uint8
    assert a_scale.dtype == torch.uint8
    assert b_scale.dtype == torch.uint8
    assert m_indptr.dtype == torch.int32
    assert mma_sm in [1, 2]
    assert tile_m in [128]
    assert tile_n in [64, 128, 192, 256]
    assert tile_k in [128, 256]
    assert swap_ab in [True, False]
    if out is None:
        if out_dtype is None:
            out_dtype = torch.bfloat16
    else:
        if out_dtype is None:
            out_dtype = out.dtype
    assert out_dtype in [torch.bfloat16, torch.float16]

    num_groups = m_indptr.shape[0] - 1
    assert b.shape[0] == num_groups
    n = b.shape[1]
    k = b.shape[2] * 2  # Multiply by 2 because b is e2m1 packed as uint8

    # assert a.shape[0] == m_indptr[-1].item()  # Not enabled in consideration of performance
    assert a.shape[1] == k
    align_n = 8
    align_k = 128
    assert n % align_n == 0
    assert k % align_k == 0

    out_shape = (a.shape[0], n)
    if out is None:
        out = torch.empty(out_shape, dtype=out_dtype, device=a.device)
    else:
        assert out.shape == out_shape
        assert out.dtype == out_dtype

    get_gemm_sm100_module().group_gemm_mxfp4_nt_groupwise.default(
        int_workspace_buffer,
        float_workspace_buffer,
        a,
        b,
        a_scale,
        b_scale,
        out,
        m_indptr,
        n,
        k,
        mma_sm,
        tile_m,
        tile_n,
        tile_k,
        swap_ab,
    )
    return out


# NOTE(Zihao): keep the old name for backward compatibility
group_gemm_mxfp4_nt_groupwise = group_gemm_mxfp8_mxfp4_nt_groupwise


def pad_indptr_to_multiple_of_4(
    m_indptr: torch.Tensor,
):
    from .triton.gemm import compute_padding_mapping

    batch_size = m_indptr.shape[0] - 1
    m = m_indptr[1:] - m_indptr[:-1]
    m = m + 3 - (m + 3) % 4
    padded_m_indptr = torch.cat((torch.zeros((1,), device=m.device, dtype=m.dtype), m))
    padded_m_indptr = padded_m_indptr.cumsum(dim=0, dtype=padded_m_indptr.dtype)

    m_rank = torch.zeros((m_indptr[-1],), dtype=m_indptr.dtype, device=m_indptr.device)
    padded_m_rank = torch.zeros(
        (m_indptr[-1],), dtype=m_indptr.dtype, device=m_indptr.device
    )

    compute_padding_mapping[(batch_size,)](
        m_indptr, padded_m_indptr, m_rank, padded_m_rank
    )

    return padded_m_indptr, padded_m_rank


def gen_deepgemm_sm100_module() -> SimpleNamespace:
    from flashinfer.deep_gemm import load_all

    load_all()
    return SimpleNamespace(
        group_deepgemm_fp8_nt_groupwise=group_deepgemm_fp8_nt_groupwise,
        batch_deepgemm_fp8_nt_groupwise=batch_deepgemm_fp8_nt_groupwise,
    )


@functools.cache
def get_deepgemm_sm100_module():
    module = gen_deepgemm_sm100_module()
    return module


def group_deepgemm_fp8_nt_groupwise(
    a: torch.Tensor,  # (m, k)
    b: torch.Tensor,  # (batch_size, n, k)
    a_scale: torch.Tensor,  # (m, k // block_size)
    b_scale: torch.Tensor,  # (batch_size, n // block_size, k // block_size)
    m_indices: torch.Tensor,  # (m, )
    scale_granularity_mnk: Tuple[int, int, int] = (1, 128, 128),
    out: Optional[torch.Tensor] = None,  # (m, n)
    out_dtype: Optional[torch.dtype] = None,
):
    r"""Perform grouped matrix multiplication with FP8 data types using DeepGEMM backend.

    This function performs a grouped GEMM operation where each group in tensor `b` is multiplied
    with the corresponding rows in tensor `a`. The grouping is determined by the `m_indices` tensor,
    which specifies which group each row belongs to. This is particularly useful for scenarios
    like mixture of experts (MoE) where different tokens are routed to different experts.

    The operation can be conceptualized as:

    >>> for i in range(num_groups):
    >>>    row_slice = slice(i * m_per_group, (i + 1) * m_per_group)
    >>>    output[row_slice] = a[row_slice] @ b[i].T

    Currently only supported on NVIDIA Blackwell (SM100) architecture.

    Parameters
    ----------
    a : torch.Tensor
        Input tensor A of shape ``(m, k)`` with FP8 data type (``torch.float8_e4m3fn``).
        This tensor contains all rows that will be multiplied with different groups in `b`.

    b : torch.Tensor
        Input tensor B of shape ``(batch_size, n, k)`` with FP8 data type (``torch.float8_e4m3fn``).
        Each slice ``b[i]`` represents a different group/expert that will be multiplied with
        the corresponding rows in `a`.

    a_scale : torch.Tensor
        Scaling factors for tensor `a` of shape ``(m, k // block_size)`` with ``torch.float32`` dtype.
        These are typically generated from per-token quantization of the original float32 tensor.

    b_scale : torch.Tensor
        Scaling factors for tensor `b` of shape ``(batch_size, n // block_size, k // block_size)``
        with ``torch.float32`` dtype. These are typically generated from per-block quantization
        of the original float32 tensor for each group.

    m_indices : torch.Tensor
        Group assignment tensor of shape ``(m,)`` with ``torch.int32`` dtype. Each element
        specifies which group (index into `b`) the corresponding row in `a` belongs to.
        For example, if ``m_indices[i] = j``, then row ``i`` in `a` will be multiplied with
        group ``j`` in `b`.

    scale_granularity_mnk : Tuple[int, int, int], optional
        The granularity of the scaling factors as ``(m_granularity, n_granularity, k_granularity)``.
        Default is ``(1, 128, 128)`` which means per-token scaling for `a` and 128x128 block
        scaling for `b`.

    out : Optional[torch.Tensor], optional
        Pre-allocated output tensor of shape ``(m, n)``. If not provided, a new tensor will be
        created.

    out_dtype : Optional[torch.dtype], optional
        Data type of the output tensor. If `out` is provided, this parameter is ignored.
        Default is ``torch.bfloat16``.

    Returns
    -------
    torch.Tensor
        Output tensor of shape ``(m, n)`` containing the results of the grouped matrix multiplication.

    Examples
    --------
    >>> import torch
    >>> from flashinfer.gemm import group_deepgemm_fp8_nt_groupwise
    >>> from flashinfer.utils import per_token_cast_to_fp8, per_block_cast_to_fp8
    >>>
    >>> # Setup: 2 groups, 128 tokens per group, 4096 hidden size, 2048 expert size
    >>> m_per_group, n, k = 128, 2048, 4096
    >>> group_size = 2
    >>> m = m_per_group * group_size
    >>>
    >>> # Create float32 inputs
    >>> a_f32 = torch.randn(m, k, device="cuda", dtype=torch.float32)
    >>> b_f32 = torch.randn(group_size, n, k, device="cuda", dtype=torch.float32)
    >>>
    >>> # Quantize to FP8 with appropriate scaling
    >>> a_fp8, a_scale = per_token_cast_to_fp8(a_f32)
    >>> b_fp8 = torch.empty_like(b_f32, dtype=torch.float8_e4m3fn)
    >>> b_scale = torch.empty((group_size, n // 128, k // 128), device="cuda", dtype=torch.float32)
    >>> for i in range(group_size):
    ...     b_fp8[i], b_scale[i] = per_block_cast_to_fp8(b_f32[i])
    >>>
    >>> # Create group assignment
    >>> m_indices = torch.empty(m, device="cuda", dtype=torch.int32)
    >>> for i in range(group_size):
    ...     row_slice = slice(i * m_per_group, (i + 1) * m_per_group)
    ...     m_indices[row_slice] = i
    >>>
    >>> # Perform grouped GEMM
    >>> result = group_deepgemm_fp8_nt_groupwise(
    ...     a_fp8, b_fp8, a_scale, b_scale, m_indices, out_dtype=torch.bfloat16
    ... )
    >>> print(result.shape)  # torch.Size([256, 2048])

    Notes
    -----
    - This function requires NVIDIA Blackwell (SM100) architecture
    - The scaling factors should be generated using appropriate quantization functions
      like ``per_token_cast_to_fp8`` for `a` and ``per_block_cast_to_fp8`` for `b`
    - The function internally uses the DeepGEMM backend for optimized FP8 computation
    - All input tensors must be on the same CUDA device
    - The block size for scaling is determined by the ``scale_granularity_mnk`` parameter
    """
    from flashinfer.deep_gemm import m_grouped_fp8_gemm_nt_contiguous

    if out is None:
        out_dtype = out_dtype or torch.bfloat16
        out = torch.empty(a.shape[0], b.shape[1], dtype=out_dtype, device=a.device)

    m_grouped_fp8_gemm_nt_contiguous(
        (a, a_scale), (b, b_scale), out, m_indices, scale_granularity_mnk
    )

    return out


def batch_deepgemm_fp8_nt_groupwise(
    a: torch.Tensor,  # (batch_size, m, k)
    b: torch.Tensor,  # (batch_size, n, k)
    a_scale: torch.Tensor,  # (batch_size, m, k // block_size)
    b_scale: torch.Tensor,  # (batch_size, n // block_size, k // block_size)
    masked_m: torch.Tensor,  # (batch_size, )
    expected_m: int,
    scale_granularity_mnk: Tuple[int, int, int] = (1, 128, 128),
    out: Optional[torch.Tensor] = None,  # (batch_size, m, n)
    out_dtype: Optional[torch.dtype] = None,
):
    r"""Perform batch matrix multiplication with FP8 data types using DeepGEMM backend.

    This function performs a batch GEMM operation where each group in tensor `b` is multiplied
    with the corresponding group of rows in tensor `a`. The results of each group is masked by
    the `masked_m` tensor, which specifies which group each row belongs to. This is particularly
    useful for scenarios like mixture of experts (MoE) where different tokens are routed to different experts.

    The operation can be conceptualized as:

    >>> for i in range(num_groups):
    >>>     output[i] = a[i][:masked_m[i]] @ b[i][:masked_m[i]].T

    Currently only supported on NVIDIA Blackwell (SM100) architecture.

    Parameters
    ----------
    a : torch.Tensor
        Input tensor A of shape ``(batch_size, m, k)`` with FP8 data type (``torch.float8_e4m3fn``).
        Each slice ``a[i]`` represents a group of rows that will be multiplied with
        the corresponding group/expert in `b`.

    b : torch.Tensor
        Input tensor B of shape ``(batch_size, n, k)`` with FP8 data type (``torch.float8_e4m3fn``).
        Each slice ``b[i]`` represents a different group/expert that will be multiplied with
        the corresponding rows in `a`.

    a_scale : torch.Tensor
        Scaling factors for tensor `a` of shape ``(batch_size, m, k // block_size)`` with ``torch.float32`` dtype.
        These are typically generated from per-token quantization of the original float32 tensor.

    b_scale : torch.Tensor
        Scaling factors for tensor `b` of shape ``(batch_size, n // block_size, k // block_size)``
        with ``torch.float32`` dtype. These are typically generated from per-block quantization
        of the original float32 tensor for each group.

    masked_m : torch.Tensor
        Masking tensor of shape ``(batch_size,)`` with ``torch.int32`` dtype. Each element
        specifies the effective rows to be multiplied in each group.
        For example, if ``masked_m[i] = j``, then first ``j`` rows in `a[i]` will be multiplied with
        group ``i`` in `b`.

    expected_m : int
        A value hint (which is a value on CPU) for the M expectation of each batch, correctly setting
        this value may lead to better performance.

    scale_granularity_mnk : Tuple[int, int, int], optional
        The granularity of the scaling factors as ``(m_granularity, n_granularity, k_granularity)``.
        Default is ``(1, 128, 128)`` which means per-token scaling for `a` and 128x128 block
        scaling for `b`.

    out : Optional[torch.Tensor], optional
        Pre-allocated output tensor of shape ``(batch_size, m, n)``. If not provided, a new tensor will be
        created.

    out_dtype : Optional[torch.dtype], optional
        Data type of the output tensor. If `out` is provided, this parameter is ignored.
        Default is ``torch.bfloat16``.

    Returns
    -------
    torch.Tensor
        Output tensor of shape ``(batch_size, m, n)`` containing the results of the batch matrix multiplication.

    Examples
    --------
    >>> import torch
    >>> from flashinfer.gemm import batch_deepgemm_fp8_nt_groupwise
    >>> from flashinfer.utils import per_token_cast_to_fp8, per_block_cast_to_fp8
    >>>
    >>> # Setup: 2 groups, 128 tokens per group, 4096 hidden size, 2048 expert size
    >>> m, n, k = 128, 2048, 4096
    >>> group_size = 2
    >>>
    >>> # Create float32 inputs
    >>> a = torch.rand((group_size, m, k), device="cuda", dtype=torch.float32)
    >>> b = torch.rand((group_size, n, k), device="cuda", dtype=torch.float32)
    >>> masked_m = torch.randint(0, m, (group_size,), device="cuda", dtype=torch.int32)
    >>> a_fp8 = torch.empty_like(a, device="cuda", dtype=torch.float8_e4m3fn)
    >>> a_scale = torch.empty((group_size, m, k // 128), device="cuda", dtype=torch.float32)
    >>> b_fp8 = torch.empty_like(b, device="cuda", dtype=torch.float8_e4m3fn)
    >>> b_scale = torch.empty(
    ...    (group_size, n // 128, k // 128), device="cuda", dtype=torch.float32
    >>> )
    >>> for i in range(group_size):
    ...    a_fp8[i], a_scale[i] = per_token_cast_to_fp8(a[i])
    ...    b_fp8[i], b_scale[i] = per_block_cast_to_fp8(b[i])
    >>>
    >>> expected_m = min(int(masked_m.float().mean()) + 1, m)
    >>>
    >>> # Perform batch GEMM
    >>> result = batch_deepgemm_fp8_nt_groupwise(
    ...     a_fp8, b_fp8, a_scale, b_scale, masked_m, expected_m, out_dtype=torch.bfloat16
    ... )
    >>> print(result.shape)  # torch.Size([2, 128, 2048])

    Notes
    -----
    - This function requires NVIDIA Blackwell (SM100) architecture
    - The scaling factors should be generated using appropriate quantization functions
      like ``per_token_cast_to_fp8`` for `a` and ``per_block_cast_to_fp8`` for `b`
    - The function internally uses the DeepGEMM backend for optimized FP8 computation
    - All input tensors must be on the same CUDA device
    - The block size for scaling is determined by the ``scale_granularity_mnk`` parameter
    """
    from flashinfer.deep_gemm import m_grouped_fp8_gemm_nt_masked

    if out is None:
        out_dtype = out_dtype or torch.bfloat16
        out = torch.empty(
            a.shape[0], a.shape[1], b.shape[1], dtype=out_dtype, device=a.device
        )

    m_grouped_fp8_gemm_nt_masked(
        (a, a_scale), (b, b_scale), out, masked_m, expected_m, scale_granularity_mnk
    )

    return out<|MERGE_RESOLUTION|>--- conflicted
+++ resolved
@@ -100,9 +100,9 @@
             def forward(
                 self,
                 inputs: List[torch.Tensor],
-                *,
                 tactic: int = -1,
                 do_preparation: bool = False,
+                **kwargs,
             ) -> torch.Tensor:
                 cublas_handle = torch.cuda.current_blas_handle()
                 a, b, scale_a, scale_b, out, workspace_buffer = inputs
@@ -398,9 +398,9 @@
             def forward(
                 self,
                 inputs: List[torch.Tensor],
-                *,
                 tactic: int = -1,
                 do_preparation: bool = False,
+                **kwargs,
             ) -> torch.Tensor:
                 a, b, scale_a, scale_b, out, workspace_buffer = inputs
                 module.fp8_gemm.default(
@@ -414,20 +414,7 @@
                 )
                 return out
 
-<<<<<<< HEAD
-        def forward(
-            self,
-            inputs: List[torch.Tensor],
-            tactic: int = -1,
-            do_preparation: bool = False,
-            **kwargs,
-        ):
-            a, b, alpha, out, workspace_buffer = inputs
-            module.fp8_gemm.default(a, b, alpha, out, workspace_buffer, tactic)
-            return out
-=======
         return CutlassFp8GemmRunner()
->>>>>>> ae1480c8
 
     # Register the module
     return SimpleNamespace(
@@ -435,16 +422,6 @@
     )
 
 
-<<<<<<< HEAD
-        tuning_config = TuningConfig(
-            dynamic_tensor_specs=(
-                DynamicTensorSpec(
-                    (a_tensor_index,),
-                    (-2,),
-                    get_last_power_of_2_num_tokens_buckets,
-                    last_positive_power_of_2,
-                ),
-=======
 def fp8_gemm_sm100(
     a: torch.Tensor,
     b: torch.Tensor,
@@ -470,11 +447,10 @@
     tuning_config = TuningConfig(
         dynamic_tensor_specs=(
             DynamicTensorSpec(
-                a_tensor_index,
-                -2,
+                (a_tensor_index,),
+                (-2,),
                 get_last_power_of_2_num_tokens_buckets,
                 last_positive_power_of_2,
->>>>>>> ae1480c8
             ),
         ),
         constraint_specs=(
@@ -556,8 +532,8 @@
             ),
             constraint_specs=(
                 ConstraintSpec(
-                    a_scale_tensor_index,
-                    0,
+                    (a_scale_tensor_index,),
+                    (0,),
                     lambda shapes: pad_up(shapes[a_tensor_index][0], 128),
                 ),
                 ConstraintSpec(
@@ -1445,9 +1421,9 @@
         def forward(
             self,
             inputs: List[torch.Tensor],
-            *,
             tactic: int = -1,
             do_preparation: bool = False,
+            **kwargs,
         ) -> torch.Tensor:
             a, b, scale_a, scale_b, out, workspace_buffer = inputs
             _cudnn_gemm_fp8(workspace_buffer, a, b, scale_a, scale_b, out, out.dtype)
@@ -2030,8 +2006,8 @@
             ),
             constraint_specs=(
                 ConstraintSpec(
-                    a_scale_tensor_index,
-                    0,
+                    (a_scale_tensor_index,),
+                    (0,),
                     lambda shapes: pad_up(
                         shapes[a_tensor_index][0], 8 if use_8x4_sf_layout else 128
                     ),
