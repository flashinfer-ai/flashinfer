--- conflicted
+++ resolved
@@ -101,14 +101,10 @@
             max_seq_len,
             seq_lens,
             batch_size,
-<<<<<<< HEAD
-            kv_scale,
+            1.0 if isinstance(kv_scale, torch.Tensor) else kv_scale,
+            None if isinstance(kv_scale, float) else kv_scale,
             q_seq_len,
             mask,
-=======
-            1.0 if isinstance(kv_scale, torch.Tensor) else kv_scale,
-            None if isinstance(kv_scale, float) else kv_scale,
->>>>>>> af25b45c
             semaphores,
             workspace_buffer,
             enable_pdl,
@@ -137,11 +133,8 @@
         semaphores: torch.Tensor,
         workspace_buffer: torch.Tensor,
         enable_pdl: bool,
-<<<<<<< HEAD
         q_seq_len: int,
         mask: Optional[torch.Tensor],
-=======
->>>>>>> af25b45c
     ) -> None:
         pass
 
