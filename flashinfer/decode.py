"""
Copyright (c) 2023 by FlashInfer team.

Licensed under the Apache License, Version 2.0 (the "License");
you may not use this file except in compliance with the License.
You may obtain a copy of the License at

  http://www.apache.org/licenses/LICENSE-2.0

Unless required by applicable law or agreed to in writing, software
distributed under the License is distributed on an "AS IS" BASIS,
WITHOUT WARRANTIES OR CONDITIONS OF ANY KIND, either express or implied.
See the License for the specific language governing permissions and
limitations under the License.
"""

import functools
import math
from types import SimpleNamespace
from typing import Any, List, Literal, Optional, Tuple, Union, overload

import torch

from .cudnn import cudnn_batch_decode_with_kv_cache
from .jit import (
    cudnn_fmha_gen_module,
    gen_batch_decode_mla_module,
    gen_batch_decode_module,
    gen_customize_batch_decode_module,
    gen_customize_batch_prefill_module,
    gen_single_decode_module,
    get_batch_decode_uri,
    get_batch_prefill_uri,
    get_single_decode_uri,
    setup_cubin_loader,
    setup_metainfo_loader,
    trtllm_fmha_gen_module,
)
from .page import get_seq_lens
from .prefill import (
    get_batch_prefill_jit_module,
    get_batch_prefill_module,
    get_single_prefill_module,
)
from .utils import (
    MaskMode,
    PosEncodingMode,
    TensorLayout,
    _check_cached_qkv_data_type,
    _check_kv_layout,
    _check_pos_encoding_mode,
    _check_shape_dtype_device,
    _get_cache_alibi_slopes_buf,
    _get_cache_buf,
    _get_range_buf,
    _unpack_paged_kv_cache,
    canonicalize_torch_dtype,
    device_support_pdl,
    get_device_sm_count,
    register_custom_op,
    register_fake_op,
)


@functools.cache
def get_single_decode_module(*args):
    uri = get_single_decode_uri(*args)
    module = gen_single_decode_module(*args).build_and_load()
    run_func = module.run.default

    # torch library for single_decode_with_kv_cache

    @register_custom_op(f"flashinfer::{uri}_run", mutates_args=("tmp", "o"))
    def run_single_decode(
        q: torch.Tensor,
        k: torch.Tensor,
        v: torch.Tensor,
        tmp: torch.Tensor,
        o: torch.Tensor,
        maybe_lse: Optional[torch.Tensor],
        alibi_slopes: Optional[torch.Tensor],
        kv_layout_code: int,
        window_left: int,
        logits_soft_cap: float,
        sm_scale: float,
        rope_scale: float,
        rope_theta: float,
    ) -> None:
        run_func(
            q,
            k,
            v,
            tmp,
            o,
            maybe_lse,
            kv_layout_code,
            window_left,
            alibi_slopes,
            logits_soft_cap,
            sm_scale,
            1.0 / rope_scale,  # rope_rcp_scale
            1.0 / rope_theta,  # rope_rcp_theta
        )

    @register_fake_op(f"flashinfer::{uri}_run")
    def _fake_run_single_decode(
        q: torch.Tensor,
        k: torch.Tensor,
        v: torch.Tensor,
        tmp: torch.Tensor,
        o: torch.Tensor,
        maybe_lse: Optional[torch.Tensor],
        alibi_slopes: Optional[torch.Tensor],
        kv_layout_code: int,
        window_left: int,
        logits_soft_cap: float,
        sm_scale: float,
        rope_scale: float,
        rope_theta: float,
    ) -> None:
        pass

    # Register the module.
    return SimpleNamespace(run=run_single_decode)


@functools.cache
def get_batch_decode_jit_module(module_name: str, jit_module: Any):
    plan_func = jit_module.plan.default
    run_func = jit_module.run.default

    @register_custom_op(
        f"flashinfer::{module_name}_run",
        mutates_args=(
            "float_workspace_buffer",
            "int_workspace_buffer",
            "paged_k_cache",
            "paged_v_cache",
            "o",
            "maybe_lse",
        ),
    )
    def run_batch_decode(
        float_workspace_buffer: torch.Tensor,
        int_workspace_buffer: torch.Tensor,
        plan_info_vec: List[int],
        q: torch.Tensor,
        paged_k_cache: Optional[torch.Tensor],
        paged_v_cache: Optional[torch.Tensor],
        paged_kv_indptr: torch.Tensor,
        paged_kv_indices: torch.Tensor,
        paged_kv_last_page_len: torch.Tensor,
        o: torch.Tensor,
        maybe_lse: Optional[torch.Tensor],
        kv_layout_code: int,
        window_left: int,
        enable_pdl: bool,
        *args,
    ) -> None:
        run_func(
            float_workspace_buffer,
            int_workspace_buffer,
            plan_info_vec,
            q,
            paged_k_cache,
            paged_v_cache,
            paged_kv_indptr,
            paged_kv_indices,
            paged_kv_last_page_len,
            o,
            maybe_lse,
            kv_layout_code,
            window_left,
            enable_pdl,
            *args,
        )

    @register_fake_op(f"flashinfer::{module_name}_run")
    def _fake_run_batch_decode(
        float_workspace_buffer: torch.Tensor,
        int_workspace_buffer: torch.Tensor,
        plan_info_vec: List[int],
        q: torch.Tensor,
        paged_k_cache: Optional[torch.Tensor],
        paged_v_cache: Optional[torch.Tensor],
        paged_kv_indptr: torch.Tensor,
        paged_kv_indices: torch.Tensor,
        paged_kv_last_page_len: torch.Tensor,
        o: torch.Tensor,
        maybe_lse: Optional[torch.Tensor],
        kv_layout_code: int,
        window_left: int,
        enable_pdl: bool,
        *args,
    ) -> None:
        pass

    return SimpleNamespace(
        plan=plan_func,
        run=run_batch_decode,
    )


@functools.cache
def get_batch_decode_module(*args):
    uri = get_batch_decode_uri(*args)
    mod = gen_batch_decode_module(*args).build_and_load()
    plan_func = mod.plan.default
    run_func = mod.run.default

    # torch library for batch_decode_with_paged_kv_cache_run

    @register_custom_op(
        f"flashinfer::{uri}_run",
        mutates_args=(
            "float_workspace_buffer",
            "int_workspace_buffer",
            "paged_k_cache",
            "paged_v_cache",
            "o",
            "maybe_lse",
        ),
    )
    def run_batch_decode(
        float_workspace_buffer: torch.Tensor,
        int_workspace_buffer: torch.Tensor,
        plan_info_vec: List[int],
        q: torch.Tensor,
        paged_k_cache: Optional[torch.Tensor],
        paged_v_cache: Optional[torch.Tensor],
        paged_kv_indptr: torch.Tensor,
        paged_kv_indices: torch.Tensor,
        paged_kv_last_page_len: torch.Tensor,
        o: torch.Tensor,
        maybe_lse: Optional[torch.Tensor],
        kv_layout_code: int,
        window_left: int,
        enable_pdl: bool,
        alibi_slopes: Optional[torch.Tensor],
        logits_soft_cap: float,
        sm_scale: float,
        rope_scale: float,
        rope_theta: float,
    ) -> None:
        run_func(
            float_workspace_buffer,
            int_workspace_buffer,
            plan_info_vec,
            q,
            paged_k_cache,
            paged_v_cache,
            paged_kv_indptr,
            paged_kv_indices,
            paged_kv_last_page_len,
            o,
            maybe_lse,
            kv_layout_code,
            window_left,
            enable_pdl,
            alibi_slopes,
            logits_soft_cap,
            sm_scale,
            1.0 / rope_scale,  # rope_rcp_scale
            1.0 / rope_theta,  # rope_rcp_theta
        )

    @register_fake_op(f"flashinfer::{uri}_run")
    def _fake_run_batch_decode(
        float_workspace_buffer: torch.Tensor,
        int_workspace_buffer: torch.Tensor,
        plan_info_vec: List[int],
        q: torch.Tensor,
        paged_k_cache: Optional[torch.Tensor],
        paged_v_cache: Optional[torch.Tensor],
        paged_kv_indptr: torch.Tensor,
        paged_kv_indices: torch.Tensor,
        paged_kv_last_page_len: torch.Tensor,
        o: torch.Tensor,
        maybe_lse: Optional[torch.Tensor],
        kv_layout_code: int,
        window_left: int,
        enable_pdl: bool,
        alibi_slopes: Optional[torch.Tensor],
        logits_soft_cap: float,
        sm_scale: float,
        rope_scale: float,
        rope_theta: float,
    ) -> None:
        pass

    # Register the module.
    #
    # Note that plan is not part of model logic. It should not be included in
    # Cuda Graph or torch.compile. So, we don't provide a torch library for plan.
    return SimpleNamespace(
        plan=plan_func,
        run=run_batch_decode,
    )


@functools.cache
def get_trtllm_fmha_gen_module():
    mod = trtllm_fmha_gen_module()
    op = mod.build_and_load()
    setup_cubin_loader(mod.get_library_path())
    setup_metainfo_loader(mod.get_library_path())
    return op


def single_decode_with_kv_cache_with_jit_module(
    jit_module: Any,
    q: torch.Tensor,
    k: torch.Tensor,
    v: torch.Tensor,
    *args,
    kv_layout: str = "NHD",
    window_left: int = -1,
    return_lse: bool = False,
):
    device = q.device
    tmp = _get_cache_buf("single_decode_with_kv_cache_tmp", 32 * 1024 * 1024, device)
    o = torch.empty_like(q)
    if return_lse:
        lse = torch.empty((q.size(0)), dtype=torch.float32, device=device)
    else:
        lse = None
    jit_module.run.default(
        q,
        k,
        v,
        tmp,
        o,
        lse,
        TensorLayout[kv_layout].value,
        window_left,
        *args,
    )
    return o


@functools.cache
def get_batch_decode_mla_module(*args):
    return gen_batch_decode_mla_module(*args).build_and_load()


@overload
def single_decode_with_kv_cache(
    q: torch.Tensor,
    k: torch.Tensor,
    v: torch.Tensor,
    kv_layout: str = "NHD",
    pos_encoding_mode: str = "NONE",
    use_tensor_cores: bool = False,
    q_scale: Optional[float] = None,
    k_scale: Optional[float] = None,
    v_scale: Optional[float] = None,
    window_left: int = -1,
    logits_soft_cap: Optional[float] = None,
    sm_scale: Optional[float] = None,
    rope_scale: Optional[float] = None,
    rope_theta: Optional[float] = None,
    return_lse: Literal[False] = False,
) -> torch.Tensor: ...


@overload
def single_decode_with_kv_cache(
    q: torch.Tensor,
    k: torch.Tensor,
    v: torch.Tensor,
    kv_layout: str = "NHD",
    pos_encoding_mode: str = "NONE",
    use_tensor_cores: bool = False,
    q_scale: Optional[float] = None,
    k_scale: Optional[float] = None,
    v_scale: Optional[float] = None,
    window_left: int = -1,
    logits_soft_cap: Optional[float] = None,
    sm_scale: Optional[float] = None,
    rope_scale: Optional[float] = None,
    rope_theta: Optional[float] = None,
    return_lse: Literal[True] = True,
) -> Tuple[torch.Tensor, torch.Tensor]: ...


def single_decode_with_kv_cache(
    q: torch.Tensor,
    k: torch.Tensor,
    v: torch.Tensor,
    kv_layout: str = "NHD",
    pos_encoding_mode: str = "NONE",
    use_tensor_cores: bool = False,
    q_scale: Optional[float] = None,
    k_scale: Optional[float] = None,
    v_scale: Optional[float] = None,
    window_left: int = -1,
    logits_soft_cap: Optional[float] = None,
    sm_scale: Optional[float] = None,
    rope_scale: Optional[float] = None,
    rope_theta: Optional[float] = None,
    return_lse: bool = False,
) -> Union[torch.Tensor, Tuple[torch.Tensor, torch.Tensor]]:
    r"""Decode attention with KV Cache for single request, return attention output.

    Parameters
    ----------
    q : torch.Tensor
        The query tensor, shape: ``[num_qo_heads, head_dim]``.
    k : torch.Tensor
        The key tensor, shape: ``[kv_len, num_kv_heads, head_dim]`` if :attr:`kv_layout`
        is ``NHD``, or ``[num_kv_heads, kv_len, head_dim]`` if :attr:`kv_layout` is
        ``HND``.
    v : torch.Tensor
        The value tensor, shape: ``[kv_len, num_kv_heads, head_dim]`` if
        :attr:`kv_layout` is ``NHD``, or ``[num_kv_heads, kv_len, head_dim]`` if
        :attr:`kv_layout` is ``HND``.
    kv_layout : str
        The layout of the input k/v tensors, could be either ``NHD`` or ``HND``.
    pos_encoding_mode : str
        The position encoding applied inside attention kernels, could be
        ``NONE``/``ROPE_LLAMA`` (LLAMA style rotary embedding) /``ALIBI``.
        Defaults to ``NONE``.
    use_tensor_cores: bool
        Whether to use tensor cores for the computation. Will be faster for large group
        size in grouped query attention. Defaults to ``False``.
    q_scale : Optional[float]
        The calibration scale of query for fp8 input, if not provided, will be set to ``1.0``.
    k_scale : Optional[float]
        The calibration scale of key for fp8 input, if not provided, will be set to ``1.0``.
    v_scale : Optional[float]
        The calibration scale of value for fp8 input, if not provided, will be set to ``1.0``.
    window_left : int
        The left (inclusive) window size for the attention window, when set to ``-1``, the window
        size will be set to the full length of the sequence. Defaults to ``-1``.
    logits_soft_cap : Optional[float]
        The attention logits soft capping value (used in Gemini, Grok and Gemma-2, etc.), if not
        provided, will be set to ``0``. If greater than 0, the logits will be capped according to
        formula:
        :math:`\texttt{logits_soft_cap} \times \mathrm{tanh}(x / \texttt{logits_soft_cap})`,
        where :math:`x` is the input logits.
    sm_scale : Optional[float]
        The scale of softmax, if not provided, will be set to ``1 / sqrt(head_dim)``.
    rope_scale : Optional[float]
        The scale used in RoPE interpolation, if not provided, will be set to ``1.0``.
    rope_theta : Optional[float]
        The theta used in RoPE, if not provided, will be set to ``1e4``.
    return_lse : bool
        Whether to return the log sum exp value of the attention logits.

    Returns
    -------
    Union[torch.Tensor, Tuple[torch.Tensor, torch.Tensor]]
        If :attr:`return_lse` is ``False``, the attention output, shape: ``[qo_len, num_qo_heads, head_dim_vo]``.
        If :attr:`return_lse` is ``True``, a tuple of two tensors:

        * The attention output, shape: ``[num_qo_heads, head_dim_vo]``.
        * The log sum exp value, shape: ``[num_qo_heads]``.

    Examples
    --------

    >>> import torch
    >>> import flashinfer
    >>> kv_len = 4096
    >>> num_qo_heads = 32
    >>> num_kv_heads = 32
    >>> head_dim = 128
    >>> q = torch.randn(num_qo_heads, head_dim).half().to("cuda:0")
    >>> k = torch.randn(kv_len, num_kv_heads, head_dim).half().to("cuda:0")
    >>> v = torch.randn(kv_len, num_kv_heads, head_dim).half().to("cuda:0")
    >>> o = flashinfer.single_decode_with_kv_cache(q, k, v)
    >>> o.shape
    torch.Size([32, 128])

    Note
    ----
    The ``num_qo_heads`` must be a multiple of ``num_kv_heads``. If ``num_qo_heads`` is
    not equal to ``num_kv_heads``, the function will use
    `grouped query attention <https://arxiv.org/abs/2305.13245>`_.
    """
    _check_pos_encoding_mode(pos_encoding_mode)
    _check_kv_layout(kv_layout)
    tmp = _get_cache_buf("single_decode_with_kv_cache_tmp", 32 * 1024 * 1024, q.device)
    head_dim = q.shape[-1]
    if logits_soft_cap is None:
        logits_soft_cap = 0.0
    if sm_scale is None:
        sm_scale = 1.0 / math.sqrt(head_dim)
    if q_scale is not None:
        sm_scale *= q_scale
    if k_scale is not None:
        sm_scale *= k_scale
    if rope_scale is None:
        rope_scale = 1.0
    if rope_theta is None:
        rope_theta = 1e4
    num_qo_heads = q.shape[0]

    lse = None
    if return_lse:
        lse = torch.empty((num_qo_heads,), dtype=torch.float32, device=q.device)

    if use_tensor_cores:
        out = torch.empty_like(q.unsqueeze(0))
        get_single_prefill_module(
            "fa2",
            q.dtype,
            k.dtype,
            q.dtype,
            head_dim,  # head_dim_qk
            head_dim,  # head_dim_vo
            PosEncodingMode[pos_encoding_mode].value,
            window_left != -1,  # use_sliding_window
            logits_soft_cap > 0,  # use_logits_soft_cap
            False,  # use_fp16_qk_reduction
        ).run(
            q.unsqueeze(0),
            k,
            v,
            tmp,
            out,
            lse.unsqueeze(0) if lse is not None else None,
            MaskMode.NON_CAUSAL.value,
            TensorLayout[kv_layout].value,
            window_left,
            None,  # packed_custom_mask
            _get_cache_alibi_slopes_buf(num_qo_heads, q.device),
            logits_soft_cap,
            sm_scale,
            None,  # scale_q, not supported yet
            None,  # scale_k
            None,  # scale_v
            rope_scale,
            rope_theta,
        )
        out = out.squeeze(0)
        if return_lse:
            lse = lse.squeeze(0)
    else:
        out = torch.empty_like(q)
        get_single_decode_module(
            q.dtype,
            k.dtype,
            q.dtype,
            head_dim,  # head_dim_qk
            head_dim,  # head_dim_vo
            PosEncodingMode[pos_encoding_mode].value,
            window_left != -1,  # use_sliding_window
            logits_soft_cap > 0,  # use_logits_soft_cap
        ).run(
            q,
            k,
            v,
            tmp,
            out,
            lse,
            _get_cache_alibi_slopes_buf(num_qo_heads, q.device),
            TensorLayout[kv_layout].value,
            window_left,
            logits_soft_cap,
            sm_scale,
            rope_scale,
            rope_theta,
        )

    if v_scale is not None:
        out *= v_scale
    if return_lse:
        return out, lse
    else:
        return out


class BatchDecodeWithPagedKVCacheWrapper:
    r"""Wrapper class for decode attention with paged kv-cache (first proposed in
    `vLLM <https://arxiv.org/abs/2309.06180>`_) for batch of requests.

    Check :ref:`our tutorial<kv-layout>` for page table layout.

    Examples
    --------
    >>> import torch
    >>> import flashinfer
    >>> num_layers = 32
    >>> num_qo_heads = 64
    >>> num_kv_heads = 8
    >>> head_dim = 128
    >>> max_num_pages = 128
    >>> page_size = 16
    >>> # allocate 128MB workspace buffer
    >>> workspace_buffer = torch.empty(128 * 1024 * 1024, dtype=torch.uint8, device="cuda:0")
    >>> decode_wrapper = flashinfer.BatchDecodeWithPagedKVCacheWrapper(
    ...     workspace_buffer, "NHD"
    ... )
    >>> batch_size = 7
    >>> kv_page_indices = torch.arange(max_num_pages).int().to("cuda:0")
    >>> kv_page_indptr = torch.tensor(
    ...     [0, 17, 29, 44, 48, 66, 100, 128], dtype=torch.int32, device="cuda:0"
    ... )
    >>> # 1 <= kv_last_page_len <= page_size
    >>> kv_last_page_len = torch.tensor(
    ...     [1, 7, 14, 4, 3, 1, 16], dtype=torch.int32, device="cuda:0"
    ... )
    >>> kv_cache_at_layer = [
    ...     torch.randn(
    ...         max_num_pages, 2, page_size, num_kv_heads, head_dim, dtype=torch.float16, device="cuda:0"
    ...     ) for _ in range(num_layers)
    ... ]
    >>> # create auxiliary data structures for batch decode attention
    >>> decode_wrapper.plan(
    ...     kv_page_indptr,
    ...     kv_page_indices,
    ...     kv_last_page_len,
    ...     num_qo_heads,
    ...     num_kv_heads,
    ...     head_dim,
    ...     page_size,
    ...     pos_encoding_mode="NONE",
    ...     data_type=torch.float16
    ... )
    >>> outputs = []
    >>> for i in range(num_layers):
    ...     q = torch.randn(batch_size, num_qo_heads, head_dim).half().to("cuda:0")
    ...     kv_cache = kv_cache_at_layer[i]
    ...     # compute batch decode attention, reuse auxiliary data structures for all layers
    ...     o = decode_wrapper.run(q, kv_cache)
    ...     outputs.append(o)
    ...
    >>> outputs[0].shape
    torch.Size([7, 64, 128])

    Note
    ----
    To accelerate computation, FlashInfer's batch decode attention creates some
    auxiliary data structures, these data structures can be reused across multiple
    batch decode attention calls (e.g. different Transformer layers). This wrapper class
    manages the lifecycle of these data structures.
    """

    def __init__(
        self,
        float_workspace_buffer: torch.Tensor,
        kv_layout: str = "NHD",
        use_cuda_graph: bool = False,
        use_tensor_cores: bool = False,
        paged_kv_indptr_buffer: Optional[torch.Tensor] = None,
        paged_kv_indices_buffer: Optional[torch.Tensor] = None,
        paged_kv_last_page_len_buffer: Optional[torch.Tensor] = None,
        backend: str = "auto",
        jit_args: Optional[List[Any]] = None,
    ) -> None:
        r"""Constructor of :class:`BatchDecodeWithPagedKVCacheWrapper`.

        Parameters
        ----------
        float_workspace_buffer : torch.Tensor
            The user reserved float workspace buffer used to store intermediate attention results
            in the split-k algorithm. The recommended size is 128MB, the device of the workspace
            buffer should be the same as the device of the input tensors.

        kv_layout : str
            The layout of the input k/v tensors, could be either ``NHD`` or ``HND``.

        use_cuda_graph : bool
            Whether to enable CUDAGraph for batch decode attention, if enabled, the
            auxiliary data structures will be stored as the provided buffers. The ``batch_size``
            cannot change during the lifecycle of this wrapper when CUDAGraph is enabled.

        use_tensor_cores : bool
            Whether to use tensor cores for the computation. Will be faster for large group
            size in grouped query attention. Defaults to ``False``.

        paged_kv_indptr_buffer : Optional[torch.Tensor]
            The user reserved buffer on GPU to store the indptr of the paged kv cache, the size
            of the buffer should be ``[batch_size + 1]``.
            Only needed when ``use_cuda_graph`` is ``True``.

        paged_kv_indices_buffer : Optional[torch.Tensor]
            The user reserved buffer on GPU to store the page indices of the paged kv cache,
            should be large enough to store the maximum number of page indices
            (``max_num_pages``) during the lifecycle of this wrapper.
            Only needed when ``use_cuda_graph`` is ``True``.

        paged_kv_last_page_len_buffer : Optional[torch.Tensor]
            The user reserved buffer on GPU to store the number of entries in the last page, the
            size of the buffer should be ``[batch_size]``.
            Only needed when ``use_cuda_graph`` is ``True``.

        backend : str
            The implementation backend, could be ``auto``/``fa2`` or ``trtllm-gen``. Defaults to ``auto``.
            If set to ``auto``, the wrapper will automatically choose the backend based on the
            device architecture and kernel availability.

        jit_args : Optional[List[Any]]
            If provided, the wrapper will use the provided arguments to create the JIT module,
            otherwise, the wrapper will use default attention implementation.
        """
        _check_kv_layout(kv_layout)

        if jit_args is not None:
            if use_tensor_cores:
                self._jit_module = get_batch_prefill_jit_module(
                    jit_args[0],
                    gen_customize_batch_prefill_module(
                        "fa2", *jit_args
                    ).build_and_load(),
                )
            else:
                self._jit_module = get_batch_decode_jit_module(
                    jit_args[0],
                    gen_customize_batch_decode_module(*jit_args).build_and_load(),
                )
        else:
            self._jit_module = None

        self._kv_layout = kv_layout
        self._float_workspace_buffer = float_workspace_buffer
        self.device = float_workspace_buffer.device
        self._int_workspace_buffer = torch.empty(
            (8 * 1024 * 1024,), dtype=torch.uint8, device=self.device
        )
        self._pin_memory_int_workspace_buffer = torch.empty(
            (8 * 1024 * 1024,),
            dtype=torch.uint8,
            pin_memory=True,
            device="cpu",
        )
        self._kv_lens_buffer: Optional[torch.Tensor] = None
        if backend == "trtllm-gen":
            self._kv_lens_buffer = torch.empty(
                (32768,), dtype=torch.int32, device=self.device
            )

        if use_cuda_graph:
            if not torch.is_tensor(paged_kv_indptr_buffer):
                raise ValueError(
                    "paged_kv_indptr_buffer should be a torch.Tensor in cudagraph mode"
                )
            if not torch.is_tensor(paged_kv_indices_buffer):
                raise ValueError(
                    "paged_kv_indices_buffer should be a torch.Tensor in cudagraph mode"
                )
            if not torch.is_tensor(paged_kv_last_page_len_buffer):
                raise ValueError(
                    "paged_kv_last_page_len_buffer should be a torch.Tensor in cudagraph mode"
                )
            self._fixed_batch_size = len(paged_kv_last_page_len_buffer)
            if len(paged_kv_indptr_buffer) != self._fixed_batch_size + 1:
                raise ValueError(
                    "The size of paged_kv_indptr_buffer should be batch_size + 1"
                )
        else:
            self._fixed_batch_size = 0

        self._paged_kv_indptr_buf = paged_kv_indptr_buffer
        self._paged_kv_indices_buf = paged_kv_indices_buffer
        self._paged_kv_last_page_len_buf = paged_kv_last_page_len_buffer
        self._use_tensor_cores = use_tensor_cores or backend == "trtllm-gen"
        self._use_cuda_graph = use_cuda_graph

        if use_tensor_cores:
            if use_cuda_graph:
                # NOTE(Zihao): if once created, no need to update it in plan/run
                self._qo_indptr_buf = torch.arange(
                    self._fixed_batch_size + 1,
                    dtype=torch.int32,
                    device=float_workspace_buffer.device,
                )
        self._backend = backend

    @property
    def use_tensor_cores(self) -> bool:
        return self._use_tensor_cores

    @property
    def is_cuda_graph_enabled(self) -> bool:
        return self._use_cuda_graph

    def reset_workspace_buffer(
        self, float_workspace_buffer: torch.Tensor, int_workspace_buffer: torch.Tensor
    ) -> None:
        r"""Reset the workspace buffer.

        Parameters
        ----------
        float_workspace_buffer : torch.Tensor
            The new float workspace buffer, the device of the new float workspace buffer should
            be the same as the device of the input tensors.

        int_workspace_buffer : torch.Tensor
            The new int workspace buffer, the device of the new int workspace buffer should
            be the same as the device of the input tensors.
        """
        self._float_workspace_buffer = float_workspace_buffer
        self._int_workspace_buffer = int_workspace_buffer
        self._pin_memory_int_workspace_buffer = torch.empty(
            self._int_workspace_buffer.shape,
            dtype=self._int_workspace_buffer.dtype,
            device="cpu",
            pin_memory=True,
        )

    def plan(
        self,
        indptr: torch.Tensor,
        indices: torch.Tensor,
        last_page_len: torch.Tensor,
        num_qo_heads: int,
        num_kv_heads: int,
        head_dim: int,
        page_size: int,
        pos_encoding_mode: str = "NONE",
        window_left: int = -1,
        logits_soft_cap: Optional[float] = None,
        q_data_type: Optional[Union[str, torch.dtype]] = "float16",
        kv_data_type: Optional[Union[str, torch.dtype]] = None,
        data_type: Optional[Union[str, torch.dtype]] = None,
        sm_scale: Optional[float] = None,
        rope_scale: Optional[float] = None,
        rope_theta: Optional[float] = None,
        non_blocking: bool = True,
        block_tables: Optional[torch.Tensor] = None,
        seq_lens: Optional[torch.Tensor] = None,
    ) -> None:
        r"""Plan batch decode for given problem specification.

        Parameters
        ----------
        indptr : torch.Tensor
            The indptr of the paged kv cache, shape: ``[batch_size + 1]``
        indices : torch.Tensor
            The page indices of the paged kv cache, shape: ``[qo_indptr[-1]]``
        last_page_len : torch.Tensor
            The number of entries in the last page of each request in the paged kv
            cache, shape: ``[batch_size]``
        num_qo_heads : int
            The number of query/output heads
        num_kv_heads : int
            The number of key/value heads
        head_dim : int
            The dimension of the heads
        page_size : int
            The page size of the paged kv cache
        pos_encoding_mode : str
            The position encoding applied inside attention kernels, could be
            ``NONE``/``ROPE_LLAMA`` (LLAMA style rotary embedding) /``ALIBI``.
            Defaults to ``NONE``.
        window_left : int
            The left (inclusive) window size for the attention window, when set to ``-1``, the window
            size will be set to the full length of the sequence. Defaults to ``-1``.
        logits_soft_cap : Optional[float]
            The attention logits soft capping value (used in Gemini, Grok and Gemma-2, etc.), if not
            provided, will be set to ``0``. If greater than 0, the logits will be capped according to
            formula:
            :math:`\texttt{logits_soft_cap} \times \mathrm{tanh}(x / \texttt{logits_soft_cap})`,
            where :math:`x` is the input logits.
        q_data_type : Optional[Union[str, torch.dtype]]
            The data type of the query tensor, defaults torch.float16.
        kv_data_type : Optional[Union[str, torch.dtype]]
            The data type of the key/value tensor. If None, will be set to
            ``q_data_type``. Defaults to ``None``.
        data_type: Optional[Union[str, torch.dtype]]
            The data type of both the query and key/value tensors. Defaults to torch.float16.
            data_type is deprecated, please use q_data_type and kv_data_type instead.
        non_blocking : bool
            Whether to copy the input tensors to the device asynchronously, defaults to ``True``.
        seq_lens: Optional[torch.Tensor]
            A uint32 1D tensor indicating the kv sequence length of each prompt. shape: ``[batch_size]``.
        block_tables: Optional[torch.Tensor]
            A uint32 2D tensor indicating the block table of each prompt. shape: ``[batch_size, max_num_blocks_per_seq]``.


        Note
        ----
        The :meth:`plan` method should be called before any :meth:`run` or
        :meth:`run_return_lse` calls, auxiliary data structures will be created
        during this call and cached for multiple run calls.

        The ``num_qo_heads`` must be a multiple of ``num_kv_heads``. If ``num_qo_heads``
        is not equal to ``num_kv_heads``, the function will use
        `grouped query attention <https://arxiv.org/abs/2305.13245>`_.

        The :meth:`plan` method cannot be used in Cuda Graph or in ``torch.compile``.
        """
        batch_size = len(last_page_len)
        if logits_soft_cap is None:
            logits_soft_cap = 0.0

        qo_indptr_host = _get_range_buf(batch_size + 1, "cpu")
        if self.is_cuda_graph_enabled:
            if batch_size != self._fixed_batch_size:
                raise ValueError(
                    "The batch size should be fixed in cudagraph mode, the runtime batch size {} "
                    " mismatches the batch size set during initialization {}".format(
                        batch_size, self._fixed_batch_size
                    )
                )
            if len(indices) > len(self._paged_kv_indices_buf):
                raise ValueError(
                    "The size of indices should be less than or equal to the allocated buffer"
                )
            self._paged_kv_indptr_buf.copy_(indptr, non_blocking=non_blocking)
            self._paged_kv_last_page_len_buf.copy_(
                last_page_len, non_blocking=non_blocking
            )
            self._paged_kv_indices_buf[: len(indices)].copy_(
                indices, non_blocking=(indices.device == self.device) and non_blocking
            )
        else:
            self._paged_kv_indptr_buf = indptr.to(
                self.device, non_blocking=non_blocking
            )
            self._paged_kv_indices_buf = indices.to(
                self.device, non_blocking=non_blocking
            )
            self._paged_kv_last_page_len_buf = last_page_len.to(
                self.device, non_blocking=non_blocking
            )
            self._qo_indptr_buf = qo_indptr_host.to(
                self.device, non_blocking=non_blocking
            )

        indptr_host = indptr.to("cpu")
        last_page_len_host = last_page_len.to("cpu")

        if data_type is not None:
            if q_data_type is None:
                q_data_type = data_type
            if kv_data_type is None:
                kv_data_type = data_type

        q_data_type = canonicalize_torch_dtype(q_data_type)
        if kv_data_type is None:
            kv_data_type = q_data_type
        kv_data_type = canonicalize_torch_dtype(kv_data_type)

        self._cached_q_data_type = q_data_type
        self._cached_kv_data_type = kv_data_type
        self._batch_size = batch_size
        self._num_qo_heads = num_qo_heads
        self._num_kv_heads = num_kv_heads
        self._block_tables: Optional[torch.Tensor] = block_tables
        self._max_kv_len: Optional[int] = None

        if seq_lens is None:
            kv_lens_arr_host = get_seq_lens(indptr_host, last_page_len_host, page_size)
        else:
            kv_lens_arr_host = seq_lens.cpu()
        if self._backend == "trtllm-gen":
            assert self._kv_layout == "HND"
            assert logits_soft_cap == 0.0
            self._max_kv_len = max(kv_lens_arr_host).item()
            self._kv_lens_buffer[: len(kv_lens_arr_host)].copy_(
                kv_lens_arr_host, non_blocking=non_blocking
            )
            if self._block_tables is None:
                blocks_per_seq = [
                    (seq_len + page_size - 1) // page_size
                    for seq_len in kv_lens_arr_host
                ]
                max_num_blocks_per_seq = max(blocks_per_seq)
                self._block_tables = torch.zeros(
                    (batch_size, max_num_blocks_per_seq),
                    dtype=torch.int,
                    device=self.device,
                )
                block_id = indptr[0]
                for i in range(batch_size):
                    num_blocks_needed = blocks_per_seq[i]
                    self._block_tables[i, :num_blocks_needed] = (
                        self._paged_kv_indices_buf[
                            block_id : block_id + num_blocks_needed
                        ]
                    )
                    block_id += num_blocks_needed
            self._cached_module = get_trtllm_gen_decode_module(
                q_data_type,
                kv_data_type,
                q_data_type,
                indptr.dtype,
                head_dim,
                head_dim,
                PosEncodingMode[pos_encoding_mode].value,
                window_left >= 0,  # use_sliding_window
                logits_soft_cap > 0,  # use_logits_soft_cap
                False,  # use_fp16_qk_reduction
            )
            self._plan_info = self._cached_module.plan()  # None
        elif self.use_tensor_cores:
            self._max_kv_len = max(kv_lens_arr_host).item()
            if self._jit_module is not None:
                self._cached_module = self._jit_module
            else:
                self._cached_module = get_batch_prefill_module(
                    "fa2",
                    q_data_type,
                    kv_data_type,
                    q_data_type,
                    indptr.dtype,
                    head_dim,  # head_dim_qk
                    head_dim,  # head_dim_vo
                    PosEncodingMode[pos_encoding_mode].value,
                    window_left != -1,  # use_sliding_window
                    logits_soft_cap > 0,  # use_logits_soft_cap
                    False,  # use_fp16_qk_reduction
                )

            self._plan_info = self._cached_module.plan(
                self._float_workspace_buffer,
                self._int_workspace_buffer,
                self._pin_memory_int_workspace_buffer,
                qo_indptr_host,
                indptr_host,
                kv_lens_arr_host,
                batch_size,  # total_num_rows
                batch_size,
                num_qo_heads,
                num_kv_heads,
                page_size,
                self.is_cuda_graph_enabled,
                head_dim,
                head_dim,
                False,  # causal
            )
        else:
            if self._jit_module is not None:
                self._cached_module = self._jit_module
            else:
                self._cached_module = get_batch_decode_module(
                    q_data_type,
                    kv_data_type,
                    q_data_type,
                    indptr.dtype,
                    head_dim,  # head_dim_qk
                    head_dim,  # head_dim_vo
                    PosEncodingMode[pos_encoding_mode].value,
                    window_left != -1,  # use_sliding_window
                    logits_soft_cap > 0,  # use_logits_soft_cap
                )

            self._plan_info = self._cached_module.plan(
                self._float_workspace_buffer,
                self._int_workspace_buffer,
                self._pin_memory_int_workspace_buffer,
                indptr_host,
                batch_size,
                num_qo_heads,
                num_kv_heads,
                page_size,
                self.is_cuda_graph_enabled,
                window_left,
                logits_soft_cap,
                head_dim,
                head_dim,
                torch.empty(0, dtype=q_data_type),
                torch.empty(0, dtype=kv_data_type),
            )

        self._pos_encoding_mode = pos_encoding_mode
        self._window_left = window_left
        self._logits_soft_cap = logits_soft_cap
        self._sm_scale = sm_scale
        self._rope_scale = rope_scale
        self._rope_theta = rope_theta

    begin_forward = plan

    def forward(
        self,
        q: torch.Tensor,
        paged_kv_cache: Union[torch.Tensor, Tuple[torch.Tensor, torch.Tensor]],
        pos_encoding_mode: str = "NONE",
        q_scale: Optional[float] = None,
        k_scale: Optional[float] = None,
        v_scale: Optional[float] = None,
        window_left: int = -1,
        logits_soft_cap: Optional[float] = None,
        sm_scale: Optional[float] = None,
        rope_scale: Optional[float] = None,
        rope_theta: Optional[float] = None,
    ) -> torch.Tensor:
        r"""Warning: this function is deprecated, please use :meth:`run` instead."""
        self._pos_encoding_mode = pos_encoding_mode
        self._window_left = window_left
        self._logits_soft_cap = logits_soft_cap
        self._sm_scale = sm_scale
        self._rope_scale = rope_scale
        self._rope_theta = rope_theta
        return self.run(
            q, paged_kv_cache, q_scale=q_scale, k_scale=k_scale, v_scale=v_scale
        )

    @overload
    def run(
        self,
        q: torch.Tensor,
        paged_kv_cache: Union[torch.Tensor, Tuple[torch.Tensor, torch.Tensor]],
        *args,
        q_scale: Optional[float] = None,
        k_scale: Optional[float] = None,
        v_scale: Optional[float] = None,
        out: Optional[torch.Tensor] = None,
        lse: Optional[torch.Tensor] = None,
        return_lse: Literal[False] = False,
        enable_pdl: Optional[bool] = None,
        window_left: Optional[int] = None,
    ) -> torch.Tensor: ...

    @overload
    def run(
        self,
        q: torch.Tensor,
        paged_kv_cache: Union[torch.Tensor, Tuple[torch.Tensor, torch.Tensor]],
        *args,
        q_scale: Optional[float] = None,
        k_scale: Optional[float] = None,
        v_scale: Optional[float] = None,
        out: Optional[torch.Tensor] = None,
        lse: Optional[torch.Tensor] = None,
        return_lse: Literal[True] = True,
        enable_pdl: Optional[bool] = None,
        window_left: Optional[int] = None,
    ) -> Tuple[torch.Tensor, torch.Tensor]: ...

    def run(
        self,
        q: torch.Tensor,
        paged_kv_cache: Union[torch.Tensor, Tuple[torch.Tensor, torch.Tensor]],
        *args,
        q_scale: Optional[float] = None,
        k_scale: Optional[float] = None,
        v_scale: Optional[float] = None,
        out: Optional[torch.Tensor] = None,
        lse: Optional[torch.Tensor] = None,
        return_lse: bool = False,
        enable_pdl: Optional[bool] = None,
        window_left: Optional[int] = None,
    ) -> Union[torch.Tensor, Tuple[torch.Tensor, torch.Tensor]]:
        r"""Compute batch decode attention between query and paged kv cache.

        Parameters
        ----------
        q : torch.Tensor
            The query tensor, shape: ``[batch_size, num_qo_heads, head_dim]``
        paged_kv_cache : Union[torch.Tensor, Tuple[torch.Tensor, torch.Tensor]]
            The paged KV-Cache stored as a tuple of tensors or a single tensor:

            * a tuple ``(k_cache, v_cache)`` of 4-D tensors, each with shape:
              ``[max_num_pages, page_size, num_kv_heads, head_dim]`` if :attr:`kv_layout` is ``NHD``,
              and ``[max_num_pages, num_kv_heads, page_size, head_dim]`` if :attr:`kv_layout` is ``HND``.

            * a single 5-D tensor with shape:
              ``[max_num_pages, 2, page_size, num_kv_heads, head_dim]`` if
              :attr:`kv_layout` is ``NHD``, and
              ``[max_num_pages, 2, num_kv_heads, page_size, head_dim]`` if
              :attr:`kv_layout` is ``HND``. Where ``paged_kv_cache[:, 0]`` is the key-cache and
              ``paged_kv_cache[:, 1]`` is the value-cache.
        *args
            Additional arguments for the custom kernel.
        q_scale : Optional[float]
            The calibration scale of query for fp8 input, if not provided, will be set to ``1.0``.
        k_scale : Optional[float]
            The calibration scale of key for fp8 input, if not provided, will be set to ``1.0``.
        v_scale : Optional[float]
            The calibration scale of value for fp8 input, if not provided, will be set to ``1.0``.
        out : Optional[torch.Tensor]
            The output tensor, if not provided, will be allocated internally.
        lse : Optional[torch.Tensor]
            The log-sum-exp of attention logits, if not provided, will be allocated internally.
        return_lse : bool
            Whether to return the logsumexp of attention scores, defaults to ``False``.
        enable_pdl : bool
            Whether to enable Programmatic Dependent Launch (PDL). See https://docs.nvidia.com/cuda/cuda-c-programming-guide/#programmatic-dependent-launch-and-synchronization
            Only supported for >= sm90, and currently only for FA2 and CUDA core decode.
        Returns
        -------
        Union[torch.Tensor, Tuple[torch.Tensor, torch.Tensor]]
            If :attr:`return_lse` is ``False``, the attention output, shape: ``[batch_size, num_qo_heads, head_dim]``.
            If :attr:`return_lse` is ``True``, a tuple of two tensors:

            * attention output, shape: ``[batch_size, num_qo_heads, head_dim]``
            * logsumexp of attention scores, shape: ``[batch_size, num_qo_heads]``.
        """
        if enable_pdl is None:
            enable_pdl = device_support_pdl(q.device)
        k_cache, v_cache = _unpack_paged_kv_cache(paged_kv_cache, self._kv_layout)
        if self._kv_layout == "NHD":
            page_size = k_cache.shape[1]
            stride_n = k_cache.stride(1)
        else:
            page_size = k_cache.shape[2]
            stride_n = k_cache.stride(2)
        _check_cached_qkv_data_type(
            q, k_cache, self._cached_q_data_type, self._cached_kv_data_type
        )

        pos_encoding_mode = self._pos_encoding_mode
        window_left = self._window_left if window_left is None else window_left
        if self._backend != "trtllm-gen":
            # NOTE(Siyuan): since window_left is appeared in the plan function, we need to make sure it is the same as the one in the plan function.
            # Remove this check if the backend supports dynamic window_left.
            assert window_left == self._window_left
        logits_soft_cap = self._logits_soft_cap
        sm_scale = self._sm_scale
        rope_scale = self._rope_scale
        rope_theta = self._rope_theta
        _check_pos_encoding_mode(pos_encoding_mode)
        if logits_soft_cap is None:
            logits_soft_cap = 0.0
        if sm_scale is None:
            head_dim = q.shape[-1]
            sm_scale = 1.0 / math.sqrt(head_dim)
        if q_scale is not None:
            sm_scale *= q_scale
        if k_scale is not None:
            sm_scale *= k_scale
        if rope_scale is None:
            rope_scale = 1.0
        if rope_theta is None:
            rope_theta = 1e4

        if return_lse:
            if lse is None:
                lse = torch.empty(
                    (q.size(0), q.size(1)), dtype=torch.float32, device=q.device
                )
            else:
                _check_shape_dtype_device(
                    lse, (q.size(0), q.size(1)), torch.float32, q.device, "lse"
                )

        if out is None:
            out = torch.empty_like(q)
        else:
            _check_shape_dtype_device(out, q.shape, q.dtype, q.device, "out")

        if self.use_tensor_cores:
            run_args = [
                self._float_workspace_buffer,
                self._int_workspace_buffer,
                self._plan_info,
                q,
                k_cache,
                v_cache,
                self._qo_indptr_buf,
                self._paged_kv_indptr_buf,
                self._paged_kv_indices_buf,
                self._paged_kv_last_page_len_buf,
                out,
                lse,
                MaskMode.NON_CAUSAL.value,
                TensorLayout[self._kv_layout].value,
                window_left,
                enable_pdl,
            ]

            if self._jit_module is not None:
                run_args.extend(list(args))
            else:
                run_args += [
                    None,  # packed_custom_mask
                    None,  # mask_indptr_buf
                    _get_cache_alibi_slopes_buf(q.shape[1], q.device),
                    None,  # maybe_prefix_len_ptr
                    None,  # maybe_token_pos_in_items_ptr
                    None,  # maybe_max_item_len_ptr
                    logits_soft_cap,
                    sm_scale,
                    None,  # scale_q, not supported yet
                    None,  # scale_k
                    None,  # scale_v
                    rope_scale,
                    rope_theta,
                    0,  # token_pos_in_items_len
                    paged_kv_cache,
                    self._num_qo_heads,
                    self._num_kv_heads,
                    self._block_tables,
                    self._kv_lens_buffer,
                    page_size,
                    self._max_kv_len,
                ]

            self._cached_module.paged_run(*run_args)
        else:
            run_args = [
                self._float_workspace_buffer,
                self._int_workspace_buffer,
                self._plan_info,
                q,
                k_cache,
                v_cache,
                self._paged_kv_indptr_buf,
                self._paged_kv_indices_buf,
                self._paged_kv_last_page_len_buf,
                out,
                lse,
                TensorLayout[self._kv_layout].value,
                window_left,
                enable_pdl,
            ]

            if self._jit_module is not None:
                run_args.extend(list(args))
            else:
                run_args += [
                    _get_cache_alibi_slopes_buf(q.shape[1], q.device),
                    logits_soft_cap,
                    sm_scale,
                    rope_scale,
                    rope_theta,
                ]

            self._cached_module.run(*run_args)
        if v_scale is not None:
            out *= v_scale

        return (out, lse) if return_lse else out

    def forward_return_lse(
        self,
        q: torch.Tensor,
        paged_kv_cache: torch.Tensor,
        pos_encoding_mode: str = "NONE",
        q_scale: Optional[float] = None,
        k_scale: Optional[float] = None,
        v_scale: Optional[float] = None,
        window_left: int = -1,
        logits_soft_cap: Optional[float] = None,
        sm_scale: Optional[float] = None,
        rope_scale: Optional[float] = None,
        rope_theta: Optional[float] = None,
    ) -> Tuple[torch.Tensor, torch.Tensor]:
        r"""Warning: this function is deprecated, please use :meth:`run_return_lse` instead."""
        self._pos_encoding_mode = pos_encoding_mode
        self._window_left = window_left
        self._logits_soft_cap = logits_soft_cap
        self._sm_scale = sm_scale
        self._rope_scale = rope_scale
        self._rope_theta = rope_theta
        return self.run(
            q,
            paged_kv_cache,
            q_scale=q_scale,
            k_scale=k_scale,
            v_scale=v_scale,
            return_lse=True,
        )

    run_return_lse = functools.partialmethod(run, return_lse=True)

    def end_forward(self) -> None:
        r"""Warning: this function is deprecated and has no effect."""
        pass


class CUDAGraphBatchDecodeWithPagedKVCacheWrapper(BatchDecodeWithPagedKVCacheWrapper):
    r"""CUDAGraph-compatible Wrapper class for decode attention with paged kv-cache (first
    proposed in `vLLM <https://arxiv.org/abs/2309.06180>`_) for batch of requests.

    Note that this wrapper may not be as efficient as :class:`BatchDecodeWithPagedKVCacheWrapper`
    because we won't dispatch to different kernels for different batch sizes/sequence lengths/etc
    to accommodate the CUDAGraph requirement.

    Check :ref:`our tutorial<kv-layout>` for page table layout.

    Note
    ----
    The :meth:`plan` method could not be captured by CUDAGraph.

    See Also
    --------
    :class:`BatchDecodeWithPagedKVCacheWrapper`
    """

    def __init__(
        self,
        workspace_buffer: torch.Tensor,
        indptr_buffer: torch.Tensor,
        indices_buffer: torch.Tensor,
        last_page_len_buffer: torch.Tensor,
        kv_layout: str = "NHD",
        use_tensor_cores: bool = False,
    ) -> None:
        r"""Constructor of :class:`BatchDecodeWithPagedKVCacheWrapper`.

        Parameters
        ----------
        workspace_buffer : torch.Tensor
            The user reserved workspace buffer on GPU used to store auxiliary data structures,
            recommended size is 128MB, the device of the workspace buffer should be the
            same as the device of the input tensors.

        indptr_buffer : torch.Tensor
            The user reserved buffer on GPU to store the indptr of the paged kv cache, should
            be large enough to store the indptr of maximum batch size (``[max_batch_size + 1]``)
            during the lifecycle of this wrapper.

        indices_buffer : torch.Tensor
            The user reserved buffer on GPU to store the page indices of the paged kv cache,
            should be large enough to store the maximum number of page indices
            (``max_num_pages``) during the lifecycle of this wrapper.

        last_page_len_buffer : torch.Tensor
            The user reserved buffer on GPU to store the number of entries in the last page,
            should be large enough to store the maximum batch size (``[max_batch_size]``)
            during the lifecycle of this wrapper.

        use_tensor_cores : bool
            Whether to use tensor cores for the computation. Will be faster for large group
            size in grouped query attention. Defaults to ``False``.

        kv_layout : str
            The layout of the input k/v tensors, could be either ``NHD`` or ``HND``.
        """
        super().__init__(
            workspace_buffer,
            kv_layout,
            use_cuda_graph=True,
            use_tensor_cores=use_tensor_cores,
            paged_kv_indptr_buffer=indptr_buffer,
            paged_kv_indices_buffer=indices_buffer,
            paged_kv_last_page_len_buffer=last_page_len_buffer,
        )


class BatchDecodeMlaWithPagedKVCacheWrapper:
    r"""Warning: this class is deprecated and will be removed in a future release.
    Please use :class:`flashinfer.mla.BatchMLAPagedAttentionWrapper` instead, which provides
    a more efficient and general MLA implementation that supports decode and incremental prefill.
    """

    def __init__(
        self,
        float_workspace_buffer: torch.Tensor,
        use_cuda_graph: bool = False,
        use_tensor_cores: bool = False,
        paged_kv_indptr_buffer: Optional[torch.Tensor] = None,
        paged_kv_indices_buffer: Optional[torch.Tensor] = None,
        paged_kv_last_page_len_buffer: Optional[torch.Tensor] = None,
    ) -> None:
        r"""Constructor of :class:`BatchDecodeWithPagedKVCacheWrapper`.

        Parameters
        ----------
        float_workspace_buffer : torch.Tensor
            The user reserved float workspace buffer used to store intermediate attention results
            in the split-k algorithm. The recommended size is 128MB, the device of the workspace
            buffer should be the same as the device of the input tensors.

        use_cuda_graph : bool
            Whether to enable CUDAGraph for batch decode attention, if enabled, the
            auxiliary data structures will be stored as the provided buffers. The ``batch_size``
            cannot change during the lifecycle of this wrapper when CUDAGraph is enabled.

        use_tensor_cores : bool
            Whether to use tensor cores for the computation. Will be faster for large group
            size in grouped query attention. Defaults to ``False``.

        paged_kv_indptr_buffer : Optional[torch.Tensor]
            The user reserved buffer on GPU to store the indptr of the paged kv cache, the size
            of the buffer should be ``[batch_size + 1]``.
            Only needed when ``use_cuda_graph`` is ``True``.

        paged_kv_indices_buffer : Optional[torch.Tensor]
            The user reserved buffer on GPU to store the page indices of the paged kv cache,
            should be large enough to store the maximum number of page indices
            (``max_num_pages``) during the lifecycle of this wrapper.
            Only needed when ``use_cuda_graph`` is ``True``.

        paged_kv_last_page_len_buffer : Optional[torch.Tensor]
            The user reserved buffer on GPU to store the number of entries in the last page, the
            size of the buffer should be ``[batch_size]``.
            Only needed when ``use_cuda_graph`` is ``True``.
        """
        self._float_workspace_buffer = float_workspace_buffer
        self.device = float_workspace_buffer.device
        self._int_workspace_buffer = torch.empty(
            (8 * 1024 * 1024,), dtype=torch.uint8, device=self.device
        )
        self._pin_memory_int_workspace_buffer = torch.empty(
            (8 * 1024 * 1024,),
            dtype=torch.uint8,
            pin_memory=True,
            device="cpu",
        )

        if use_cuda_graph:
            if not torch.is_tensor(paged_kv_indptr_buffer):
                raise ValueError(
                    "paged_kv_indptr_buffer should be a torch.Tensor in cudagraph mode"
                )
            if not torch.is_tensor(paged_kv_indices_buffer):
                raise ValueError(
                    "paged_kv_indices_buffer should be a torch.Tensor in cudagraph mode"
                )
            if not torch.is_tensor(paged_kv_last_page_len_buffer):
                raise ValueError(
                    "paged_kv_last_page_len_buffer should be a torch.Tensor in cudagraph mode"
                )
            self._fixed_batch_size = len(paged_kv_last_page_len_buffer)
            if len(paged_kv_indptr_buffer) != self._fixed_batch_size + 1:
                raise ValueError(
                    "The size of paged_kv_indptr_buffer should be batch_size + 1"
                )
        else:
            self._fixed_batch_size = 0

        self._use_tensor_cores = use_tensor_cores
        self._paged_kv_indptr_buf = paged_kv_indptr_buffer
        self._paged_kv_indices_buf = paged_kv_indices_buffer
        self._paged_kv_last_page_len_buf = paged_kv_last_page_len_buffer
        self._use_cuda_graph = use_cuda_graph

    @property
    def is_cuda_graph_enabled(self) -> bool:
        return self._use_cuda_graph

    @property
    def use_tensor_cores(self) -> bool:
        return self._use_tensor_cores

    def reset_workspace_buffer(
        self, float_workspace_buffer: torch.Tensor, int_workspace_buffer: torch.Tensor
    ) -> None:
        r"""Reset the workspace buffer.

        Parameters
        ----------
        float_workspace_buffer : torch.Tensor
            The new float workspace buffer, the device of the new float workspace buffer should
            be the same as the device of the input tensors.

        int_workspace_buffer : torch.Tensor
            The new int workspace buffer, the device of the new int workspace buffer should
            be the same as the device of the input tensors.
        """
        self._float_workspace_buffer = float_workspace_buffer
        self._int_workspace_buffer = int_workspace_buffer
        self._pin_memory_int_workspace_buffer = torch.empty(
            self._int_workspace_buffer.shape,
            dtype=self._int_workspace_buffer.dtype,
            device="cpu",
            pin_memory=True,
        )

    def plan(
        self,
        indptr: torch.Tensor,
        indices: torch.Tensor,
        last_page_len: torch.Tensor,
        num_qo_heads: int,
        head_dim_compressed_kv: int,
        page_size: int,
        sm_scale: float,
        window_left: int = -1,
        logits_soft_cap: Optional[float] = None,
        data_type: Union[str, torch.dtype] = "float16",
        q_data_type: Optional[Union[str, torch.dtype]] = None,
        rope_scale: Optional[float] = None,
        rope_theta: Optional[float] = None,
    ) -> None:
        r"""Plan batch decode for given problem specification.

        Parameters
        ----------
        indptr : torch.Tensor
            The indptr of the paged kv cache, shape: ``[batch_size + 1]``
        indices : torch.Tensor
            The page indices of the paged kv cache, shape: ``[qo_indptr[-1]]``
        last_page_len : torch.Tensor
            The number of entries in the last page of each request in the paged kv
            cache, shape: ``[batch_size]``
        num_qo_heads : int
            The number of query/output heads
        head_dim_compressed_kv : int
            The dimension of the compressed kv, is also kv_lora_rank
        page_size : int
            The page size of the paged kv cache
        sm_scale : float
            The scale of softmax, should be ``1 / sqrt(qk_nope_head_dim + qk_rope_head_dim)``
        window_left : int
            The left (inclusive) window size for the attention window, when set to ``-1``, the window
            size will be set to the full length of the sequence. Defaults to ``-1``.
        logits_soft_cap : Optional[float]
            The attention logits soft capping value (used in Gemini, Grok and Gemma-2, etc.), if not
            provided, will be set to ``0``. If greater than 0, the logits will be capped according to
            formula:
            :math:`\texttt{logits_soft_cap} \times \mathrm{tanh}(x / \texttt{logits_soft_cap})`,
            where :math:`x` is the input logits.
        data_type : Union[str, torch.dtype]
            The data type of the paged kv cache. Defaults to ``float16``.
        q_data_type : Optional[Union[str, torch.dtype]]
            The data type of the query tensor. If None, will be set to
            ``data_type``. Defaults to ``None``.

        Note
        ----
        The :meth:`plan` method should be called before any :meth:`run` or
        :meth:`run_return_lse` calls, auxiliary data structures will be created
        during this call and cached for multiple run calls.
        """
        batch_size = len(last_page_len)
        if logits_soft_cap is None:
            logits_soft_cap = 0.0

        if self.is_cuda_graph_enabled:
            if batch_size != self._fixed_batch_size:
                raise ValueError(
                    "The batch size should be fixed in cudagraph mode, the runtime batch size {} "
                    " mismatches the batch size set during initialization {}".format(
                        batch_size, self._fixed_batch_size
                    )
                )
            if len(indices) > len(self._paged_kv_indices_buf):
                raise ValueError(
                    "The size of indices should be less than or equal to the allocated buffer"
                )
            self._paged_kv_indptr_buf.copy_(indptr)
            self._paged_kv_indices_buf[: len(indices)] = indices
            self._paged_kv_last_page_len_buf.copy_(last_page_len)
        else:
            self._paged_kv_indptr_buf = indptr.to(self.device)
            self._paged_kv_indices_buf = indices.to(self.device)
            self._paged_kv_last_page_len_buf = last_page_len.to(self.device)

        data_type = canonicalize_torch_dtype(data_type)
        if not q_data_type:
            q_data_type = data_type
        q_data_type = canonicalize_torch_dtype(q_data_type)

        indptr_host = indptr.to("cpu")

        self._cached_module = get_batch_decode_mla_module(
            q_data_type,
            data_type,
            q_data_type,
            indptr.dtype,
            head_dim_compressed_kv,
            num_qo_heads,
            window_left != -1,  # use_sliding_window
            logits_soft_cap > 0,  # use_logits_soft_cap
            self._use_tensor_cores,
        )
        self._plan_info = self._cached_module.plan(
            self._float_workspace_buffer,
            self._int_workspace_buffer,
            self._pin_memory_int_workspace_buffer,
            indptr_host,
            batch_size,
            num_qo_heads,
            page_size,
            self.is_cuda_graph_enabled,
        )

        self._sm_scale = sm_scale
        self._window_left = window_left
        self._logits_soft_cap = logits_soft_cap
        self._rope_scale = rope_scale
        self._rope_theta = rope_theta

    def run(
        self,
        q_nope: torch.Tensor,
        q_pe: torch.Tensor,
        paged_ckv_cache: torch.Tensor,
        paged_kpe_cache: torch.Tensor,
        q_scale: Optional[float] = None,
        k_scale: Optional[float] = None,
        v_scale: Optional[float] = None,
        out: Optional[torch.Tensor] = None,
        lse: Optional[torch.Tensor] = None,
        return_lse: bool = False,
        enable_pdl: bool = False,  # fake placeholder (sm80)
    ) -> Union[torch.Tensor, Tuple[torch.Tensor, torch.Tensor]]:
        r"""Compute batch decode attention between query and paged kv cache.

        Parameters
        ----------
        q_nope : torch.Tensor
            The query tensor not related to ROPE, shape: ``[batch_size, num_qo_heads, head_dim_ckv]``
        q_pe : torch.Tensor
            The query tensor related to ROPE, shape: ``[batch_size, num_qo_heads, head_dim_kpe]``
        paged_ckv_cache : torch.Tensor
            The paged compressed-KV-Cache stored as a single tensor:
            * 3-D tensors, each with shape: ``[max_num_pages, page_size, head_dim_ckv]``.
        paged_kpe_cache : torch.Tensor
            The paged k-pe-Cache stored as a single tensor:
            * 3-D tensors, each with shape: ``[max_num_pages, page_size, head_dim_kpe]``.
        q_scale : Optional[float]
            The calibration scale of query for fp8 input, if not provided, will be set to ``1.0``.
        k_scale : Optional[float]
            The calibration scale of key for fp8 input, if not provided, will be set to ``1.0``.
        v_scale : Optional[float]
            The calibration scale of value for fp8 input, if not provided, will be set to ``1.0``.
        out : Optional[torch.Tensor]
            The output tensor, if not provided, will be allocated internally.
        lse : Optional[torch.Tensor]
            The log-sum-exp of attention logits, if not provided, will be allocated internally.
        return_lse : bool
            Whether to return the logsumexp of attention scores, defaults to ``False``.
        enable_pdl : bool
            Whether to enable Programmatic Dependent Launch (PDL). See https://docs.nvidia.com/cuda/cuda-c-programming-guide/#programmatic-dependent-launch-and-synchronization
            Only supported for >= sm90, and currently only for FA2 and CUDA core decode.
        Returns
        -------
        Union[torch.Tensor, Tuple[torch.Tensor, torch.Tensor]]
            If :attr:`return_lse` is ``False``, the attention output, shape: ``[batch_size, num_qo_heads, head_dim]``.
            If :attr:`return_lse` is ``True``, a tuple of two tensors:

            * attention output, shape: ``[batch_size, num_qo_heads, head_dim]``
            * logsumexp of attention scores, shape: ``[batch_size, num_qo_heads]``.
        """
        window_left = self._window_left
        logits_soft_cap = self._logits_soft_cap
        sm_scale = self._sm_scale
        rope_scale = self._rope_scale
        rope_theta = self._rope_theta
        if logits_soft_cap is None:
            logits_soft_cap = 0.0
        if q_scale is not None:
            sm_scale *= q_scale
        if k_scale is not None:
            sm_scale *= k_scale
        if rope_scale is None:
            rope_scale = 1.0
        if rope_theta is None:
            rope_theta = 1e4

        device = self.device
        if out is None:
            out = torch.empty_like(q_nope, device=device)
        else:
            _check_shape_dtype_device(
                out, q_nope.shape, q_nope.dtype, q_nope.device, "out"
            )

        if return_lse:
            if lse is None:
                lse = torch.empty(
                    (q_nope.size(0), q_nope.size(1)),
                    dtype=torch.float32,
                    device=device,
                )
            else:
                _check_shape_dtype_device(
                    lse,
                    (q_nope.size(0), q_nope.size(1)),
                    q_nope.dtype,
                    q_nope.device,
                    "lse",
                )
        self._cached_module.run(
            self._float_workspace_buffer,
            self._int_workspace_buffer,
            self._plan_info,
            q_nope,
            q_pe,
            paged_ckv_cache,
            paged_kpe_cache,
            self._paged_kv_indptr_buf,
            self._paged_kv_indices_buf,
            self._paged_kv_last_page_len_buf,
            out,
            sm_scale,
            window_left,
            logits_soft_cap,
            rope_scale,
            rope_theta,
            lse,
            enable_pdl,
        )
        out = [out, lse] if return_lse else [out]
        if v_scale is not None:
            out[0] *= v_scale

        return tuple(out) if return_lse else out[0]

    run_return_lse = functools.partialmethod(run, return_lse=True)


<<<<<<< HEAD
@functools.cache
def get_trtllm_fmha_gen_module():
    mod = trtllm_fmha_gen_module()
    op = mod.build_and_load()
    setup_cubin_loader(mod.get_library_path())
    setup_metainfo_loader(mod.get_library_path())
    return op


=======
>>>>>>> 6bb969b5
class TrtllmGenDecodeModule:
    def _paged_run(
        self,
        query: torch.Tensor,
        kv_cache: torch.Tensor,
        workspace_buffer: torch.Tensor,
        block_tables: torch.Tensor,
        seq_lens: torch.Tensor,
        max_seq_len: int,
        bmm1_scale: float,  # todo(Yingyi): add dynamic scale tensor later
        bmm2_scale: float,
        sm_count: int,
        window_left: int = -1,
        out: Optional[torch.Tensor] = None,
    ) -> torch.Tensor:
        if out is None:
            out = torch.empty_like(query)
        sm_count = get_device_sm_count(query.device)
        self._op.trtllm_paged_attention_decode(
            out,
            query.unsqueeze(
                1
            ),  # [B, 1, H, D], no MTP here so second dim is 1 # todo(Yingyi): add MTP??
            kv_cache,
            workspace_buffer,
            block_tables,
            seq_lens,
            max_seq_len,
            bmm1_scale,
            bmm2_scale,
            window_left,
            sm_count,
        )
        return out

    def _plan(self, *args, **kwargs):
        pass

    def __init__(self):
        self._mod = trtllm_fmha_gen_module()
        self._op = self._mod.build_and_load()
        from flashinfer.jit.cubin_loader import (
            setup_cubin_loader,
            setup_metainfo_loader,
        )

        setup_cubin_loader(self._mod.get_library_path())
        setup_metainfo_loader(self._mod.get_library_path())


@functools.cache
def get_trtllm_gen_decode_module(*args):
    uri = get_batch_prefill_uri("trtllm-gen", *args)
    module = TrtllmGenDecodeModule()

    @register_custom_op(
        f"flashinfer::{uri}_ragged_run",
        mutates_args=(
            "float_workspace_buffer",
            "int_workspace_buffer",
            "o",
            "maybe_lse",
        ),
    )
    def paged_run(
        float_workspace_buffer: torch.Tensor,
        int_workspace_buffer: torch.Tensor,
        plan_info_vec: List[int],
        q: torch.Tensor,
        paged_k_cache: torch.Tensor,
        paged_v_cache: torch.Tensor,
        qo_indptr: torch.Tensor,
        paged_kv_indptr: torch.Tensor,
        paged_kv_indices: torch.Tensor,
        paged_kv_last_page_len: torch.Tensor,
        o: torch.Tensor,
        maybe_lse: Optional[torch.Tensor],
        mask_mode: int,
        layout: int,
        window_left: int,
        enable_pdl: bool,
        maybe_custom_mask: Optional[torch.Tensor],
        maybe_mask_indptr: Optional[torch.Tensor],
        maybe_alibi_slopes: Optional[torch.Tensor],
        maybe_prefix_len_ptr: Optional[torch.Tensor],
        maybe_token_pos_in_items_ptr: Optional[torch.Tensor],
        maybe_max_item_len_ptr: Optional[torch.Tensor],
        logits_soft_cap: float,
        sm_scale: float,
        scale_q: Optional[torch.Tensor],
        scale_k: Optional[torch.Tensor],
        scale_v: Optional[torch.Tensor],
        rope_scale: float,
        rope_theta: float,
        token_pos_in_items_len: int,
        paged_kv_cache: Optional[torch.Tensor] = None,
        num_qo_heads: Optional[int] = None,
        num_kv_heads: Optional[int] = None,
        block_tables: Optional[torch.Tensor] = None,
        kv_lens_buffer: Optional[torch.Tensor] = None,
        page_size: Optional[int] = None,
        max_kv_len: Optional[int] = None,
    ) -> None:
        assert maybe_lse is None
        assert paged_kv_cache is not None
        assert num_qo_heads is not None
        assert num_kv_heads is not None
        assert block_tables is not None
        assert kv_lens_buffer is not None
        assert page_size is not None
        assert max_kv_len is not None
        o = module._paged_run(
            q.contiguous(),  # NOTE(Siyuan): without contiguous, the result is incorrect
            paged_kv_cache,
            int_workspace_buffer,
            block_tables,
            kv_lens_buffer,
            max_kv_len,
            sm_scale,
            1.0,  # NOTE(Siyuan): update this to expose bmm2 scale
            window_left,
            out=o,
        )

    @register_fake_op(f"flashinfer::{uri}_paged_run")
    def _fake_paged_run(
        float_workspace_buffer: torch.Tensor,
        int_workspace_buffer: torch.Tensor,
        plan_info_vec: List[int],
        q: torch.Tensor,
        paged_k_cache: torch.Tensor,
        paged_v_cache: torch.Tensor,
        qo_indptr: torch.Tensor,
        paged_kv_indptr: torch.Tensor,
        paged_kv_indices: torch.Tensor,
        paged_kv_last_page_len: torch.Tensor,
        o: torch.Tensor,
        maybe_lse: Optional[torch.Tensor],
        mask_mode: int,
        layout: int,
        window_left: int,
        enable_pdl: bool,
        maybe_custom_mask: Optional[torch.Tensor],
        maybe_mask_indptr: Optional[torch.Tensor],
        maybe_alibi_slopes: Optional[torch.Tensor],
        maybe_prefix_len_ptr: Optional[torch.Tensor],
        maybe_token_pos_in_items_ptr: Optional[torch.Tensor],
        maybe_max_item_len_ptr: Optional[torch.Tensor],
        logits_soft_cap: float,
        sm_scale: float,
        rope_scale: float,
        rope_theta: float,
        token_pos_in_items_len: int,
        paged_kv_cache: Optional[torch.Tensor] = None,
        num_qo_heads: Optional[int] = None,
        num_kv_heads: Optional[int] = None,
        block_tables: Optional[torch.Tensor] = None,
        kv_lens_buffer: Optional[torch.Tensor] = None,
        page_size: Optional[int] = None,
        max_kv_len: Optional[int] = None,
    ) -> None:
        pass

    # Register the module.
    #
    # Note that plan is not part of model logic. It should not be included in
    # Cuda Graph or torch.compile. So, we don't provide a torch library for plan.
    return SimpleNamespace(
        plan=module._plan,
        paged_run=paged_run,
    )


def trtllm_batch_decode_with_kv_cache(
    query: torch.Tensor,
    kv_cache: torch.Tensor,
    workspace_buffer: torch.Tensor,
    block_tables: torch.Tensor,
    seq_lens: torch.Tensor,
    max_seq_len: int,
    bmm1_scale: float,
    bmm2_scale: float,  # todo(Yingyi): add dynamic scale tensor later
    window_left: int = -1,
    out: Optional[torch.Tensor] = None,
) -> torch.Tensor:
    run_func = get_trtllm_fmha_gen_module().trtllm_paged_attention_decode
    sm_count = get_device_sm_count(query.device)

    if out is None:
        out = torch.empty_like(query)
    else:
        _check_shape_dtype_device(out, query.shape, query.dtype, query.device, "out")

    run_func(
        out,
        query.unsqueeze(1),  # [B, 1, H, D], no MTP here so second dim is 1
        kv_cache,
        workspace_buffer,
        block_tables,
        seq_lens,
        max_seq_len,
        bmm1_scale,
        bmm2_scale,
        window_left,
        sm_count,
    )
    return out


def _check_trtllm_gen_mla_shape(
    query,
    kv_cache,
    qk_nope_head_dim,
    kv_lora_rank,
    qk_rope_head_dim,
    page_table,
    page_size,
):
    if query.ndim != 4:
        raise ValueError(f"Expected query.ndim == 4, got {query.ndim}")
    if kv_cache.ndim != 4:
        raise ValueError(f"Expected kv_cache.ndim == 4, got {kv_cache.ndim}")
    if qk_nope_head_dim != 128:
        raise ValueError(f"Expected qk_nope_head_dim == 128, got {qk_nope_head_dim}")
    if kv_lora_rank != 512:
        raise ValueError(f"Expected kv_lora_rank == 512, got {kv_lora_rank}")
    if qk_rope_head_dim != 64:
        raise ValueError(f"Expected qk_rope_head_dim == 64, got {qk_rope_head_dim}")

    B_q, Q_len, H, D_q = query.shape
    D_ckv = kv_cache.shape[3]
    # if H != 128:
    #     raise ValueError(f"Expected 128 heads for query, got {H}")
    # todo(Yingyi): should we check num_heads == 128? Is this deepseek only?
    if D_q != D_ckv or D_q != 576:
        raise ValueError(
            f"Expected head dim 576 for query and kv_cache, got {D_q} and {D_ckv}"
        )

    B_block_table, block_num = page_table.shape
    block_size = page_size
    if B_q != B_block_table:
        raise ValueError(
            f"Expected batch size {B_q} for query and block_table, got {B_q} and {B_block_table}"
        )
    if block_num % (128 / block_size) != 0:
        raise ValueError(
            f"Expected block_num % (128 / block_size) == 0, got {block_num=} and {block_size=}"
        )


def trtllm_batch_decode_with_kv_cache_mla(
    query: torch.Tensor,
    kv_cache: torch.Tensor,
    workspace_buffer: torch.Tensor,
    qk_nope_head_dim: int,
    kv_lora_rank: int,
    qk_rope_head_dim: int,
    block_tables: torch.Tensor,
    seq_lens: torch.Tensor,
    max_seq_len: int,
    out: Optional[torch.Tensor] = None,
    bmm1_scale: Optional[float] = 1.0,
    bmm2_scale: Optional[float] = 1.0,
    bmm1_scale_log2_tensor: Optional[torch.Tensor] = None,
    bmm2_scale_tensor: Optional[torch.Tensor] = None,
) -> torch.Tensor:
    """
    Parameters:
    query: [batch_size, q_len_per_request, num_heads, head_dim_qk], head_dim_qk = qk_nope_head_dim (kv_lora_rank) + qk_rope_head_dim, should be concated q_nope + q_rope; q_len_per_request is the MTP query length.
    kv_cache: [num_pages, page_size, head_dim_ckv + head_dim_kpe], should be concated ckv_cache + kpe_cache
    workspace_buffer: [num_semaphores, 4], used for multi_block mode
    qk_nope_head_dim: qk_nope_head_dim, must be 128
    kv_lora_rank: kv_lora_rank, must be 512
    qk_rope_head_dim: qk_rope_head_dim, must be 64
    block_tables: page_table of kv cache, [batch_size, num_pages]
    seq_lens: query_len
    max_seq_len: max sequence length for kv_cache
    scale: model-specific scale of qk, default is 1.0
    out: output tensor, if not provided, will be allocated internally
    bmm1_scale: fused scale for mla bmm1 input.
    bmm2_scale: fused scale for mla bmm2 input.
    bmm1_scale_log2_tensor: On-device fused scale tensor for mla bmm1 input. Must be fused with * M_LOG2E before passing in.
    bmm2_scale_tensor: On-device fused scale tensor for mla bmm2 input.

    Note:
    In MLA, the actual BMM1 and BMM2 scales applied would be fused as:
    bmm1_scale = q_scale * k_scale * sm_scale / (head_dim_qk ** 0.5)
    bmm2_scale = v_scale * o_scale
    or,
    bmm1_scale_log2_tensor = [q_scale * k_scale * sm_scale / (head_dim_qk ** 0.5) * M_LOG2E]
    bmm2_scale_tensor = [v_scale * o_scale]

    The two scale factors should be static constant for cuda graph capture.
    Either (bmm1_scale, bmm2_scale) or (bmm1_scale_log2_tensor, bmm2_scale_tensor) should be provided.

    For static constant scale factors, the scale factors should be provided as float.
        - (bmm1_scale, bmm2_scale)
    For on-device fused scale tensors, which could dynamically change, the scale factors should be provided as torch.Tensor.
        - (bmm1_scale_log2_tensor, bmm2_scale_tensor)
        - Currently, only fp8 tensor core operation supports this mode.
    When both are provided, the dynamic scale factor tensors will be used.
    """
    run_func = get_trtllm_fmha_gen_module().trtllm_paged_attention_decode
    sm_count = get_device_sm_count(query.device)

    block_size = kv_cache.size(-2)
    if (
        block_size != 32 and block_size != 64
    ):  # todo(Yingyi): add support for more block sizes?
        raise ValueError(f"Supported block_size are 32 and 64, got {block_size}")

    _check_trtllm_gen_mla_shape(
        query,
        kv_cache,
        qk_nope_head_dim,
        kv_lora_rank,
        qk_rope_head_dim,
        block_tables,
        block_size,
    )

    if out is None:
        out_shape = query.shape[:-1] + (kv_lora_rank,)
        out = torch.empty(out_shape, dtype=torch.bfloat16, device=query.device)
    else:
        batch_size, _, num_q_heads, _ = query.shape
        _check_shape_dtype_device(
            out,
            [batch_size, num_q_heads, kv_lora_rank],
            torch.bfloat16,
            query.device,
            "out",
        )

    if bmm1_scale_log2_tensor is not None and bmm2_scale_tensor is not None:
        # dynamic scale factors
        if query.dtype != torch.float8_e4m3fn or kv_cache.dtype != torch.float8_e4m3fn:
            raise ValueError(
                "Dynamic scale factors bmm1_scale_tensor and bmm2_scale_tensor are only supported for fp8 tensor core operation"
            )

    run_func(
        out,
        query,
        kv_cache.unsqueeze(-3),
        workspace_buffer,
        block_tables,
        seq_lens,
        max_seq_len,
        bmm1_scale,
        bmm2_scale,
        -1,  # window_left
        sm_count,
    )
    return out<|MERGE_RESOLUTION|>--- conflicted
+++ resolved
@@ -1779,18 +1779,6 @@
     run_return_lse = functools.partialmethod(run, return_lse=True)
 
 
-<<<<<<< HEAD
-@functools.cache
-def get_trtllm_fmha_gen_module():
-    mod = trtllm_fmha_gen_module()
-    op = mod.build_and_load()
-    setup_cubin_loader(mod.get_library_path())
-    setup_metainfo_loader(mod.get_library_path())
-    return op
-
-
-=======
->>>>>>> 6bb969b5
 class TrtllmGenDecodeModule:
     def _paged_run(
         self,
