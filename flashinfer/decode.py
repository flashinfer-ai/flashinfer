--- conflicted
+++ resolved
@@ -1792,11 +1792,7 @@
     max_seq_len: int,
     out: Optional[torch.Tensor] = None,
     bmm1_scale: Optional[float] = 1.0,
-<<<<<<< HEAD
-    bmm2_scale: Optional[float] = 1.0,
-=======
     bmm2_scale: Optional[float] = 1.0,  # todo(Yingyi): update to be tensor later
->>>>>>> 6ebbf7fc
     bmm1_scale_tensor: Optional[torch.Tensor] = None,
     bmm2_scale_tensor: Optional[torch.Tensor] = None,
 ) -> torch.Tensor:
@@ -1822,31 +1818,15 @@
     In MLA, the actual BMM1 and BMM2 scales applied would be fused as:
     bmm1_scale = q_scale * k_scale * sm_scale / (head_dim_qk ** 0.5)
     bmm2_scale = v_scale * o_scale
-<<<<<<< HEAD
-
-    For bmm2_scale_tensor, please fuse * M_LOG2E to use faster exp2.
-
-    The two scale factors should be static constant for cuda graph capture.
-    Either (bmm1_scale, bmm2_scale) or (bmm1_scale_tensor, bmm2_scale_tensor) should be provided.
-
-=======
     For bmm2_scale_tensor, please fuse * M_LOG2E to use faster exp2.
     The two scale factors should be static constant for cuda graph capture.
     Either (bmm1_scale, bmm2_scale) or (bmm1_scale_tensor, bmm2_scale_tensor) should be provided.
->>>>>>> 6ebbf7fc
     For static constant scale factors, the scale factors should be provided as float.
         - (bmm1_scale, bmm2_scale)
     For on-device fused scale tensors, which could dynamically change, the scale factors should be provided as torch.Tensor.
         - (bmm1_scale_tensor, bmm2_scale_tensor)
         - Currently, only fp8 tensor core operation supports this mode.
-<<<<<<< HEAD
-
     When both are provided, the dynamic scale factor tensors will be used.
-
-    TODO: We might support per-head / per-block / any finer-grained quantization in the future.
-=======
-    When both are provided, the dynamic scale factor tensors will be used.
->>>>>>> 6ebbf7fc
     """
     run_func = get_trtllm_mla_gen_module().trtllm_paged_attention_mla
 
@@ -1878,19 +1858,9 @@
 
     if bmm1_scale_tensor is not None and bmm2_scale_tensor is not None:
         # dynamic scale factors
-<<<<<<< HEAD
-        if query.dtype != torch.float8_e4m3fn:
-            raise ValueError(
-                "bmm1_scale_tensor is only supported for fp8 tensor core operation"
-            )
-        if kv_cache.dtype != torch.float8_e4m3fn:
-            raise ValueError(
-                "bmm2_scale_tensor is only supported for fp8 tensor core operation"
-=======
         if query.dtype != torch.float8_e4m3fn or kv_cache.dtype != torch.float8_e4m3fn:
             raise ValueError(
                 "Dynamic scale factors bmm1_scale_tensor and bmm2_scale_tensor are only supported for fp8 tensor core operation"
->>>>>>> 6ebbf7fc
             )
 
     run_func(
