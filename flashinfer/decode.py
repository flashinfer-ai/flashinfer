"""
Copyright (c) 2023 by FlashInfer team.

Licensed under the Apache License, Version 2.0 (the "License");
you may not use this file except in compliance with the License.
You may obtain a copy of the License at

  http://www.apache.org/licenses/LICENSE-2.0

Unless required by applicable law or agreed to in writing, software
distributed under the License is distributed on an "AS IS" BASIS,
WITHOUT WARRANTIES OR CONDITIONS OF ANY KIND, either express or implied.
See the License for the specific language governing permissions and
limitations under the License.
"""

import functools
import math
from types import SimpleNamespace
from typing import Any, List, Literal, Optional, Tuple, Union, overload

import torch

from .cudnn import cudnn_batch_decode_with_kv_cache
from .jit import (
    cudnn_fmha_gen_module,
    gen_batch_decode_mla_module,
    gen_batch_decode_module,
    gen_customize_batch_decode_module,
    gen_customize_batch_prefill_module,
    gen_single_decode_module,
    get_batch_decode_uri,
    get_single_decode_uri,
<<<<<<< HEAD
    has_prebuilt_ops,
    prebuilt_ops_uri,
=======
>>>>>>> 481cc4e8
    trtllm_fmha_gen_module,
)
from .page import get_seq_lens
from .prefill import (
    get_batch_prefill_jit_module,
    get_batch_prefill_module,
    get_single_prefill_module,
)
from .utils import (
    MaskMode,
    PosEncodingMode,
    TensorLayout,
    _check_cached_qkv_data_type,
    _check_kv_layout,
    _check_pos_encoding_mode,
    _check_shape_dtype_device,
    _get_cache_alibi_slopes_buf,
    _get_cache_buf,
    _get_range_buf,
    _unpack_paged_kv_cache,
    canonicalize_torch_dtype,
    register_custom_op,
    register_fake_op,
)

_single_decode_modules = {}
_batch_decode_modules = {}
_batch_decode_mla_modules = {}
_batch_decode_jit_modules = {}


def get_single_decode_module(*args):
    global _single_decode_modules
    if args not in _single_decode_modules:
        uri = get_single_decode_uri(*args)
        module = gen_single_decode_module(*args).build_and_load()
        run_func = module.run.default

        # torch library for single_decode_with_kv_cache

        @register_custom_op(f"flashinfer::{uri}_run", mutates_args=("tmp", "o"))
        def run_single_decode(
            q: torch.Tensor,
            k: torch.Tensor,
            v: torch.Tensor,
            tmp: torch.Tensor,
            o: torch.Tensor,
            maybe_lse: Optional[torch.Tensor],
            alibi_slopes: Optional[torch.Tensor],
            kv_layout_code: int,
            window_left: int,
            logits_soft_cap: float,
            sm_scale: float,
            rope_scale: float,
            rope_theta: float,
        ) -> None:
            run_func(
                q,
                k,
                v,
                tmp,
                o,
                maybe_lse,
                kv_layout_code,
                window_left,
                alibi_slopes,
                logits_soft_cap,
                sm_scale,
                1.0 / rope_scale,  # rope_rcp_scale
                1.0 / rope_theta,  # rope_rcp_theta
            )

        @register_fake_op(f"flashinfer::{uri}_run")
        def _fake_run_single_decode(
            q: torch.Tensor,
            k: torch.Tensor,
            v: torch.Tensor,
            tmp: torch.Tensor,
            o: torch.Tensor,
            maybe_lse: Optional[torch.Tensor],
            alibi_slopes: Optional[torch.Tensor],
            kv_layout_code: int,
            window_left: int,
            logits_soft_cap: float,
            sm_scale: float,
            rope_scale: float,
            rope_theta: float,
        ) -> None:
            pass

        # Register the module.
        _single_decode_modules[args] = SimpleNamespace(run=run_single_decode)
    return _single_decode_modules[args]


def get_batch_decode_jit_module(module_name: str, jit_module: Any):
    global _batch_decode_jit_modules
    if module_name in _batch_decode_jit_modules:
        return _batch_decode_jit_modules[module_name]

    plan_func = jit_module.plan.default
    run_func = jit_module.run.default

    @register_custom_op(
        f"flashinfer::{module_name}_run",
        mutates_args=(
            "float_workspace_buffer",
            "int_workspace_buffer",
            "paged_k_cache",
            "paged_v_cache",
            "o",
            "maybe_lse",
        ),
    )
    def run_batch_decode(
        float_workspace_buffer: torch.Tensor,
        int_workspace_buffer: torch.Tensor,
        plan_info_vec: List[int],
        q: torch.Tensor,
        paged_k_cache: Optional[torch.Tensor],
        paged_v_cache: Optional[torch.Tensor],
        paged_kv_indptr: torch.Tensor,
        paged_kv_indices: torch.Tensor,
        paged_kv_last_page_len: torch.Tensor,
        o: torch.Tensor,
        maybe_lse: Optional[torch.Tensor],
        kv_layout_code: int,
        window_left: int,
        *args,
    ) -> None:
        run_func(
            float_workspace_buffer,
            int_workspace_buffer,
            plan_info_vec,
            q,
            paged_k_cache,
            paged_v_cache,
            paged_kv_indptr,
            paged_kv_indices,
            paged_kv_last_page_len,
            o,
            maybe_lse,
            kv_layout_code,
            window_left,
            *args,
        )

    @register_fake_op(f"flashinfer::{module_name}_run")
    def _fake_run_batch_decode(
        float_workspace_buffer: torch.Tensor,
        int_workspace_buffer: torch.Tensor,
        plan_info_vec: List[int],
        q: torch.Tensor,
        paged_k_cache: Optional[torch.Tensor],
        paged_v_cache: Optional[torch.Tensor],
        paged_kv_indptr: torch.Tensor,
        paged_kv_indices: torch.Tensor,
        paged_kv_last_page_len: torch.Tensor,
        o: torch.Tensor,
        maybe_lse: Optional[torch.Tensor],
        kv_layout_code: int,
        window_left: int,
        *args,
    ) -> None:
        pass

    _batch_decode_jit_modules[module_name] = SimpleNamespace(
        plan=plan_func,
        run=run_batch_decode,
    )
    return _batch_decode_jit_modules[module_name]


def get_batch_decode_module(*args):
    global _batch_decode_modules
    if args not in _batch_decode_modules:
        uri = get_batch_decode_uri(*args)
        mod = gen_batch_decode_module(*args).build_and_load()
        plan_func = mod.plan.default
        run_func = mod.run.default

        # torch library for batch_decode_with_paged_kv_cache_run

        @register_custom_op(
            f"flashinfer::{uri}_run",
            mutates_args=(
                "float_workspace_buffer",
                "int_workspace_buffer",
                "paged_k_cache",
                "paged_v_cache",
                "o",
                "maybe_lse",
            ),
        )
        def run_batch_decode(
            float_workspace_buffer: torch.Tensor,
            int_workspace_buffer: torch.Tensor,
            plan_info_vec: List[int],
            q: torch.Tensor,
            paged_k_cache: Optional[torch.Tensor],
            paged_v_cache: Optional[torch.Tensor],
            paged_kv_indptr: torch.Tensor,
            paged_kv_indices: torch.Tensor,
            paged_kv_last_page_len: torch.Tensor,
            o: torch.Tensor,
            maybe_lse: Optional[torch.Tensor],
            kv_layout_code: int,
            window_left: int,
            alibi_slopes: Optional[torch.Tensor],
            logits_soft_cap: float,
            sm_scale: float,
            rope_scale: float,
            rope_theta: float,
        ) -> None:
            run_func(
                float_workspace_buffer,
                int_workspace_buffer,
                plan_info_vec,
                q,
                paged_k_cache,
                paged_v_cache,
                paged_kv_indptr,
                paged_kv_indices,
                paged_kv_last_page_len,
                o,
                maybe_lse,
                kv_layout_code,
                window_left,
                alibi_slopes,
                logits_soft_cap,
                sm_scale,
                1.0 / rope_scale,  # rope_rcp_scale
                1.0 / rope_theta,  # rope_rcp_theta
            )

        @register_fake_op(f"flashinfer::{uri}_run")
        def _fake_run_batch_decode(
            float_workspace_buffer: torch.Tensor,
            int_workspace_buffer: torch.Tensor,
            plan_info_vec: List[int],
            q: torch.Tensor,
            paged_k_cache: Optional[torch.Tensor],
            paged_v_cache: Optional[torch.Tensor],
            paged_kv_indptr: torch.Tensor,
            paged_kv_indices: torch.Tensor,
            paged_kv_last_page_len: torch.Tensor,
            o: torch.Tensor,
            maybe_lse: Optional[torch.Tensor],
            kv_layout_code: int,
            window_left: int,
            alibi_slopes: Optional[torch.Tensor],
            logits_soft_cap: float,
            sm_scale: float,
            rope_scale: float,
            rope_theta: float,
        ) -> None:
            pass

        # Register the module.
        #
        # Note that plan is not part of model logic. It should not be included in
        # Cuda Graph or torch.compile. So, we don't provide a torch library for plan.
        _batch_decode_modules[args] = SimpleNamespace(
            plan=plan_func,
            run=run_batch_decode,
        )
    return _batch_decode_modules[args]


@functools.cache
def get_trtllm_fmha_gen_module():
<<<<<<< HEAD
    if has_prebuilt_ops:
        return torch.ops.flashinfer_kernels
    else:
        return trtllm_fmha_gen_module()
=======
    return trtllm_fmha_gen_module().build_and_load()
>>>>>>> 481cc4e8


def single_decode_with_kv_cache_with_jit_module(
    jit_module: Any,
    q: torch.Tensor,
    k: torch.Tensor,
    v: torch.Tensor,
    *args,
    kv_layout: str = "NHD",
    window_left: int = -1,
    return_lse: bool = False,
):
    device = q.device
    tmp = _get_cache_buf("single_decode_with_kv_cache_tmp", 32 * 1024 * 1024, device)
    o = torch.empty_like(q)
    if return_lse:
        lse = torch.empty((q.size(0)), dtype=torch.float32, device=device)
    else:
        lse = None
    jit_module.run.default(
        q,
        k,
        v,
        tmp,
        o,
        lse,
        TensorLayout[kv_layout].value,
        window_left,
        *args,
    )
    return o


def get_batch_decode_mla_module(*args):
    global _batch_decode_mla_modules
    if args not in _batch_decode_mla_modules:
        _batch_decode_mla_modules[args] = gen_batch_decode_mla_module(
            *args
        ).build_and_load()
    return _batch_decode_mla_modules[args]


@overload
def single_decode_with_kv_cache(
    q: torch.Tensor,
    k: torch.Tensor,
    v: torch.Tensor,
    kv_layout: str = "NHD",
    pos_encoding_mode: str = "NONE",
    use_tensor_cores: bool = False,
    q_scale: Optional[float] = None,
    k_scale: Optional[float] = None,
    v_scale: Optional[float] = None,
    window_left: int = -1,
    logits_soft_cap: Optional[float] = None,
    sm_scale: Optional[float] = None,
    rope_scale: Optional[float] = None,
    rope_theta: Optional[float] = None,
    return_lse: Literal[False] = False,
) -> torch.Tensor: ...


@overload
def single_decode_with_kv_cache(
    q: torch.Tensor,
    k: torch.Tensor,
    v: torch.Tensor,
    kv_layout: str = "NHD",
    pos_encoding_mode: str = "NONE",
    use_tensor_cores: bool = False,
    q_scale: Optional[float] = None,
    k_scale: Optional[float] = None,
    v_scale: Optional[float] = None,
    window_left: int = -1,
    logits_soft_cap: Optional[float] = None,
    sm_scale: Optional[float] = None,
    rope_scale: Optional[float] = None,
    rope_theta: Optional[float] = None,
    return_lse: Literal[True] = True,
) -> Tuple[torch.Tensor, torch.Tensor]: ...


def single_decode_with_kv_cache(
    q: torch.Tensor,
    k: torch.Tensor,
    v: torch.Tensor,
    kv_layout: str = "NHD",
    pos_encoding_mode: str = "NONE",
    use_tensor_cores: bool = False,
    q_scale: Optional[float] = None,
    k_scale: Optional[float] = None,
    v_scale: Optional[float] = None,
    window_left: int = -1,
    logits_soft_cap: Optional[float] = None,
    sm_scale: Optional[float] = None,
    rope_scale: Optional[float] = None,
    rope_theta: Optional[float] = None,
    return_lse: bool = False,
) -> Union[torch.Tensor, Tuple[torch.Tensor, torch.Tensor]]:
    r"""Decode attention with KV Cache for single request, return attention output.

    Parameters
    ----------
    q : torch.Tensor
        The query tensor, shape: ``[num_qo_heads, head_dim]``.
    k : torch.Tensor
        The key tensor, shape: ``[kv_len, num_kv_heads, head_dim]`` if :attr:`kv_layout`
        is ``NHD``, or ``[num_kv_heads, kv_len, head_dim]`` if :attr:`kv_layout` is
        ``HND``.
    v : torch.Tensor
        The value tensor, shape: ``[kv_len, num_kv_heads, head_dim]`` if
        :attr:`kv_layout` is ``NHD``, or ``[num_kv_heads, kv_len, head_dim]`` if
        :attr:`kv_layout` is ``HND``.
    kv_layout : str
        The layout of the input k/v tensors, could be either ``NHD`` or ``HND``.
    pos_encoding_mode : str
        The position encoding applied inside attention kernels, could be
        ``NONE``/``ROPE_LLAMA`` (LLAMA style rotary embedding) /``ALIBI``.
        Defaults to ``NONE``.
    use_tensor_cores: bool
        Whether to use tensor cores for the computation. Will be faster for large group
        size in grouped query attention. Defaults to ``False``.
    q_scale : Optional[float]
        The calibration scale of query for fp8 input, if not provided, will be set to ``1.0``.
    k_scale : Optional[float]
        The calibration scale of key for fp8 input, if not provided, will be set to ``1.0``.
    v_scale : Optional[float]
        The calibration scale of value for fp8 input, if not provided, will be set to ``1.0``.
    window_left : int
        The left (inclusive) window size for the attention window, when set to ``-1``, the window
        size will be set to the full length of the sequence. Defaults to ``-1``.
    logits_soft_cap : Optional[float]
        The attention logits soft capping value (used in Gemini, Grok and Gemma-2, etc.), if not
        provided, will be set to ``0``. If greater than 0, the logits will be capped according to
        formula:
        :math:`\texttt{logits_soft_cap} \times \mathrm{tanh}(x / \texttt{logits_soft_cap})`,
        where :math:`x` is the input logits.
    sm_scale : Optional[float]
        The scale of softmax, if not provided, will be set to ``1 / sqrt(head_dim)``.
    rope_scale : Optional[float]
        The scale used in RoPE interpolation, if not provided, will be set to ``1.0``.
    rope_theta : Optional[float]
        The theta used in RoPE, if not provided, will be set to ``1e4``.
    return_lse : bool
        Whether to return the log sum exp value of the attention logits.

    Returns
    -------
    Union[torch.Tensor, Tuple[torch.Tensor, torch.Tensor]]
        If :attr:`return_lse` is ``False``, the attention output, shape: ``[qo_len, num_qo_heads, head_dim_vo]``.
        If :attr:`return_lse` is ``True``, a tuple of two tensors:

        * The attention output, shape: ``[num_qo_heads, head_dim_vo]``.
        * The log sum exp value, shape: ``[num_qo_heads]``.

    Examples
    --------

    >>> import torch
    >>> import flashinfer
    >>> kv_len = 4096
    >>> num_qo_heads = 32
    >>> num_kv_heads = 32
    >>> head_dim = 128
    >>> q = torch.randn(num_qo_heads, head_dim).half().to("cuda:0")
    >>> k = torch.randn(kv_len, num_kv_heads, head_dim).half().to("cuda:0")
    >>> v = torch.randn(kv_len, num_kv_heads, head_dim).half().to("cuda:0")
    >>> o = flashinfer.single_decode_with_kv_cache(q, k, v)
    >>> o.shape
    torch.Size([32, 128])

    Note
    ----
    The ``num_qo_heads`` must be a multiple of ``num_kv_heads``. If ``num_qo_heads`` is
    not equal to ``num_kv_heads``, the function will use
    `grouped query attention <https://arxiv.org/abs/2305.13245>`_.
    """
    _check_pos_encoding_mode(pos_encoding_mode)
    _check_kv_layout(kv_layout)
    tmp = _get_cache_buf("single_decode_with_kv_cache_tmp", 32 * 1024 * 1024, q.device)
    if logits_soft_cap is None:
        logits_soft_cap = 0.0
    if sm_scale is None:
        head_dim = q.shape[-1]
        sm_scale = 1.0 / math.sqrt(head_dim)
    if q_scale is not None:
        sm_scale *= q_scale
    if k_scale is not None:
        sm_scale *= k_scale
    if rope_scale is None:
        rope_scale = 1.0
    if rope_theta is None:
        rope_theta = 1e4
    num_qo_heads = q.shape[0]

    lse = None
    if return_lse:
        lse = torch.empty((num_qo_heads,), dtype=torch.float32, device=q.device)

    if use_tensor_cores:
        out = torch.empty_like(q.unsqueeze(0))
        get_single_prefill_module("fa2")(
            q.dtype,
            k.dtype,
            q.dtype,
            head_dim,  # head_dim_qk
            head_dim,  # head_dim_vo
            PosEncodingMode[pos_encoding_mode].value,
            window_left != -1,  # use_sliding_window
            logits_soft_cap > 0,  # use_logits_soft_cap
            False,  # use_fp16_qk_reduction
        ).run(
            q.unsqueeze(0),
            k,
            v,
            tmp,
            out,
            lse.unsqueeze(0) if lse is not None else None,
            MaskMode.NON_CAUSAL.value,
            TensorLayout[kv_layout].value,
            window_left,
            None,  # packed_custom_mask
            _get_cache_alibi_slopes_buf(num_qo_heads, q.device),
            logits_soft_cap,
            sm_scale,
            None,  # scale_q, not supported yet
            None,  # scale_k
            None,  # scale_v
            rope_scale,
            rope_theta,
        )
        out = out.squeeze(0)
        if return_lse:
            lse = lse.squeeze(0)
    else:
        out = torch.empty_like(q)
        get_single_decode_module(
            q.dtype,
            k.dtype,
            q.dtype,
            head_dim,  # head_dim_qk
            head_dim,  # head_dim_vo
            PosEncodingMode[pos_encoding_mode].value,
            window_left != -1,  # use_sliding_window
            logits_soft_cap > 0,  # use_logits_soft_cap
        ).run(
            q,
            k,
            v,
            tmp,
            out,
            lse,
            _get_cache_alibi_slopes_buf(num_qo_heads, q.device),
            TensorLayout[kv_layout].value,
            window_left,
            logits_soft_cap,
            sm_scale,
            rope_scale,
            rope_theta,
        )

    if v_scale is not None:
        out *= v_scale
    if return_lse:
        return out, lse
    else:
        return out


class BatchDecodeWithPagedKVCacheWrapper:
    r"""Wrapper class for decode attention with paged kv-cache (first proposed in
    `vLLM <https://arxiv.org/abs/2309.06180>`_) for batch of requests.

    Check :ref:`our tutorial<kv-layout>` for page table layout.

    Examples
    --------
    >>> import torch
    >>> import flashinfer
    >>> num_layers = 32
    >>> num_qo_heads = 64
    >>> num_kv_heads = 8
    >>> head_dim = 128
    >>> max_num_pages = 128
    >>> page_size = 16
    >>> # allocate 128MB workspace buffer
    >>> workspace_buffer = torch.empty(128 * 1024 * 1024, dtype=torch.uint8, device="cuda:0")
    >>> decode_wrapper = flashinfer.BatchDecodeWithPagedKVCacheWrapper(
    ...     workspace_buffer, "NHD"
    ... )
    >>> batch_size = 7
    >>> kv_page_indices = torch.arange(max_num_pages).int().to("cuda:0")
    >>> kv_page_indptr = torch.tensor(
    ...     [0, 17, 29, 44, 48, 66, 100, 128], dtype=torch.int32, device="cuda:0"
    ... )
    >>> # 1 <= kv_last_page_len <= page_size
    >>> kv_last_page_len = torch.tensor(
    ...     [1, 7, 14, 4, 3, 1, 16], dtype=torch.int32, device="cuda:0"
    ... )
    >>> kv_cache_at_layer = [
    ...     torch.randn(
    ...         max_num_pages, 2, page_size, num_kv_heads, head_dim, dtype=torch.float16, device="cuda:0"
    ...     ) for _ in range(num_layers)
    ... ]
    >>> # create auxiliary data structures for batch decode attention
    >>> decode_wrapper.plan(
    ...     kv_page_indptr,
    ...     kv_page_indices,
    ...     kv_last_page_len,
    ...     num_qo_heads,
    ...     num_kv_heads,
    ...     head_dim,
    ...     page_size,
    ...     pos_encoding_mode="NONE",
    ...     data_type=torch.float16
    ... )
    >>> outputs = []
    >>> for i in range(num_layers):
    ...     q = torch.randn(batch_size, num_qo_heads, head_dim).half().to("cuda:0")
    ...     kv_cache = kv_cache_at_layer[i]
    ...     # compute batch decode attention, reuse auxiliary data structures for all layers
    ...     o = decode_wrapper.run(q, kv_cache)
    ...     outputs.append(o)
    ...
    >>> outputs[0].shape
    torch.Size([7, 64, 128])

    Note
    ----
    To accelerate computation, FlashInfer's batch decode attention creates some
    auxiliary data structures, these data structures can be reused across multiple
    batch decode attention calls (e.g. different Transformer layers). This wrapper class
    manages the lifecycle of these data structures.
    """

    def __init__(
        self,
        float_workspace_buffer: torch.Tensor,
        kv_layout: str = "NHD",
        use_cuda_graph: bool = False,
        use_tensor_cores: bool = False,
        paged_kv_indptr_buffer: Optional[torch.Tensor] = None,
        paged_kv_indices_buffer: Optional[torch.Tensor] = None,
        paged_kv_last_page_len_buffer: Optional[torch.Tensor] = None,
        jit_args: Optional[List[Any]] = None,
    ) -> None:
        r"""Constructor of :class:`BatchDecodeWithPagedKVCacheWrapper`.

        Parameters
        ----------
        float_workspace_buffer : torch.Tensor
            The user reserved float workspace buffer used to store intermediate attention results
            in the split-k algorithm. The recommended size is 128MB, the device of the workspace
            buffer should be the same as the device of the input tensors.

        kv_layout : str
            The layout of the input k/v tensors, could be either ``NHD`` or ``HND``.

        use_cuda_graph : bool
            Whether to enable CUDAGraph for batch decode attention, if enabled, the
            auxiliary data structures will be stored as the provided buffers. The ``batch_size``
            cannot change during the lifecycle of this wrapper when CUDAGraph is enabled.

        use_tensor_cores : bool
            Whether to use tensor cores for the computation. Will be faster for large group
            size in grouped query attention. Defaults to ``False``.

        paged_kv_indptr_buffer : Optional[torch.Tensor]
            The user reserved buffer on GPU to store the indptr of the paged kv cache, the size
            of the buffer should be ``[batch_size + 1]``.
            Only needed when ``use_cuda_graph`` is ``True``.

        paged_kv_indices_buffer : Optional[torch.Tensor]
            The user reserved buffer on GPU to store the page indices of the paged kv cache,
            should be large enough to store the maximum number of page indices
            (``max_num_pages``) during the lifecycle of this wrapper.
            Only needed when ``use_cuda_graph`` is ``True``.

        paged_kv_last_page_len_buffer : Optional[torch.Tensor]
            The user reserved buffer on GPU to store the number of entries in the last page, the
            size of the buffer should be ``[batch_size]``.
            Only needed when ``use_cuda_graph`` is ``True``.

        jit_args : Optional[List[Any]]
            If provided, the wrapper will use the provided arguments to create the JIT module,
            otherwise, the wrapper will use default attention implementation.
        """
        _check_kv_layout(kv_layout)

        if jit_args is not None:
            if use_tensor_cores:
                self._jit_module = get_batch_prefill_jit_module(
                    jit_args[0],
                    gen_customize_batch_prefill_module(
                        "fa2", *jit_args
                    ).build_and_load(),
                )
            else:
                self._jit_module = get_batch_decode_jit_module(
                    jit_args[0],
                    gen_customize_batch_decode_module(*jit_args).build_and_load(),
                )
        else:
            self._jit_module = None

        self._kv_layout = kv_layout
        self._float_workspace_buffer = float_workspace_buffer
        self.device = float_workspace_buffer.device
        self._int_workspace_buffer = torch.empty(
            (8 * 1024 * 1024,), dtype=torch.uint8, device=self.device
        )
        self._pin_memory_int_workspace_buffer = torch.empty(
            (8 * 1024 * 1024,),
            dtype=torch.uint8,
            pin_memory=True,
            device="cpu",
        )

        if use_cuda_graph:
            if not torch.is_tensor(paged_kv_indptr_buffer):
                raise ValueError(
                    "paged_kv_indptr_buffer should be a torch.Tensor in cudagraph mode"
                )
            if not torch.is_tensor(paged_kv_indices_buffer):
                raise ValueError(
                    "paged_kv_indices_buffer should be a torch.Tensor in cudagraph mode"
                )
            if not torch.is_tensor(paged_kv_last_page_len_buffer):
                raise ValueError(
                    "paged_kv_last_page_len_buffer should be a torch.Tensor in cudagraph mode"
                )
            self._fixed_batch_size = len(paged_kv_last_page_len_buffer)
            if len(paged_kv_indptr_buffer) != self._fixed_batch_size + 1:
                raise ValueError(
                    "The size of paged_kv_indptr_buffer should be batch_size + 1"
                )
        else:
            self._fixed_batch_size = 0

        self._paged_kv_indptr_buf = paged_kv_indptr_buffer
        self._paged_kv_indices_buf = paged_kv_indices_buffer
        self._paged_kv_last_page_len_buf = paged_kv_last_page_len_buffer
        self._use_tensor_cores = use_tensor_cores
        self._use_cuda_graph = use_cuda_graph

        if use_tensor_cores:
            if use_cuda_graph:
                # NOTE(Zihao): if once created, no need to update it in plan/run
                self._qo_indptr_buf = torch.arange(
                    self._fixed_batch_size + 1,
                    dtype=torch.int32,
                    device=float_workspace_buffer.device,
                )

    @property
    def use_tensor_cores(self) -> bool:
        return self._use_tensor_cores

    @property
    def is_cuda_graph_enabled(self) -> bool:
        return self._use_cuda_graph

    def reset_workspace_buffer(
        self, float_workspace_buffer: torch.Tensor, int_workspace_buffer: torch.Tensor
    ) -> None:
        r"""Reset the workspace buffer.

        Parameters
        ----------
        float_workspace_buffer : torch.Tensor
            The new float workspace buffer, the device of the new float workspace buffer should
            be the same as the device of the input tensors.

        int_workspace_buffer : torch.Tensor
            The new int workspace buffer, the device of the new int workspace buffer should
            be the same as the device of the input tensors.
        """
        self._float_workspace_buffer = float_workspace_buffer
        self._int_workspace_buffer = int_workspace_buffer
        self._pin_memory_int_workspace_buffer = torch.empty(
            self._int_workspace_buffer.shape,
            dtype=self._int_workspace_buffer.dtype,
            device="cpu",
            pin_memory=True,
        )

    def plan(
        self,
        indptr: torch.Tensor,
        indices: torch.Tensor,
        last_page_len: torch.Tensor,
        num_qo_heads: int,
        num_kv_heads: int,
        head_dim: int,
        page_size: int,
        pos_encoding_mode: str = "NONE",
        window_left: int = -1,
        logits_soft_cap: Optional[float] = None,
        q_data_type: Optional[Union[str, torch.dtype]] = "float16",
        kv_data_type: Optional[Union[str, torch.dtype]] = None,
        data_type: Optional[Union[str, torch.dtype]] = None,
        sm_scale: Optional[float] = None,
        rope_scale: Optional[float] = None,
        rope_theta: Optional[float] = None,
        non_blocking: bool = True,
    ) -> None:
        r"""Plan batch decode for given problem specification.

        Parameters
        ----------
        indptr : torch.Tensor
            The indptr of the paged kv cache, shape: ``[batch_size + 1]``
        indices : torch.Tensor
            The page indices of the paged kv cache, shape: ``[qo_indptr[-1]]``
        last_page_len : torch.Tensor
            The number of entries in the last page of each request in the paged kv
            cache, shape: ``[batch_size]``
        num_qo_heads : int
            The number of query/output heads
        num_kv_heads : int
            The number of key/value heads
        head_dim : int
            The dimension of the heads
        page_size : int
            The page size of the paged kv cache
        pos_encoding_mode : str
            The position encoding applied inside attention kernels, could be
            ``NONE``/``ROPE_LLAMA`` (LLAMA style rotary embedding) /``ALIBI``.
            Defaults to ``NONE``.
        window_left : int
            The left (inclusive) window size for the attention window, when set to ``-1``, the window
            size will be set to the full length of the sequence. Defaults to ``-1``.
        logits_soft_cap : Optional[float]
            The attention logits soft capping value (used in Gemini, Grok and Gemma-2, etc.), if not
            provided, will be set to ``0``. If greater than 0, the logits will be capped according to
            formula:
            :math:`\texttt{logits_soft_cap} \times \mathrm{tanh}(x / \texttt{logits_soft_cap})`,
            where :math:`x` is the input logits.
        q_data_type : Optional[Union[str, torch.dtype]]
            The data type of the query tensor, defaults torch.float16.
        kv_data_type : Optional[Union[str, torch.dtype]]
            The data type of the key/value tensor. If None, will be set to
            ``q_data_type``. Defaults to ``None``.
        data_type: Optional[Union[str, torch.dtype]]
            The data type of both the query and key/value tensors. Defaults to torch.float16.
            data_type is deprecated, please use q_data_type and kv_data_type instead.
        non_blocking : bool
            Whether to copy the input tensors to the device asynchronously, defaults to ``True``.


        Note
        ----
        The :meth:`plan` method should be called before any :meth:`run` or
        :meth:`run_return_lse` calls, auxiliary data structures will be created
        during this call and cached for multiple run calls.

        The ``num_qo_heads`` must be a multiple of ``num_kv_heads``. If ``num_qo_heads``
        is not equal to ``num_kv_heads``, the function will use
        `grouped query attention <https://arxiv.org/abs/2305.13245>`_.

        The :meth:`plan` method cannot be used in Cuda Graph or in ``torch.compile``.
        """
        batch_size = len(last_page_len)
        if logits_soft_cap is None:
            logits_soft_cap = 0.0

        qo_indptr_host = _get_range_buf(batch_size + 1, "cpu")
        if self.is_cuda_graph_enabled:
            if batch_size != self._fixed_batch_size:
                raise ValueError(
                    "The batch size should be fixed in cudagraph mode, the runtime batch size {} "
                    " mismatches the batch size set during initialization {}".format(
                        batch_size, self._fixed_batch_size
                    )
                )
            if len(indices) > len(self._paged_kv_indices_buf):
                raise ValueError(
                    "The size of indices should be less than or equal to the allocated buffer"
                )
            self._paged_kv_indptr_buf.copy_(indptr, non_blocking=non_blocking)
            self._paged_kv_last_page_len_buf.copy_(
                last_page_len, non_blocking=non_blocking
            )
            self._paged_kv_indices_buf[: len(indices)].copy_(
                indices, non_blocking=(indices.device == self.device) and non_blocking
            )
        else:
            self._paged_kv_indptr_buf = indptr.to(
                self.device, non_blocking=non_blocking
            )
            self._paged_kv_indices_buf = indices.to(
                self.device, non_blocking=non_blocking
            )
            self._paged_kv_last_page_len_buf = last_page_len.to(
                self.device, non_blocking=non_blocking
            )
            self._qo_indptr_buf = qo_indptr_host.to(
                self.device, non_blocking=non_blocking
            )

        indptr_host = indptr.to("cpu")
        last_page_len_host = last_page_len.to("cpu")

        if data_type is not None:
            if q_data_type is None:
                q_data_type = data_type
            if kv_data_type is None:
                kv_data_type = data_type

        q_data_type = canonicalize_torch_dtype(q_data_type)
        if kv_data_type is None:
            kv_data_type = q_data_type
        kv_data_type = canonicalize_torch_dtype(kv_data_type)

        self._cached_q_data_type = q_data_type
        self._cached_kv_data_type = kv_data_type
        if self.use_tensor_cores:
            kv_lens_arr_host = get_seq_lens(indptr_host, last_page_len_host, page_size)
            if self._jit_module is not None:
                self._cached_module = self._jit_module
            else:
                self._cached_module = get_batch_prefill_module("fa2")(
                    q_data_type,
                    kv_data_type,
                    q_data_type,
                    indptr.dtype,
                    head_dim,  # head_dim_qk
                    head_dim,  # head_dim_vo
                    PosEncodingMode[pos_encoding_mode].value,
                    window_left != -1,  # use_sliding_window
                    logits_soft_cap > 0,  # use_logits_soft_cap
                    False,  # use_fp16_qk_reduction
                )

            self._plan_info = self._cached_module.plan(
                self._float_workspace_buffer,
                self._int_workspace_buffer,
                self._pin_memory_int_workspace_buffer,
                qo_indptr_host,
                indptr_host,
                kv_lens_arr_host,
                batch_size,  # total_num_rows
                batch_size,
                num_qo_heads,
                num_kv_heads,
                page_size,
                self.is_cuda_graph_enabled,
                head_dim,
                head_dim,
                False,  # causal
            )
        else:
            if self._jit_module is not None:
                self._cached_module = self._jit_module
            else:
                self._cached_module = get_batch_decode_module(
                    q_data_type,
                    kv_data_type,
                    q_data_type,
                    indptr.dtype,
                    head_dim,  # head_dim_qk
                    head_dim,  # head_dim_vo
                    PosEncodingMode[pos_encoding_mode].value,
                    window_left != -1,  # use_sliding_window
                    logits_soft_cap > 0,  # use_logits_soft_cap
                )

            self._plan_info = self._cached_module.plan(
                self._float_workspace_buffer,
                self._int_workspace_buffer,
                self._pin_memory_int_workspace_buffer,
                indptr_host,
                batch_size,
                num_qo_heads,
                num_kv_heads,
                page_size,
                self.is_cuda_graph_enabled,
                window_left,
                logits_soft_cap,
                head_dim,
                head_dim,
                torch.empty(0, dtype=q_data_type),
                torch.empty(0, dtype=kv_data_type),
            )

        self._pos_encoding_mode = pos_encoding_mode
        self._window_left = window_left
        self._logits_soft_cap = logits_soft_cap
        self._sm_scale = sm_scale
        self._rope_scale = rope_scale
        self._rope_theta = rope_theta

    begin_forward = plan

    def forward(
        self,
        q: torch.Tensor,
        paged_kv_cache: Union[torch.Tensor, Tuple[torch.Tensor, torch.Tensor]],
        pos_encoding_mode: str = "NONE",
        q_scale: Optional[float] = None,
        k_scale: Optional[float] = None,
        v_scale: Optional[float] = None,
        window_left: int = -1,
        logits_soft_cap: Optional[float] = None,
        sm_scale: Optional[float] = None,
        rope_scale: Optional[float] = None,
        rope_theta: Optional[float] = None,
    ) -> torch.Tensor:
        r"""Warning: this function is deprecated, please use :meth:`run` instead."""
        self._pos_encoding_mode = pos_encoding_mode
        self._window_left = window_left
        self._logits_soft_cap = logits_soft_cap
        self._sm_scale = sm_scale
        self._rope_scale = rope_scale
        self._rope_theta = rope_theta
        return self.run(
            q, paged_kv_cache, q_scale=q_scale, k_scale=k_scale, v_scale=v_scale
        )

    @overload
    def run(
        self,
        q: torch.Tensor,
        paged_kv_cache: Union[torch.Tensor, Tuple[torch.Tensor, torch.Tensor]],
        *args,
        q_scale: Optional[float] = None,
        k_scale: Optional[float] = None,
        v_scale: Optional[float] = None,
        out: Optional[torch.Tensor] = None,
        lse: Optional[torch.Tensor] = None,
        return_lse: Literal[False] = False,
    ) -> torch.Tensor: ...

    @overload
    def run(
        self,
        q: torch.Tensor,
        paged_kv_cache: Union[torch.Tensor, Tuple[torch.Tensor, torch.Tensor]],
        *args,
        q_scale: Optional[float] = None,
        k_scale: Optional[float] = None,
        v_scale: Optional[float] = None,
        out: Optional[torch.Tensor] = None,
        lse: Optional[torch.Tensor] = None,
        return_lse: Literal[True] = True,
    ) -> Tuple[torch.Tensor, torch.Tensor]: ...

    def run(
        self,
        q: torch.Tensor,
        paged_kv_cache: Union[torch.Tensor, Tuple[torch.Tensor, torch.Tensor]],
        *args,
        q_scale: Optional[float] = None,
        k_scale: Optional[float] = None,
        v_scale: Optional[float] = None,
        out: Optional[torch.Tensor] = None,
        lse: Optional[torch.Tensor] = None,
        return_lse: bool = False,
    ) -> Union[torch.Tensor, Tuple[torch.Tensor, torch.Tensor]]:
        r"""Compute batch decode attention between query and paged kv cache.

        Parameters
        ----------
        q : torch.Tensor
            The query tensor, shape: ``[batch_size, num_qo_heads, head_dim]``
        paged_kv_cache : Union[torch.Tensor, Tuple[torch.Tensor, torch.Tensor]]
            The paged KV-Cache stored as a tuple of tensors or a single tensor:

            * a tuple ``(k_cache, v_cache)`` of 4-D tensors, each with shape:
              ``[max_num_pages, page_size, num_kv_heads, head_dim]`` if :attr:`kv_layout` is ``NHD``,
              and ``[max_num_pages, num_kv_heads, page_size, head_dim]`` if :attr:`kv_layout` is ``HND``.

            * a single 5-D tensor with shape:
              ``[max_num_pages, 2, page_size, num_kv_heads, head_dim]`` if
              :attr:`kv_layout` is ``NHD``, and
              ``[max_num_pages, 2, num_kv_heads, page_size, head_dim]`` if
              :attr:`kv_layout` is ``HND``. Where ``paged_kv_cache[:, 0]`` is the key-cache and
              ``paged_kv_cache[:, 1]`` is the value-cache.
        *args
            Additional arguments for the custom kernel.
        q_scale : Optional[float]
            The calibration scale of query for fp8 input, if not provided, will be set to ``1.0``.
        k_scale : Optional[float]
            The calibration scale of key for fp8 input, if not provided, will be set to ``1.0``.
        v_scale : Optional[float]
            The calibration scale of value for fp8 input, if not provided, will be set to ``1.0``.
        out : Optional[torch.Tensor]
            The output tensor, if not provided, will be allocated internally.
        lse : Optional[torch.Tensor]
            The log-sum-exp of attention logits, if not provided, will be allocated internally.
        return_lse : bool
            Whether to return the logsumexp of attention scores, defaults to ``False``.

        Returns
        -------
        Union[torch.Tensor, Tuple[torch.Tensor, torch.Tensor]]
            If :attr:`return_lse` is ``False``, the attention output, shape: ``[batch_size, num_qo_heads, head_dim]``.
            If :attr:`return_lse` is ``True``, a tuple of two tensors:

            * attention output, shape: ``[batch_size, num_qo_heads, head_dim]``
            * logsumexp of attention scores, shape: ``[batch_size, num_qo_heads]``.
        """
        k_cache, v_cache = _unpack_paged_kv_cache(paged_kv_cache, self._kv_layout)
        _check_cached_qkv_data_type(
            q, k_cache, self._cached_q_data_type, self._cached_kv_data_type
        )

        pos_encoding_mode = self._pos_encoding_mode
        window_left = self._window_left
        logits_soft_cap = self._logits_soft_cap
        sm_scale = self._sm_scale
        rope_scale = self._rope_scale
        rope_theta = self._rope_theta
        _check_pos_encoding_mode(pos_encoding_mode)
        if logits_soft_cap is None:
            logits_soft_cap = 0.0
        if sm_scale is None:
            head_dim = q.shape[-1]
            sm_scale = 1.0 / math.sqrt(head_dim)
        if q_scale is not None:
            sm_scale *= q_scale
        if k_scale is not None:
            sm_scale *= k_scale
        if rope_scale is None:
            rope_scale = 1.0
        if rope_theta is None:
            rope_theta = 1e4

        if return_lse:
            if lse is None:
                lse = torch.empty(
                    (q.size(0), q.size(1)), dtype=torch.float32, device=q.device
                )
            else:
                _check_shape_dtype_device(
                    lse, (q.size(0), q.size(1)), torch.float32, q.device, "lse"
                )

        if out is None:
            out = torch.empty_like(q)
        else:
            _check_shape_dtype_device(out, q.shape, q.dtype, q.device, "out")

        if self.use_tensor_cores:
            run_args = [
                self._float_workspace_buffer,
                self._int_workspace_buffer,
                self._plan_info,
                q,
                k_cache,
                v_cache,
                self._qo_indptr_buf,
                self._paged_kv_indptr_buf,
                self._paged_kv_indices_buf,
                self._paged_kv_last_page_len_buf,
                out,
                lse,
                MaskMode.NON_CAUSAL.value,
                TensorLayout[self._kv_layout].value,
                window_left,
            ]

            if self._jit_module is not None:
                run_args.extend(list(args))
            else:
                run_args += [
                    None,  # packed_custom_mask
                    None,  # mask_indptr_buf
                    _get_cache_alibi_slopes_buf(q.shape[1], q.device),
                    None,  # maybe_prefix_len_ptr
                    None,  # maybe_token_pos_in_items_ptr
                    None,  # maybe_max_item_len_ptr
                    logits_soft_cap,
                    sm_scale,
                    None,  # scale_q, not supported yet
                    None,  # scale_k
                    None,  # scale_v
                    rope_scale,
                    rope_theta,
                    0,  # token_pos_in_items_len
                ]

            self._cached_module.paged_run(*run_args)
        else:
            run_args = [
                self._float_workspace_buffer,
                self._int_workspace_buffer,
                self._plan_info,
                q,
                k_cache,
                v_cache,
                self._paged_kv_indptr_buf,
                self._paged_kv_indices_buf,
                self._paged_kv_last_page_len_buf,
                out,
                lse,
                TensorLayout[self._kv_layout].value,
                window_left,
            ]

            if self._jit_module is not None:
                run_args.extend(list(args))
            else:
                run_args += [
                    _get_cache_alibi_slopes_buf(q.shape[1], q.device),
                    logits_soft_cap,
                    sm_scale,
                    rope_scale,
                    rope_theta,
                ]

            self._cached_module.run(*run_args)
        if v_scale is not None:
            out *= v_scale

        return (out, lse) if return_lse else out

    def forward_return_lse(
        self,
        q: torch.Tensor,
        paged_kv_cache: torch.Tensor,
        pos_encoding_mode: str = "NONE",
        q_scale: Optional[float] = None,
        k_scale: Optional[float] = None,
        v_scale: Optional[float] = None,
        window_left: int = -1,
        logits_soft_cap: Optional[float] = None,
        sm_scale: Optional[float] = None,
        rope_scale: Optional[float] = None,
        rope_theta: Optional[float] = None,
    ) -> Tuple[torch.Tensor, torch.Tensor]:
        r"""Warning: this function is deprecated, please use :meth:`run_return_lse` instead."""
        self._pos_encoding_mode = pos_encoding_mode
        self._window_left = window_left
        self._logits_soft_cap = logits_soft_cap
        self._sm_scale = sm_scale
        self._rope_scale = rope_scale
        self._rope_theta = rope_theta
        return self.run(
            q,
            paged_kv_cache,
            q_scale=q_scale,
            k_scale=k_scale,
            v_scale=v_scale,
            return_lse=True,
        )

    run_return_lse = functools.partialmethod(run, return_lse=True)

    def end_forward(self) -> None:
        r"""Warning: this function is deprecated and has no effect."""
        pass


class CUDAGraphBatchDecodeWithPagedKVCacheWrapper(BatchDecodeWithPagedKVCacheWrapper):
    r"""CUDAGraph-compatible Wrapper class for decode attention with paged kv-cache (first
    proposed in `vLLM <https://arxiv.org/abs/2309.06180>`_) for batch of requests.

    Note that this wrapper may not be as efficient as :class:`BatchDecodeWithPagedKVCacheWrapper`
    because we won't dispatch to different kernels for different batch sizes/sequence lengths/etc
    to accommodate the CUDAGraph requirement.

    Check :ref:`our tutorial<kv-layout>` for page table layout.

    Note
    ----
    The :meth:`plan` method could not be captured by CUDAGraph.

    See Also
    --------
    :class:`BatchDecodeWithPagedKVCacheWrapper`
    """

    def __init__(
        self,
        workspace_buffer: torch.Tensor,
        indptr_buffer: torch.Tensor,
        indices_buffer: torch.Tensor,
        last_page_len_buffer: torch.Tensor,
        kv_layout: str = "NHD",
        use_tensor_cores: bool = False,
    ) -> None:
        r"""Constructor of :class:`BatchDecodeWithPagedKVCacheWrapper`.

        Parameters
        ----------
        workspace_buffer : torch.Tensor
            The user reserved workspace buffer on GPU used to store auxiliary data structures,
            recommended size is 128MB, the device of the workspace buffer should be the
            same as the device of the input tensors.

        indptr_buffer : torch.Tensor
            The user reserved buffer on GPU to store the indptr of the paged kv cache, should
            be large enough to store the indptr of maximum batch size (``[max_batch_size + 1]``)
            during the lifecycle of this wrapper.

        indices_buffer : torch.Tensor
            The user reserved buffer on GPU to store the page indices of the paged kv cache,
            should be large enough to store the maximum number of page indices
            (``max_num_pages``) during the lifecycle of this wrapper.

        last_page_len_buffer : torch.Tensor
            The user reserved buffer on GPU to store the number of entries in the last page,
            should be large enough to store the maximum batch size (``[max_batch_size]``)
            during the lifecycle of this wrapper.

        use_tensor_cores : bool
            Whether to use tensor cores for the computation. Will be faster for large group
            size in grouped query attention. Defaults to ``False``.

        kv_layout : str
            The layout of the input k/v tensors, could be either ``NHD`` or ``HND``.
        """
        super().__init__(
            workspace_buffer,
            kv_layout,
            use_cuda_graph=True,
            use_tensor_cores=use_tensor_cores,
            paged_kv_indptr_buffer=indptr_buffer,
            paged_kv_indices_buffer=indices_buffer,
            paged_kv_last_page_len_buffer=last_page_len_buffer,
        )


class BatchDecodeMlaWithPagedKVCacheWrapper:
    r"""Warning: this class is deprecated and will be removed in a future release.
    Please use :class:`flashinfer.mla.BatchMLAPagedAttentionWrapper` instead, which provides
    a more efficient and general MLA implementation that supports decode and incremental prefill.
    """

    def __init__(
        self,
        float_workspace_buffer: torch.Tensor,
        use_cuda_graph: bool = False,
        use_tensor_cores: bool = False,
        paged_kv_indptr_buffer: Optional[torch.Tensor] = None,
        paged_kv_indices_buffer: Optional[torch.Tensor] = None,
        paged_kv_last_page_len_buffer: Optional[torch.Tensor] = None,
    ) -> None:
        r"""Constructor of :class:`BatchDecodeWithPagedKVCacheWrapper`.

        Parameters
        ----------
        float_workspace_buffer : torch.Tensor
            The user reserved float workspace buffer used to store intermediate attention results
            in the split-k algorithm. The recommended size is 128MB, the device of the workspace
            buffer should be the same as the device of the input tensors.

        use_cuda_graph : bool
            Whether to enable CUDAGraph for batch decode attention, if enabled, the
            auxiliary data structures will be stored as the provided buffers. The ``batch_size``
            cannot change during the lifecycle of this wrapper when CUDAGraph is enabled.

        use_tensor_cores : bool
            Whether to use tensor cores for the computation. Will be faster for large group
            size in grouped query attention. Defaults to ``False``.

        paged_kv_indptr_buffer : Optional[torch.Tensor]
            The user reserved buffer on GPU to store the indptr of the paged kv cache, the size
            of the buffer should be ``[batch_size + 1]``.
            Only needed when ``use_cuda_graph`` is ``True``.

        paged_kv_indices_buffer : Optional[torch.Tensor]
            The user reserved buffer on GPU to store the page indices of the paged kv cache,
            should be large enough to store the maximum number of page indices
            (``max_num_pages``) during the lifecycle of this wrapper.
            Only needed when ``use_cuda_graph`` is ``True``.

        paged_kv_last_page_len_buffer : Optional[torch.Tensor]
            The user reserved buffer on GPU to store the number of entries in the last page, the
            size of the buffer should be ``[batch_size]``.
            Only needed when ``use_cuda_graph`` is ``True``.
        """
        self._float_workspace_buffer = float_workspace_buffer
        self.device = float_workspace_buffer.device
        self._int_workspace_buffer = torch.empty(
            (8 * 1024 * 1024,), dtype=torch.uint8, device=self.device
        )
        self._pin_memory_int_workspace_buffer = torch.empty(
            (8 * 1024 * 1024,),
            dtype=torch.uint8,
            pin_memory=True,
            device="cpu",
        )

        if use_cuda_graph:
            if not torch.is_tensor(paged_kv_indptr_buffer):
                raise ValueError(
                    "paged_kv_indptr_buffer should be a torch.Tensor in cudagraph mode"
                )
            if not torch.is_tensor(paged_kv_indices_buffer):
                raise ValueError(
                    "paged_kv_indices_buffer should be a torch.Tensor in cudagraph mode"
                )
            if not torch.is_tensor(paged_kv_last_page_len_buffer):
                raise ValueError(
                    "paged_kv_last_page_len_buffer should be a torch.Tensor in cudagraph mode"
                )
            self._fixed_batch_size = len(paged_kv_last_page_len_buffer)
            if len(paged_kv_indptr_buffer) != self._fixed_batch_size + 1:
                raise ValueError(
                    "The size of paged_kv_indptr_buffer should be batch_size + 1"
                )
        else:
            self._fixed_batch_size = 0

        self._use_tensor_cores = use_tensor_cores
        self._paged_kv_indptr_buf = paged_kv_indptr_buffer
        self._paged_kv_indices_buf = paged_kv_indices_buffer
        self._paged_kv_last_page_len_buf = paged_kv_last_page_len_buffer
        self._use_cuda_graph = use_cuda_graph

    @property
    def is_cuda_graph_enabled(self) -> bool:
        return self._use_cuda_graph

    @property
    def use_tensor_cores(self) -> bool:
        return self._use_tensor_cores

    def reset_workspace_buffer(
        self, float_workspace_buffer: torch.Tensor, int_workspace_buffer: torch.Tensor
    ) -> None:
        r"""Reset the workspace buffer.

        Parameters
        ----------
        float_workspace_buffer : torch.Tensor
            The new float workspace buffer, the device of the new float workspace buffer should
            be the same as the device of the input tensors.

        int_workspace_buffer : torch.Tensor
            The new int workspace buffer, the device of the new int workspace buffer should
            be the same as the device of the input tensors.
        """
        self._float_workspace_buffer = float_workspace_buffer
        self._int_workspace_buffer = int_workspace_buffer
        self._pin_memory_int_workspace_buffer = torch.empty(
            self._int_workspace_buffer.shape,
            dtype=self._int_workspace_buffer.dtype,
            device="cpu",
            pin_memory=True,
        )

    def plan(
        self,
        indptr: torch.Tensor,
        indices: torch.Tensor,
        last_page_len: torch.Tensor,
        num_qo_heads: int,
        head_dim_compressed_kv: int,
        page_size: int,
        sm_scale: float,
        window_left: int = -1,
        logits_soft_cap: Optional[float] = None,
        data_type: Union[str, torch.dtype] = "float16",
        q_data_type: Optional[Union[str, torch.dtype]] = None,
        rope_scale: Optional[float] = None,
        rope_theta: Optional[float] = None,
    ) -> None:
        r"""Plan batch decode for given problem specification.

        Parameters
        ----------
        indptr : torch.Tensor
            The indptr of the paged kv cache, shape: ``[batch_size + 1]``
        indices : torch.Tensor
            The page indices of the paged kv cache, shape: ``[qo_indptr[-1]]``
        last_page_len : torch.Tensor
            The number of entries in the last page of each request in the paged kv
            cache, shape: ``[batch_size]``
        num_qo_heads : int
            The number of query/output heads
        head_dim_compressed_kv : int
            The dimension of the compressed kv, is also kv_lora_rank
        page_size : int
            The page size of the paged kv cache
        sm_scale : float
            The scale of softmax, should be ``1 / sqrt(qk_nope_head_dim + qk_rope_head_dim)``
        window_left : int
            The left (inclusive) window size for the attention window, when set to ``-1``, the window
            size will be set to the full length of the sequence. Defaults to ``-1``.
        logits_soft_cap : Optional[float]
            The attention logits soft capping value (used in Gemini, Grok and Gemma-2, etc.), if not
            provided, will be set to ``0``. If greater than 0, the logits will be capped according to
            formula:
            :math:`\texttt{logits_soft_cap} \times \mathrm{tanh}(x / \texttt{logits_soft_cap})`,
            where :math:`x` is the input logits.
        data_type : Union[str, torch.dtype]
            The data type of the paged kv cache. Defaults to ``float16``.
        q_data_type : Optional[Union[str, torch.dtype]]
            The data type of the query tensor. If None, will be set to
            ``data_type``. Defaults to ``None``.

        Note
        ----
        The :meth:`plan` method should be called before any :meth:`run` or
        :meth:`run_return_lse` calls, auxiliary data structures will be created
        during this call and cached for multiple run calls.
        """
        batch_size = len(last_page_len)
        if logits_soft_cap is None:
            logits_soft_cap = 0.0

        if self.is_cuda_graph_enabled:
            if batch_size != self._fixed_batch_size:
                raise ValueError(
                    "The batch size should be fixed in cudagraph mode, the runtime batch size {} "
                    " mismatches the batch size set during initialization {}".format(
                        batch_size, self._fixed_batch_size
                    )
                )
            if len(indices) > len(self._paged_kv_indices_buf):
                raise ValueError(
                    "The size of indices should be less than or equal to the allocated buffer"
                )
            self._paged_kv_indptr_buf.copy_(indptr)
            self._paged_kv_indices_buf[: len(indices)] = indices
            self._paged_kv_last_page_len_buf.copy_(last_page_len)
        else:
            self._paged_kv_indptr_buf = indptr.to(self.device)
            self._paged_kv_indices_buf = indices.to(self.device)
            self._paged_kv_last_page_len_buf = last_page_len.to(self.device)

        data_type = canonicalize_torch_dtype(data_type)
        if not q_data_type:
            q_data_type = data_type
        q_data_type = canonicalize_torch_dtype(q_data_type)

        indptr_host = indptr.to("cpu")

        self._cached_module = get_batch_decode_mla_module(
            q_data_type,
            data_type,
            q_data_type,
            indptr.dtype,
            head_dim_compressed_kv,
            num_qo_heads,
            window_left != -1,  # use_sliding_window
            logits_soft_cap > 0,  # use_logits_soft_cap
            self._use_tensor_cores,
        )
        self._plan_info = self._cached_module.plan(
            self._float_workspace_buffer,
            self._int_workspace_buffer,
            self._pin_memory_int_workspace_buffer,
            indptr_host,
            batch_size,
            num_qo_heads,
            page_size,
            self.is_cuda_graph_enabled,
        )

        self._sm_scale = sm_scale
        self._window_left = window_left
        self._logits_soft_cap = logits_soft_cap
        self._rope_scale = rope_scale
        self._rope_theta = rope_theta

    def run(
        self,
        q_nope: torch.Tensor,
        q_pe: torch.Tensor,
        paged_ckv_cache: torch.Tensor,
        paged_kpe_cache: torch.Tensor,
        q_scale: Optional[float] = None,
        k_scale: Optional[float] = None,
        v_scale: Optional[float] = None,
        out: Optional[torch.Tensor] = None,
        lse: Optional[torch.Tensor] = None,
        return_lse: bool = False,
    ) -> Union[torch.Tensor, Tuple[torch.Tensor, torch.Tensor]]:
        r"""Compute batch decode attention between query and paged kv cache.

        Parameters
        ----------
        q_nope : torch.Tensor
            The query tensor not related to ROPE, shape: ``[batch_size, num_qo_heads, head_dim_ckv]``
        q_pe : torch.Tensor
            The query tensor related to ROPE, shape: ``[batch_size, num_qo_heads, head_dim_kpe]``
        paged_ckv_cache : torch.Tensor
            The paged compressed-KV-Cache stored as a single tensor:
            * 3-D tensors, each with shape: ``[max_num_pages, page_size, head_dim_ckv]``.
        paged_kpe_cache : torch.Tensor
            The paged k-pe-Cache stored as a single tensor:
            * 3-D tensors, each with shape: ``[max_num_pages, page_size, head_dim_kpe]``.
        q_scale : Optional[float]
            The calibration scale of query for fp8 input, if not provided, will be set to ``1.0``.
        k_scale : Optional[float]
            The calibration scale of key for fp8 input, if not provided, will be set to ``1.0``.
        v_scale : Optional[float]
            The calibration scale of value for fp8 input, if not provided, will be set to ``1.0``.
        out : Optional[torch.Tensor]
            The output tensor, if not provided, will be allocated internally.
        lse : Optional[torch.Tensor]
            The log-sum-exp of attention logits, if not provided, will be allocated internally.
        return_lse : bool
            Whether to return the logsumexp of attention scores, defaults to ``False``.

        Returns
        -------
        Union[torch.Tensor, Tuple[torch.Tensor, torch.Tensor]]
            If :attr:`return_lse` is ``False``, the attention output, shape: ``[batch_size, num_qo_heads, head_dim]``.
            If :attr:`return_lse` is ``True``, a tuple of two tensors:

            * attention output, shape: ``[batch_size, num_qo_heads, head_dim]``
            * logsumexp of attention scores, shape: ``[batch_size, num_qo_heads]``.
        """
        window_left = self._window_left
        logits_soft_cap = self._logits_soft_cap
        sm_scale = self._sm_scale
        rope_scale = self._rope_scale
        rope_theta = self._rope_theta
        if logits_soft_cap is None:
            logits_soft_cap = 0.0
        if q_scale is not None:
            sm_scale *= q_scale
        if k_scale is not None:
            sm_scale *= k_scale
        if rope_scale is None:
            rope_scale = 1.0
        if rope_theta is None:
            rope_theta = 1e4

        device = self.device
        if out is None:
            out = torch.empty_like(q_nope, device=device)
        else:
            _check_shape_dtype_device(
                out, q_nope.shape, q_nope.dtype, q_nope.device, "out"
            )

        if return_lse:
            if lse is None:
                lse = torch.empty(
                    (q_nope.size(0), q_nope.size(1)),
                    dtype=torch.float32,
                    device=device,
                )
            else:
                _check_shape_dtype_device(
                    lse,
                    (q_nope.size(0), q_nope.size(1)),
                    q_nope.dtype,
                    q_nope.device,
                    "lse",
                )
        self._cached_module.run(
            self._float_workspace_buffer,
            self._int_workspace_buffer,
            self._plan_info,
            q_nope,
            q_pe,
            paged_ckv_cache,
            paged_kpe_cache,
            self._paged_kv_indptr_buf,
            self._paged_kv_indices_buf,
            self._paged_kv_last_page_len_buf,
            out,
            sm_scale,
            window_left,
            logits_soft_cap,
            rope_scale,
            rope_theta,
            lse,
        )
        out = [out, lse] if return_lse else [out]
        if v_scale is not None:
            out[0] *= v_scale

        return tuple(out) if return_lse else out[0]

    run_return_lse = functools.partialmethod(run, return_lse=True)


def trtllm_batch_decode_with_kv_cache(
    query: torch.Tensor,
    kv_cache: torch.Tensor,
    workspace_buffer: torch.Tensor,
    num_heads: int,
    num_kv_heads: int,
    scale: float,
    block_tables: torch.Tensor,
    seq_lens: torch.Tensor,
    block_size: int,
    max_seq_len: int,
    kv_cache_dtype: str,
    k_scale: float,
    v_scale: float,
    out: Optional[torch.Tensor] = None,
) -> torch.Tensor:
    run_func = get_trtllm_fmha_gen_module().trtllm_paged_attention

    if out is None:
        out = torch.empty_like(query)
    else:
        _check_shape_dtype_device(out, query.shape, query.dtype, query.device, "out")

    run_func(
        out,
        query,
        kv_cache,
        workspace_buffer,
        num_heads,
        num_kv_heads,
        scale,
        block_tables,
        seq_lens,
        block_size,
        max_seq_len,
        kv_cache_dtype,
        k_scale,
        v_scale,
    )
    return out<|MERGE_RESOLUTION|>--- conflicted
+++ resolved
@@ -31,11 +31,6 @@
     gen_single_decode_module,
     get_batch_decode_uri,
     get_single_decode_uri,
-<<<<<<< HEAD
-    has_prebuilt_ops,
-    prebuilt_ops_uri,
-=======
->>>>>>> 481cc4e8
     trtllm_fmha_gen_module,
 )
 from .page import get_seq_lens
@@ -307,14 +302,7 @@
 
 @functools.cache
 def get_trtllm_fmha_gen_module():
-<<<<<<< HEAD
-    if has_prebuilt_ops:
-        return torch.ops.flashinfer_kernels
-    else:
-        return trtllm_fmha_gen_module()
-=======
     return trtllm_fmha_gen_module().build_and_load()
->>>>>>> 481cc4e8
 
 
 def single_decode_with_kv_cache_with_jit_module(
