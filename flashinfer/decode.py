--- conflicted
+++ resolved
@@ -307,18 +307,6 @@
     return op
 
 
-<<<<<<< HEAD
-=======
-@functools.cache
-def get_trtllm_mla_gen_module():
-    mod = trtllm_mla_gen_module()
-    op = mod.build_and_load()
-    setup_cubin_loader(mod.get_library_path())
-    setup_metainfo_loader(mod.get_library_path())
-    return op
-
-
->>>>>>> 8587c21e
 def single_decode_with_kv_cache_with_jit_module(
     jit_module: Any,
     q: torch.Tensor,
