"""
Copyright (c) 2023 by FlashInfer team.

Licensed under the Apache License, Version 2.0 (the "License");
you may not use this file except in compliance with the License.
You may obtain a copy of the License at

  http://www.apache.org/licenses/LICENSE-2.0

Unless required by applicable law or agreed to in writing, software
distributed under the License is distributed on an "AS IS" BASIS,
WITHOUT WARRANTIES OR CONDITIONS OF ANY KIND, either express or implied.
See the License for the specific language governing permissions and
limitations under the License.
"""

import functools
import math
from types import SimpleNamespace
from typing import Any, List, Literal, Optional, Tuple, Union, overload

import torch

from .cudnn import cudnn_batch_decode_with_kv_cache
from .jit import (
    cudnn_fmha_gen_module,
    gen_batch_decode_mla_module,
    gen_batch_decode_module,
    gen_customize_batch_decode_module,
    gen_customize_batch_prefill_module,
    gen_single_decode_module,
    get_batch_decode_uri,
    get_single_decode_uri,
    setup_cubin_loader,
    trtllm_fmha_gen_module,
    trtllm_mla_gen_module,
)
from .page import get_seq_lens
from .prefill import (
    get_batch_prefill_jit_module,
    get_batch_prefill_module,
    get_single_prefill_module,
)
from .utils import (
    MaskMode,
    PosEncodingMode,
    TensorLayout,
    _check_cached_qkv_data_type,
    _check_kv_layout,
    _check_pos_encoding_mode,
    _check_shape_dtype_device,
    _get_cache_alibi_slopes_buf,
    _get_cache_buf,
    _get_range_buf,
    _unpack_paged_kv_cache,
    canonicalize_torch_dtype,
    device_support_pdl,
    register_custom_op,
    register_fake_op,
)


@functools.cache
def get_single_decode_module(*args):
    uri = get_single_decode_uri(*args)
    module = gen_single_decode_module(*args).build_and_load()
    run_func = module.run.default

    # torch library for single_decode_with_kv_cache

    @register_custom_op(f"flashinfer::{uri}_run", mutates_args=("tmp", "o"))
    def run_single_decode(
        q: torch.Tensor,
        k: torch.Tensor,
        v: torch.Tensor,
        tmp: torch.Tensor,
        o: torch.Tensor,
        maybe_lse: Optional[torch.Tensor],
        alibi_slopes: Optional[torch.Tensor],
        kv_layout_code: int,
        window_left: int,
        logits_soft_cap: float,
        sm_scale: float,
        rope_scale: float,
        rope_theta: float,
    ) -> None:
        run_func(
            q,
            k,
            v,
            tmp,
            o,
            maybe_lse,
            kv_layout_code,
            window_left,
            alibi_slopes,
            logits_soft_cap,
            sm_scale,
            1.0 / rope_scale,  # rope_rcp_scale
            1.0 / rope_theta,  # rope_rcp_theta
        )

    @register_fake_op(f"flashinfer::{uri}_run")
    def _fake_run_single_decode(
        q: torch.Tensor,
        k: torch.Tensor,
        v: torch.Tensor,
        tmp: torch.Tensor,
        o: torch.Tensor,
        maybe_lse: Optional[torch.Tensor],
        alibi_slopes: Optional[torch.Tensor],
        kv_layout_code: int,
        window_left: int,
        logits_soft_cap: float,
        sm_scale: float,
        rope_scale: float,
        rope_theta: float,
    ) -> None:
        pass

    # Register the module.
    return SimpleNamespace(run=run_single_decode)


@functools.cache
def get_batch_decode_jit_module(module_name: str, jit_module: Any):
    plan_func = jit_module.plan.default
    run_func = jit_module.run.default

    @register_custom_op(
        f"flashinfer::{module_name}_run",
        mutates_args=(
            "float_workspace_buffer",
            "int_workspace_buffer",
            "paged_k_cache",
            "paged_v_cache",
            "o",
            "maybe_lse",
        ),
    )
    def run_batch_decode(
        float_workspace_buffer: torch.Tensor,
        int_workspace_buffer: torch.Tensor,
        plan_info_vec: List[int],
        q: torch.Tensor,
        paged_k_cache: Optional[torch.Tensor],
        paged_v_cache: Optional[torch.Tensor],
        paged_kv_indptr: torch.Tensor,
        paged_kv_indices: torch.Tensor,
        paged_kv_last_page_len: torch.Tensor,
        o: torch.Tensor,
        maybe_lse: Optional[torch.Tensor],
        kv_layout_code: int,
        window_left: int,
        enable_pdl: bool,
        *args,
    ) -> None:
        run_func(
            float_workspace_buffer,
            int_workspace_buffer,
            plan_info_vec,
            q,
            paged_k_cache,
            paged_v_cache,
            paged_kv_indptr,
            paged_kv_indices,
            paged_kv_last_page_len,
            o,
            maybe_lse,
            kv_layout_code,
            window_left,
            enable_pdl,
            *args,
        )

    @register_fake_op(f"flashinfer::{module_name}_run")
    def _fake_run_batch_decode(
        float_workspace_buffer: torch.Tensor,
        int_workspace_buffer: torch.Tensor,
        plan_info_vec: List[int],
        q: torch.Tensor,
        paged_k_cache: Optional[torch.Tensor],
        paged_v_cache: Optional[torch.Tensor],
        paged_kv_indptr: torch.Tensor,
        paged_kv_indices: torch.Tensor,
        paged_kv_last_page_len: torch.Tensor,
        o: torch.Tensor,
        maybe_lse: Optional[torch.Tensor],
        kv_layout_code: int,
        window_left: int,
        enable_pdl: bool,
        *args,
    ) -> None:
        pass

    return SimpleNamespace(
        plan=plan_func,
        run=run_batch_decode,
    )


@functools.cache
def get_batch_decode_module(*args):
    uri = get_batch_decode_uri(*args)
    mod = gen_batch_decode_module(*args).build_and_load()
    plan_func = mod.plan.default
    run_func = mod.run.default

    # torch library for batch_decode_with_paged_kv_cache_run

    @register_custom_op(
        f"flashinfer::{uri}_run",
        mutates_args=(
            "float_workspace_buffer",
            "int_workspace_buffer",
            "paged_k_cache",
            "paged_v_cache",
            "o",
            "maybe_lse",
        ),
    )
    def run_batch_decode(
        float_workspace_buffer: torch.Tensor,
        int_workspace_buffer: torch.Tensor,
        plan_info_vec: List[int],
        q: torch.Tensor,
        paged_k_cache: Optional[torch.Tensor],
        paged_v_cache: Optional[torch.Tensor],
        paged_kv_indptr: torch.Tensor,
        paged_kv_indices: torch.Tensor,
        paged_kv_last_page_len: torch.Tensor,
        o: torch.Tensor,
        maybe_lse: Optional[torch.Tensor],
        kv_layout_code: int,
        window_left: int,
        enable_pdl: bool,
        alibi_slopes: Optional[torch.Tensor],
        logits_soft_cap: float,
        sm_scale: float,
        rope_scale: float,
        rope_theta: float,
    ) -> None:
        run_func(
            float_workspace_buffer,
            int_workspace_buffer,
            plan_info_vec,
            q,
            paged_k_cache,
            paged_v_cache,
            paged_kv_indptr,
            paged_kv_indices,
            paged_kv_last_page_len,
            o,
            maybe_lse,
            kv_layout_code,
            window_left,
            enable_pdl,
            alibi_slopes,
            logits_soft_cap,
            sm_scale,
            1.0 / rope_scale,  # rope_rcp_scale
            1.0 / rope_theta,  # rope_rcp_theta
        )

    @register_fake_op(f"flashinfer::{uri}_run")
    def _fake_run_batch_decode(
        float_workspace_buffer: torch.Tensor,
        int_workspace_buffer: torch.Tensor,
        plan_info_vec: List[int],
        q: torch.Tensor,
        paged_k_cache: Optional[torch.Tensor],
        paged_v_cache: Optional[torch.Tensor],
        paged_kv_indptr: torch.Tensor,
        paged_kv_indices: torch.Tensor,
        paged_kv_last_page_len: torch.Tensor,
        o: torch.Tensor,
        maybe_lse: Optional[torch.Tensor],
        kv_layout_code: int,
        window_left: int,
        enable_pdl: bool,
        alibi_slopes: Optional[torch.Tensor],
        logits_soft_cap: float,
        sm_scale: float,
        rope_scale: float,
        rope_theta: float,
    ) -> None:
        pass

    # Register the module.
    #
    # Note that plan is not part of model logic. It should not be included in
    # Cuda Graph or torch.compile. So, we don't provide a torch library for plan.
    return SimpleNamespace(
        plan=plan_func,
        run=run_batch_decode,
    )


@functools.cache
def get_trtllm_fmha_gen_module():
    mod = trtllm_fmha_gen_module()
    op = mod.build_and_load()
    setup_cubin_loader(mod.get_library_path())
    return op


@functools.cache
def get_trtllm_mla_gen_module():
    mod = trtllm_mla_gen_module()
    op = mod.build_and_load()
    setup_cubin_loader(mod.get_library_path())
    return op


def single_decode_with_kv_cache_with_jit_module(
    jit_module: Any,
    q: torch.Tensor,
    k: torch.Tensor,
    v: torch.Tensor,
    *args,
    kv_layout: str = "NHD",
    window_left: int = -1,
    return_lse: bool = False,
):
    device = q.device
    tmp = _get_cache_buf("single_decode_with_kv_cache_tmp", 32 * 1024 * 1024, device)
    o = torch.empty_like(q)
    if return_lse:
        lse = torch.empty((q.size(0)), dtype=torch.float32, device=device)
    else:
        lse = None
    jit_module.run.default(
        q,
        k,
        v,
        tmp,
        o,
        lse,
        TensorLayout[kv_layout].value,
        window_left,
        *args,
    )
    return o


@functools.cache
def get_batch_decode_mla_module(*args):
    return gen_batch_decode_mla_module(*args).build_and_load()


@overload
def single_decode_with_kv_cache(
    q: torch.Tensor,
    k: torch.Tensor,
    v: torch.Tensor,
    kv_layout: str = "NHD",
    pos_encoding_mode: str = "NONE",
    use_tensor_cores: bool = False,
    q_scale: Optional[float] = None,
    k_scale: Optional[float] = None,
    v_scale: Optional[float] = None,
    window_left: int = -1,
    logits_soft_cap: Optional[float] = None,
    sm_scale: Optional[float] = None,
    rope_scale: Optional[float] = None,
    rope_theta: Optional[float] = None,
    return_lse: Literal[False] = False,
) -> torch.Tensor: ...


@overload
def single_decode_with_kv_cache(
    q: torch.Tensor,
    k: torch.Tensor,
    v: torch.Tensor,
    kv_layout: str = "NHD",
    pos_encoding_mode: str = "NONE",
    use_tensor_cores: bool = False,
    q_scale: Optional[float] = None,
    k_scale: Optional[float] = None,
    v_scale: Optional[float] = None,
    window_left: int = -1,
    logits_soft_cap: Optional[float] = None,
    sm_scale: Optional[float] = None,
    rope_scale: Optional[float] = None,
    rope_theta: Optional[float] = None,
    return_lse: Literal[True] = True,
) -> Tuple[torch.Tensor, torch.Tensor]: ...


def single_decode_with_kv_cache(
    q: torch.Tensor,
    k: torch.Tensor,
    v: torch.Tensor,
    kv_layout: str = "NHD",
    pos_encoding_mode: str = "NONE",
    use_tensor_cores: bool = False,
    q_scale: Optional[float] = None,
    k_scale: Optional[float] = None,
    v_scale: Optional[float] = None,
    window_left: int = -1,
    logits_soft_cap: Optional[float] = None,
    sm_scale: Optional[float] = None,
    rope_scale: Optional[float] = None,
    rope_theta: Optional[float] = None,
    return_lse: bool = False,
) -> Union[torch.Tensor, Tuple[torch.Tensor, torch.Tensor]]:
    r"""Decode attention with KV Cache for single request, return attention output.

    Parameters
    ----------
    q : torch.Tensor
        The query tensor, shape: ``[num_qo_heads, head_dim]``.
    k : torch.Tensor
        The key tensor, shape: ``[kv_len, num_kv_heads, head_dim]`` if :attr:`kv_layout`
        is ``NHD``, or ``[num_kv_heads, kv_len, head_dim]`` if :attr:`kv_layout` is
        ``HND``.
    v : torch.Tensor
        The value tensor, shape: ``[kv_len, num_kv_heads, head_dim]`` if
        :attr:`kv_layout` is ``NHD``, or ``[num_kv_heads, kv_len, head_dim]`` if
        :attr:`kv_layout` is ``HND``.
    kv_layout : str
        The layout of the input k/v tensors, could be either ``NHD`` or ``HND``.
    pos_encoding_mode : str
        The position encoding applied inside attention kernels, could be
        ``NONE``/``ROPE_LLAMA`` (LLAMA style rotary embedding) /``ALIBI``.
        Defaults to ``NONE``.
    use_tensor_cores: bool
        Whether to use tensor cores for the computation. Will be faster for large group
        size in grouped query attention. Defaults to ``False``.
    q_scale : Optional[float]
        The calibration scale of query for fp8 input, if not provided, will be set to ``1.0``.
    k_scale : Optional[float]
        The calibration scale of key for fp8 input, if not provided, will be set to ``1.0``.
    v_scale : Optional[float]
        The calibration scale of value for fp8 input, if not provided, will be set to ``1.0``.
    window_left : int
        The left (inclusive) window size for the attention window, when set to ``-1``, the window
        size will be set to the full length of the sequence. Defaults to ``-1``.
    logits_soft_cap : Optional[float]
        The attention logits soft capping value (used in Gemini, Grok and Gemma-2, etc.), if not
        provided, will be set to ``0``. If greater than 0, the logits will be capped according to
        formula:
        :math:`\texttt{logits_soft_cap} \times \mathrm{tanh}(x / \texttt{logits_soft_cap})`,
        where :math:`x` is the input logits.
    sm_scale : Optional[float]
        The scale of softmax, if not provided, will be set to ``1 / sqrt(head_dim)``.
    rope_scale : Optional[float]
        The scale used in RoPE interpolation, if not provided, will be set to ``1.0``.
    rope_theta : Optional[float]
        The theta used in RoPE, if not provided, will be set to ``1e4``.
    return_lse : bool
        Whether to return the log sum exp value of the attention logits.

    Returns
    -------
    Union[torch.Tensor, Tuple[torch.Tensor, torch.Tensor]]
        If :attr:`return_lse` is ``False``, the attention output, shape: ``[qo_len, num_qo_heads, head_dim_vo]``.
        If :attr:`return_lse` is ``True``, a tuple of two tensors:

        * The attention output, shape: ``[num_qo_heads, head_dim_vo]``.
        * The log sum exp value, shape: ``[num_qo_heads]``.

    Examples
    --------

    >>> import torch
    >>> import flashinfer
    >>> kv_len = 4096
    >>> num_qo_heads = 32
    >>> num_kv_heads = 32
    >>> head_dim = 128
    >>> q = torch.randn(num_qo_heads, head_dim).half().to("cuda:0")
    >>> k = torch.randn(kv_len, num_kv_heads, head_dim).half().to("cuda:0")
    >>> v = torch.randn(kv_len, num_kv_heads, head_dim).half().to("cuda:0")
    >>> o = flashinfer.single_decode_with_kv_cache(q, k, v)
    >>> o.shape
    torch.Size([32, 128])

    Note
    ----
    The ``num_qo_heads`` must be a multiple of ``num_kv_heads``. If ``num_qo_heads`` is
    not equal to ``num_kv_heads``, the function will use
    `grouped query attention <https://arxiv.org/abs/2305.13245>`_.
    """
    _check_pos_encoding_mode(pos_encoding_mode)
    _check_kv_layout(kv_layout)
    tmp = _get_cache_buf("single_decode_with_kv_cache_tmp", 32 * 1024 * 1024, q.device)
    head_dim = q.shape[-1]
    if logits_soft_cap is None:
        logits_soft_cap = 0.0
    if sm_scale is None:
        sm_scale = 1.0 / math.sqrt(head_dim)
    if q_scale is not None:
        sm_scale *= q_scale
    if k_scale is not None:
        sm_scale *= k_scale
    if rope_scale is None:
        rope_scale = 1.0
    if rope_theta is None:
        rope_theta = 1e4
    num_qo_heads = q.shape[0]

    lse = None
    if return_lse:
        lse = torch.empty((num_qo_heads,), dtype=torch.float32, device=q.device)

    if use_tensor_cores:
        out = torch.empty_like(q.unsqueeze(0))
        get_single_prefill_module(
            "fa2",
            q.dtype,
            k.dtype,
            q.dtype,
            head_dim,  # head_dim_qk
            head_dim,  # head_dim_vo
            PosEncodingMode[pos_encoding_mode].value,
            window_left != -1,  # use_sliding_window
            logits_soft_cap > 0,  # use_logits_soft_cap
            False,  # use_fp16_qk_reduction
        ).run(
            q.unsqueeze(0),
            k,
            v,
            tmp,
            out,
            lse.unsqueeze(0) if lse is not None else None,
            MaskMode.NON_CAUSAL.value,
            TensorLayout[kv_layout].value,
            window_left,
            None,  # packed_custom_mask
            _get_cache_alibi_slopes_buf(num_qo_heads, q.device),
            logits_soft_cap,
            sm_scale,
            None,  # scale_q, not supported yet
            None,  # scale_k
            None,  # scale_v
            rope_scale,
            rope_theta,
        )
        out = out.squeeze(0)
        if return_lse:
            lse = lse.squeeze(0)
    else:
        out = torch.empty_like(q)
        get_single_decode_module(
            q.dtype,
            k.dtype,
            q.dtype,
            head_dim,  # head_dim_qk
            head_dim,  # head_dim_vo
            PosEncodingMode[pos_encoding_mode].value,
            window_left != -1,  # use_sliding_window
            logits_soft_cap > 0,  # use_logits_soft_cap
        ).run(
            q,
            k,
            v,
            tmp,
            out,
            lse,
            _get_cache_alibi_slopes_buf(num_qo_heads, q.device),
            TensorLayout[kv_layout].value,
            window_left,
            logits_soft_cap,
            sm_scale,
            rope_scale,
            rope_theta,
        )

    if v_scale is not None:
        out *= v_scale
    if return_lse:
        return out, lse
    else:
        return out


class BatchDecodeWithPagedKVCacheWrapper:
    r"""Wrapper class for decode attention with paged kv-cache (first proposed in
    `vLLM <https://arxiv.org/abs/2309.06180>`_) for batch of requests.

    Check :ref:`our tutorial<kv-layout>` for page table layout.

    Examples
    --------
    >>> import torch
    >>> import flashinfer
    >>> num_layers = 32
    >>> num_qo_heads = 64
    >>> num_kv_heads = 8
    >>> head_dim = 128
    >>> max_num_pages = 128
    >>> page_size = 16
    >>> # allocate 128MB workspace buffer
    >>> workspace_buffer = torch.empty(128 * 1024 * 1024, dtype=torch.uint8, device="cuda:0")
    >>> decode_wrapper = flashinfer.BatchDecodeWithPagedKVCacheWrapper(
    ...     workspace_buffer, "NHD"
    ... )
    >>> batch_size = 7
    >>> kv_page_indices = torch.arange(max_num_pages).int().to("cuda:0")
    >>> kv_page_indptr = torch.tensor(
    ...     [0, 17, 29, 44, 48, 66, 100, 128], dtype=torch.int32, device="cuda:0"
    ... )
    >>> # 1 <= kv_last_page_len <= page_size
    >>> kv_last_page_len = torch.tensor(
    ...     [1, 7, 14, 4, 3, 1, 16], dtype=torch.int32, device="cuda:0"
    ... )
    >>> kv_cache_at_layer = [
    ...     torch.randn(
    ...         max_num_pages, 2, page_size, num_kv_heads, head_dim, dtype=torch.float16, device="cuda:0"
    ...     ) for _ in range(num_layers)
    ... ]
    >>> # create auxiliary data structures for batch decode attention
    >>> decode_wrapper.plan(
    ...     kv_page_indptr,
    ...     kv_page_indices,
    ...     kv_last_page_len,
    ...     num_qo_heads,
    ...     num_kv_heads,
    ...     head_dim,
    ...     page_size,
    ...     pos_encoding_mode="NONE",
    ...     data_type=torch.float16
    ... )
    >>> outputs = []
    >>> for i in range(num_layers):
    ...     q = torch.randn(batch_size, num_qo_heads, head_dim).half().to("cuda:0")
    ...     kv_cache = kv_cache_at_layer[i]
    ...     # compute batch decode attention, reuse auxiliary data structures for all layers
    ...     o = decode_wrapper.run(q, kv_cache)
    ...     outputs.append(o)
    ...
    >>> outputs[0].shape
    torch.Size([7, 64, 128])

    Note
    ----
    To accelerate computation, FlashInfer's batch decode attention creates some
    auxiliary data structures, these data structures can be reused across multiple
    batch decode attention calls (e.g. different Transformer layers). This wrapper class
    manages the lifecycle of these data structures.
    """

    def __init__(
        self,
        float_workspace_buffer: torch.Tensor,
        kv_layout: str = "NHD",
        use_cuda_graph: bool = False,
        use_tensor_cores: bool = False,
        paged_kv_indptr_buffer: Optional[torch.Tensor] = None,
        paged_kv_indices_buffer: Optional[torch.Tensor] = None,
        paged_kv_last_page_len_buffer: Optional[torch.Tensor] = None,
        jit_args: Optional[List[Any]] = None,
    ) -> None:
        r"""Constructor of :class:`BatchDecodeWithPagedKVCacheWrapper`.

        Parameters
        ----------
        float_workspace_buffer : torch.Tensor
            The user reserved float workspace buffer used to store intermediate attention results
            in the split-k algorithm. The recommended size is 128MB, the device of the workspace
            buffer should be the same as the device of the input tensors.

        kv_layout : str
            The layout of the input k/v tensors, could be either ``NHD`` or ``HND``.

        use_cuda_graph : bool
            Whether to enable CUDAGraph for batch decode attention, if enabled, the
            auxiliary data structures will be stored as the provided buffers. The ``batch_size``
            cannot change during the lifecycle of this wrapper when CUDAGraph is enabled.

        use_tensor_cores : bool
            Whether to use tensor cores for the computation. Will be faster for large group
            size in grouped query attention. Defaults to ``False``.

        paged_kv_indptr_buffer : Optional[torch.Tensor]
            The user reserved buffer on GPU to store the indptr of the paged kv cache, the size
            of the buffer should be ``[batch_size + 1]``.
            Only needed when ``use_cuda_graph`` is ``True``.

        paged_kv_indices_buffer : Optional[torch.Tensor]
            The user reserved buffer on GPU to store the page indices of the paged kv cache,
            should be large enough to store the maximum number of page indices
            (``max_num_pages``) during the lifecycle of this wrapper.
            Only needed when ``use_cuda_graph`` is ``True``.

        paged_kv_last_page_len_buffer : Optional[torch.Tensor]
            The user reserved buffer on GPU to store the number of entries in the last page, the
            size of the buffer should be ``[batch_size]``.
            Only needed when ``use_cuda_graph`` is ``True``.

        jit_args : Optional[List[Any]]
            If provided, the wrapper will use the provided arguments to create the JIT module,
            otherwise, the wrapper will use default attention implementation.
        """
        _check_kv_layout(kv_layout)

        if jit_args is not None:
            if use_tensor_cores:
                self._jit_module = get_batch_prefill_jit_module(
                    jit_args[0],
                    gen_customize_batch_prefill_module(
                        "fa2", *jit_args
                    ).build_and_load(),
                )
            else:
                self._jit_module = get_batch_decode_jit_module(
                    jit_args[0],
                    gen_customize_batch_decode_module(*jit_args).build_and_load(),
                )
        else:
            self._jit_module = None

        self._kv_layout = kv_layout
        self._float_workspace_buffer = float_workspace_buffer
        self.device = float_workspace_buffer.device
        self._int_workspace_buffer = torch.empty(
            (8 * 1024 * 1024,), dtype=torch.uint8, device=self.device
        )
        self._pin_memory_int_workspace_buffer = torch.empty(
            (8 * 1024 * 1024,),
            dtype=torch.uint8,
            pin_memory=True,
            device="cpu",
        )

        if use_cuda_graph:
            if not torch.is_tensor(paged_kv_indptr_buffer):
                raise ValueError(
                    "paged_kv_indptr_buffer should be a torch.Tensor in cudagraph mode"
                )
            if not torch.is_tensor(paged_kv_indices_buffer):
                raise ValueError(
                    "paged_kv_indices_buffer should be a torch.Tensor in cudagraph mode"
                )
            if not torch.is_tensor(paged_kv_last_page_len_buffer):
                raise ValueError(
                    "paged_kv_last_page_len_buffer should be a torch.Tensor in cudagraph mode"
                )
            self._fixed_batch_size = len(paged_kv_last_page_len_buffer)
            if len(paged_kv_indptr_buffer) != self._fixed_batch_size + 1:
                raise ValueError(
                    "The size of paged_kv_indptr_buffer should be batch_size + 1"
                )
        else:
            self._fixed_batch_size = 0

        self._paged_kv_indptr_buf = paged_kv_indptr_buffer
        self._paged_kv_indices_buf = paged_kv_indices_buffer
        self._paged_kv_last_page_len_buf = paged_kv_last_page_len_buffer
        self._use_tensor_cores = use_tensor_cores
        self._use_cuda_graph = use_cuda_graph

        if use_tensor_cores:
            if use_cuda_graph:
                # NOTE(Zihao): if once created, no need to update it in plan/run
                self._qo_indptr_buf = torch.arange(
                    self._fixed_batch_size + 1,
                    dtype=torch.int32,
                    device=float_workspace_buffer.device,
                )

    @property
    def use_tensor_cores(self) -> bool:
        return self._use_tensor_cores

    @property
    def is_cuda_graph_enabled(self) -> bool:
        return self._use_cuda_graph

    def reset_workspace_buffer(
        self, float_workspace_buffer: torch.Tensor, int_workspace_buffer: torch.Tensor
    ) -> None:
        r"""Reset the workspace buffer.

        Parameters
        ----------
        float_workspace_buffer : torch.Tensor
            The new float workspace buffer, the device of the new float workspace buffer should
            be the same as the device of the input tensors.

        int_workspace_buffer : torch.Tensor
            The new int workspace buffer, the device of the new int workspace buffer should
            be the same as the device of the input tensors.
        """
        self._float_workspace_buffer = float_workspace_buffer
        self._int_workspace_buffer = int_workspace_buffer
        self._pin_memory_int_workspace_buffer = torch.empty(
            self._int_workspace_buffer.shape,
            dtype=self._int_workspace_buffer.dtype,
            device="cpu",
            pin_memory=True,
        )

    def plan(
        self,
        indptr: torch.Tensor,
        indices: torch.Tensor,
        last_page_len: torch.Tensor,
        num_qo_heads: int,
        num_kv_heads: int,
        head_dim: int,
        page_size: int,
        pos_encoding_mode: str = "NONE",
        window_left: int = -1,
        logits_soft_cap: Optional[float] = None,
        q_data_type: Optional[Union[str, torch.dtype]] = "float16",
        kv_data_type: Optional[Union[str, torch.dtype]] = None,
        data_type: Optional[Union[str, torch.dtype]] = None,
        sm_scale: Optional[float] = None,
        rope_scale: Optional[float] = None,
        rope_theta: Optional[float] = None,
        non_blocking: bool = True,
    ) -> None:
        r"""Plan batch decode for given problem specification.

        Parameters
        ----------
        indptr : torch.Tensor
            The indptr of the paged kv cache, shape: ``[batch_size + 1]``
        indices : torch.Tensor
            The page indices of the paged kv cache, shape: ``[qo_indptr[-1]]``
        last_page_len : torch.Tensor
            The number of entries in the last page of each request in the paged kv
            cache, shape: ``[batch_size]``
        num_qo_heads : int
            The number of query/output heads
        num_kv_heads : int
            The number of key/value heads
        head_dim : int
            The dimension of the heads
        page_size : int
            The page size of the paged kv cache
        pos_encoding_mode : str
            The position encoding applied inside attention kernels, could be
            ``NONE``/``ROPE_LLAMA`` (LLAMA style rotary embedding) /``ALIBI``.
            Defaults to ``NONE``.
        window_left : int
            The left (inclusive) window size for the attention window, when set to ``-1``, the window
            size will be set to the full length of the sequence. Defaults to ``-1``.
        logits_soft_cap : Optional[float]
            The attention logits soft capping value (used in Gemini, Grok and Gemma-2, etc.), if not
            provided, will be set to ``0``. If greater than 0, the logits will be capped according to
            formula:
            :math:`\texttt{logits_soft_cap} \times \mathrm{tanh}(x / \texttt{logits_soft_cap})`,
            where :math:`x` is the input logits.
        q_data_type : Optional[Union[str, torch.dtype]]
            The data type of the query tensor, defaults torch.float16.
        kv_data_type : Optional[Union[str, torch.dtype]]
            The data type of the key/value tensor. If None, will be set to
            ``q_data_type``. Defaults to ``None``.
        data_type: Optional[Union[str, torch.dtype]]
            The data type of both the query and key/value tensors. Defaults to torch.float16.
            data_type is deprecated, please use q_data_type and kv_data_type instead.
        non_blocking : bool
            Whether to copy the input tensors to the device asynchronously, defaults to ``True``.


        Note
        ----
        The :meth:`plan` method should be called before any :meth:`run` or
        :meth:`run_return_lse` calls, auxiliary data structures will be created
        during this call and cached for multiple run calls.

        The ``num_qo_heads`` must be a multiple of ``num_kv_heads``. If ``num_qo_heads``
        is not equal to ``num_kv_heads``, the function will use
        `grouped query attention <https://arxiv.org/abs/2305.13245>`_.

        The :meth:`plan` method cannot be used in Cuda Graph or in ``torch.compile``.
        """
        batch_size = len(last_page_len)
        if logits_soft_cap is None:
            logits_soft_cap = 0.0

        qo_indptr_host = _get_range_buf(batch_size + 1, "cpu")
        if self.is_cuda_graph_enabled:
            if batch_size != self._fixed_batch_size:
                raise ValueError(
                    "The batch size should be fixed in cudagraph mode, the runtime batch size {} "
                    " mismatches the batch size set during initialization {}".format(
                        batch_size, self._fixed_batch_size
                    )
                )
            if len(indices) > len(self._paged_kv_indices_buf):
                raise ValueError(
                    "The size of indices should be less than or equal to the allocated buffer"
                )
            self._paged_kv_indptr_buf.copy_(indptr, non_blocking=non_blocking)
            self._paged_kv_last_page_len_buf.copy_(
                last_page_len, non_blocking=non_blocking
            )
            self._paged_kv_indices_buf[: len(indices)].copy_(
                indices, non_blocking=(indices.device == self.device) and non_blocking
            )
        else:
            self._paged_kv_indptr_buf = indptr.to(
                self.device, non_blocking=non_blocking
            )
            self._paged_kv_indices_buf = indices.to(
                self.device, non_blocking=non_blocking
            )
            self._paged_kv_last_page_len_buf = last_page_len.to(
                self.device, non_blocking=non_blocking
            )
            self._qo_indptr_buf = qo_indptr_host.to(
                self.device, non_blocking=non_blocking
            )

        indptr_host = indptr.to("cpu")
        last_page_len_host = last_page_len.to("cpu")

        if data_type is not None:
            if q_data_type is None:
                q_data_type = data_type
            if kv_data_type is None:
                kv_data_type = data_type

        q_data_type = canonicalize_torch_dtype(q_data_type)
        if kv_data_type is None:
            kv_data_type = q_data_type
        kv_data_type = canonicalize_torch_dtype(kv_data_type)

        self._cached_q_data_type = q_data_type
        self._cached_kv_data_type = kv_data_type
        if self.use_tensor_cores:
            kv_lens_arr_host = get_seq_lens(indptr_host, last_page_len_host, page_size)
            if self._jit_module is not None:
                self._cached_module = self._jit_module
            else:
                self._cached_module = get_batch_prefill_module(
                    "fa2",
                    q_data_type,
                    kv_data_type,
                    q_data_type,
                    indptr.dtype,
                    head_dim,  # head_dim_qk
                    head_dim,  # head_dim_vo
                    PosEncodingMode[pos_encoding_mode].value,
                    window_left != -1,  # use_sliding_window
                    logits_soft_cap > 0,  # use_logits_soft_cap
                    False,  # use_fp16_qk_reduction
                )

            self._plan_info = self._cached_module.plan(
                self._float_workspace_buffer,
                self._int_workspace_buffer,
                self._pin_memory_int_workspace_buffer,
                qo_indptr_host,
                indptr_host,
                kv_lens_arr_host,
                batch_size,  # total_num_rows
                batch_size,
                num_qo_heads,
                num_kv_heads,
                page_size,
                self.is_cuda_graph_enabled,
                head_dim,
                head_dim,
                False,  # causal
            )
        else:
            if self._jit_module is not None:
                self._cached_module = self._jit_module
            else:
                self._cached_module = get_batch_decode_module(
                    q_data_type,
                    kv_data_type,
                    q_data_type,
                    indptr.dtype,
                    head_dim,  # head_dim_qk
                    head_dim,  # head_dim_vo
                    PosEncodingMode[pos_encoding_mode].value,
                    window_left != -1,  # use_sliding_window
                    logits_soft_cap > 0,  # use_logits_soft_cap
                )

            self._plan_info = self._cached_module.plan(
                self._float_workspace_buffer,
                self._int_workspace_buffer,
                self._pin_memory_int_workspace_buffer,
                indptr_host,
                batch_size,
                num_qo_heads,
                num_kv_heads,
                page_size,
                self.is_cuda_graph_enabled,
                window_left,
                logits_soft_cap,
                head_dim,
                head_dim,
                torch.empty(0, dtype=q_data_type),
                torch.empty(0, dtype=kv_data_type),
            )

        self._pos_encoding_mode = pos_encoding_mode
        self._window_left = window_left
        self._logits_soft_cap = logits_soft_cap
        self._sm_scale = sm_scale
        self._rope_scale = rope_scale
        self._rope_theta = rope_theta

    begin_forward = plan

    def forward(
        self,
        q: torch.Tensor,
        paged_kv_cache: Union[torch.Tensor, Tuple[torch.Tensor, torch.Tensor]],
        pos_encoding_mode: str = "NONE",
        q_scale: Optional[float] = None,
        k_scale: Optional[float] = None,
        v_scale: Optional[float] = None,
        window_left: int = -1,
        logits_soft_cap: Optional[float] = None,
        sm_scale: Optional[float] = None,
        rope_scale: Optional[float] = None,
        rope_theta: Optional[float] = None,
    ) -> torch.Tensor:
        r"""Warning: this function is deprecated, please use :meth:`run` instead."""
        self._pos_encoding_mode = pos_encoding_mode
        self._window_left = window_left
        self._logits_soft_cap = logits_soft_cap
        self._sm_scale = sm_scale
        self._rope_scale = rope_scale
        self._rope_theta = rope_theta
        return self.run(
            q, paged_kv_cache, q_scale=q_scale, k_scale=k_scale, v_scale=v_scale
        )

    @overload
    def run(
        self,
        q: torch.Tensor,
        paged_kv_cache: Union[torch.Tensor, Tuple[torch.Tensor, torch.Tensor]],
        *args,
        q_scale: Optional[float] = None,
        k_scale: Optional[float] = None,
        v_scale: Optional[float] = None,
        out: Optional[torch.Tensor] = None,
        lse: Optional[torch.Tensor] = None,
        return_lse: Literal[False] = False,
        enable_pdl: Optional[bool] = None,
    ) -> torch.Tensor: ...

    @overload
    def run(
        self,
        q: torch.Tensor,
        paged_kv_cache: Union[torch.Tensor, Tuple[torch.Tensor, torch.Tensor]],
        *args,
        q_scale: Optional[float] = None,
        k_scale: Optional[float] = None,
        v_scale: Optional[float] = None,
        out: Optional[torch.Tensor] = None,
        lse: Optional[torch.Tensor] = None,
        return_lse: Literal[True] = True,
        enable_pdl: Optional[bool] = None,
    ) -> Tuple[torch.Tensor, torch.Tensor]: ...

    def run(
        self,
        q: torch.Tensor,
        paged_kv_cache: Union[torch.Tensor, Tuple[torch.Tensor, torch.Tensor]],
        *args,
        q_scale: Optional[float] = None,
        k_scale: Optional[float] = None,
        v_scale: Optional[float] = None,
        out: Optional[torch.Tensor] = None,
        lse: Optional[torch.Tensor] = None,
        return_lse: bool = False,
        enable_pdl: Optional[bool] = None,
    ) -> Union[torch.Tensor, Tuple[torch.Tensor, torch.Tensor]]:
        r"""Compute batch decode attention between query and paged kv cache.

        Parameters
        ----------
        q : torch.Tensor
            The query tensor, shape: ``[batch_size, num_qo_heads, head_dim]``
        paged_kv_cache : Union[torch.Tensor, Tuple[torch.Tensor, torch.Tensor]]
            The paged KV-Cache stored as a tuple of tensors or a single tensor:

            * a tuple ``(k_cache, v_cache)`` of 4-D tensors, each with shape:
              ``[max_num_pages, page_size, num_kv_heads, head_dim]`` if :attr:`kv_layout` is ``NHD``,
              and ``[max_num_pages, num_kv_heads, page_size, head_dim]`` if :attr:`kv_layout` is ``HND``.

            * a single 5-D tensor with shape:
              ``[max_num_pages, 2, page_size, num_kv_heads, head_dim]`` if
              :attr:`kv_layout` is ``NHD``, and
              ``[max_num_pages, 2, num_kv_heads, page_size, head_dim]`` if
              :attr:`kv_layout` is ``HND``. Where ``paged_kv_cache[:, 0]`` is the key-cache and
              ``paged_kv_cache[:, 1]`` is the value-cache.
        *args
            Additional arguments for the custom kernel.
        q_scale : Optional[float]
            The calibration scale of query for fp8 input, if not provided, will be set to ``1.0``.
        k_scale : Optional[float]
            The calibration scale of key for fp8 input, if not provided, will be set to ``1.0``.
        v_scale : Optional[float]
            The calibration scale of value for fp8 input, if not provided, will be set to ``1.0``.
        out : Optional[torch.Tensor]
            The output tensor, if not provided, will be allocated internally.
        lse : Optional[torch.Tensor]
            The log-sum-exp of attention logits, if not provided, will be allocated internally.
        return_lse : bool
            Whether to return the logsumexp of attention scores, defaults to ``False``.
        enable_pdl : bool
            Whether to enable Programmatic Dependent Launch (PDL). See https://docs.nvidia.com/cuda/cuda-c-programming-guide/#programmatic-dependent-launch-and-synchronization
            Only supported for >= sm90, and currently only for FA2 and CUDA core decode.
        Returns
        -------
        Union[torch.Tensor, Tuple[torch.Tensor, torch.Tensor]]
            If :attr:`return_lse` is ``False``, the attention output, shape: ``[batch_size, num_qo_heads, head_dim]``.
            If :attr:`return_lse` is ``True``, a tuple of two tensors:

            * attention output, shape: ``[batch_size, num_qo_heads, head_dim]``
            * logsumexp of attention scores, shape: ``[batch_size, num_qo_heads]``.
        """
        if enable_pdl is None:
            enable_pdl = device_support_pdl(q.device)
        k_cache, v_cache = _unpack_paged_kv_cache(paged_kv_cache, self._kv_layout)
        _check_cached_qkv_data_type(
            q, k_cache, self._cached_q_data_type, self._cached_kv_data_type
        )

        pos_encoding_mode = self._pos_encoding_mode
        window_left = self._window_left
        logits_soft_cap = self._logits_soft_cap
        sm_scale = self._sm_scale
        rope_scale = self._rope_scale
        rope_theta = self._rope_theta
        _check_pos_encoding_mode(pos_encoding_mode)
        if logits_soft_cap is None:
            logits_soft_cap = 0.0
        if sm_scale is None:
            head_dim = q.shape[-1]
            sm_scale = 1.0 / math.sqrt(head_dim)
        if q_scale is not None:
            sm_scale *= q_scale
        if k_scale is not None:
            sm_scale *= k_scale
        if rope_scale is None:
            rope_scale = 1.0
        if rope_theta is None:
            rope_theta = 1e4

        if return_lse:
            if lse is None:
                lse = torch.empty(
                    (q.size(0), q.size(1)), dtype=torch.float32, device=q.device
                )
            else:
                _check_shape_dtype_device(
                    lse, (q.size(0), q.size(1)), torch.float32, q.device, "lse"
                )

        if out is None:
            out = torch.empty_like(q)
        else:
            _check_shape_dtype_device(out, q.shape, q.dtype, q.device, "out")

        if self.use_tensor_cores:
            run_args = [
                self._float_workspace_buffer,
                self._int_workspace_buffer,
                self._plan_info,
                q,
                k_cache,
                v_cache,
                self._qo_indptr_buf,
                self._paged_kv_indptr_buf,
                self._paged_kv_indices_buf,
                self._paged_kv_last_page_len_buf,
                out,
                lse,
                MaskMode.NON_CAUSAL.value,
                TensorLayout[self._kv_layout].value,
                window_left,
                enable_pdl,
            ]

            if self._jit_module is not None:
                run_args.extend(list(args))
            else:
                run_args += [
                    None,  # packed_custom_mask
                    None,  # mask_indptr_buf
                    _get_cache_alibi_slopes_buf(q.shape[1], q.device),
                    None,  # maybe_prefix_len_ptr
                    None,  # maybe_token_pos_in_items_ptr
                    None,  # maybe_max_item_len_ptr
                    logits_soft_cap,
                    sm_scale,
                    None,  # scale_q, not supported yet
                    None,  # scale_k
                    None,  # scale_v
                    rope_scale,
                    rope_theta,
                    0,  # token_pos_in_items_len
                ]

            self._cached_module.paged_run(*run_args)
        else:
            run_args = [
                self._float_workspace_buffer,
                self._int_workspace_buffer,
                self._plan_info,
                q,
                k_cache,
                v_cache,
                self._paged_kv_indptr_buf,
                self._paged_kv_indices_buf,
                self._paged_kv_last_page_len_buf,
                out,
                lse,
                TensorLayout[self._kv_layout].value,
                window_left,
                enable_pdl,
            ]

            if self._jit_module is not None:
                run_args.extend(list(args))
            else:
                run_args += [
                    _get_cache_alibi_slopes_buf(q.shape[1], q.device),
                    logits_soft_cap,
                    sm_scale,
                    rope_scale,
                    rope_theta,
                ]

            self._cached_module.run(*run_args)
        if v_scale is not None:
            out *= v_scale

        return (out, lse) if return_lse else out

    def forward_return_lse(
        self,
        q: torch.Tensor,
        paged_kv_cache: torch.Tensor,
        pos_encoding_mode: str = "NONE",
        q_scale: Optional[float] = None,
        k_scale: Optional[float] = None,
        v_scale: Optional[float] = None,
        window_left: int = -1,
        logits_soft_cap: Optional[float] = None,
        sm_scale: Optional[float] = None,
        rope_scale: Optional[float] = None,
        rope_theta: Optional[float] = None,
    ) -> Tuple[torch.Tensor, torch.Tensor]:
        r"""Warning: this function is deprecated, please use :meth:`run_return_lse` instead."""
        self._pos_encoding_mode = pos_encoding_mode
        self._window_left = window_left
        self._logits_soft_cap = logits_soft_cap
        self._sm_scale = sm_scale
        self._rope_scale = rope_scale
        self._rope_theta = rope_theta
        return self.run(
            q,
            paged_kv_cache,
            q_scale=q_scale,
            k_scale=k_scale,
            v_scale=v_scale,
            return_lse=True,
        )

    run_return_lse = functools.partialmethod(run, return_lse=True)

    def end_forward(self) -> None:
        r"""Warning: this function is deprecated and has no effect."""
        pass


class CUDAGraphBatchDecodeWithPagedKVCacheWrapper(BatchDecodeWithPagedKVCacheWrapper):
    r"""CUDAGraph-compatible Wrapper class for decode attention with paged kv-cache (first
    proposed in `vLLM <https://arxiv.org/abs/2309.06180>`_) for batch of requests.

    Note that this wrapper may not be as efficient as :class:`BatchDecodeWithPagedKVCacheWrapper`
    because we won't dispatch to different kernels for different batch sizes/sequence lengths/etc
    to accommodate the CUDAGraph requirement.

    Check :ref:`our tutorial<kv-layout>` for page table layout.

    Note
    ----
    The :meth:`plan` method could not be captured by CUDAGraph.

    See Also
    --------
    :class:`BatchDecodeWithPagedKVCacheWrapper`
    """

    def __init__(
        self,
        workspace_buffer: torch.Tensor,
        indptr_buffer: torch.Tensor,
        indices_buffer: torch.Tensor,
        last_page_len_buffer: torch.Tensor,
        kv_layout: str = "NHD",
        use_tensor_cores: bool = False,
    ) -> None:
        r"""Constructor of :class:`BatchDecodeWithPagedKVCacheWrapper`.

        Parameters
        ----------
        workspace_buffer : torch.Tensor
            The user reserved workspace buffer on GPU used to store auxiliary data structures,
            recommended size is 128MB, the device of the workspace buffer should be the
            same as the device of the input tensors.

        indptr_buffer : torch.Tensor
            The user reserved buffer on GPU to store the indptr of the paged kv cache, should
            be large enough to store the indptr of maximum batch size (``[max_batch_size + 1]``)
            during the lifecycle of this wrapper.

        indices_buffer : torch.Tensor
            The user reserved buffer on GPU to store the page indices of the paged kv cache,
            should be large enough to store the maximum number of page indices
            (``max_num_pages``) during the lifecycle of this wrapper.

        last_page_len_buffer : torch.Tensor
            The user reserved buffer on GPU to store the number of entries in the last page,
            should be large enough to store the maximum batch size (``[max_batch_size]``)
            during the lifecycle of this wrapper.

        use_tensor_cores : bool
            Whether to use tensor cores for the computation. Will be faster for large group
            size in grouped query attention. Defaults to ``False``.

        kv_layout : str
            The layout of the input k/v tensors, could be either ``NHD`` or ``HND``.
        """
        super().__init__(
            workspace_buffer,
            kv_layout,
            use_cuda_graph=True,
            use_tensor_cores=use_tensor_cores,
            paged_kv_indptr_buffer=indptr_buffer,
            paged_kv_indices_buffer=indices_buffer,
            paged_kv_last_page_len_buffer=last_page_len_buffer,
        )


class BatchDecodeMlaWithPagedKVCacheWrapper:
    r"""Warning: this class is deprecated and will be removed in a future release.
    Please use :class:`flashinfer.mla.BatchMLAPagedAttentionWrapper` instead, which provides
    a more efficient and general MLA implementation that supports decode and incremental prefill.
    """

    def __init__(
        self,
        float_workspace_buffer: torch.Tensor,
        use_cuda_graph: bool = False,
        use_tensor_cores: bool = False,
        paged_kv_indptr_buffer: Optional[torch.Tensor] = None,
        paged_kv_indices_buffer: Optional[torch.Tensor] = None,
        paged_kv_last_page_len_buffer: Optional[torch.Tensor] = None,
    ) -> None:
        r"""Constructor of :class:`BatchDecodeWithPagedKVCacheWrapper`.

        Parameters
        ----------
        float_workspace_buffer : torch.Tensor
            The user reserved float workspace buffer used to store intermediate attention results
            in the split-k algorithm. The recommended size is 128MB, the device of the workspace
            buffer should be the same as the device of the input tensors.

        use_cuda_graph : bool
            Whether to enable CUDAGraph for batch decode attention, if enabled, the
            auxiliary data structures will be stored as the provided buffers. The ``batch_size``
            cannot change during the lifecycle of this wrapper when CUDAGraph is enabled.

        use_tensor_cores : bool
            Whether to use tensor cores for the computation. Will be faster for large group
            size in grouped query attention. Defaults to ``False``.

        paged_kv_indptr_buffer : Optional[torch.Tensor]
            The user reserved buffer on GPU to store the indptr of the paged kv cache, the size
            of the buffer should be ``[batch_size + 1]``.
            Only needed when ``use_cuda_graph`` is ``True``.

        paged_kv_indices_buffer : Optional[torch.Tensor]
            The user reserved buffer on GPU to store the page indices of the paged kv cache,
            should be large enough to store the maximum number of page indices
            (``max_num_pages``) during the lifecycle of this wrapper.
            Only needed when ``use_cuda_graph`` is ``True``.

        paged_kv_last_page_len_buffer : Optional[torch.Tensor]
            The user reserved buffer on GPU to store the number of entries in the last page, the
            size of the buffer should be ``[batch_size]``.
            Only needed when ``use_cuda_graph`` is ``True``.
        """
        self._float_workspace_buffer = float_workspace_buffer
        self.device = float_workspace_buffer.device
        self._int_workspace_buffer = torch.empty(
            (8 * 1024 * 1024,), dtype=torch.uint8, device=self.device
        )
        self._pin_memory_int_workspace_buffer = torch.empty(
            (8 * 1024 * 1024,),
            dtype=torch.uint8,
            pin_memory=True,
            device="cpu",
        )

        if use_cuda_graph:
            if not torch.is_tensor(paged_kv_indptr_buffer):
                raise ValueError(
                    "paged_kv_indptr_buffer should be a torch.Tensor in cudagraph mode"
                )
            if not torch.is_tensor(paged_kv_indices_buffer):
                raise ValueError(
                    "paged_kv_indices_buffer should be a torch.Tensor in cudagraph mode"
                )
            if not torch.is_tensor(paged_kv_last_page_len_buffer):
                raise ValueError(
                    "paged_kv_last_page_len_buffer should be a torch.Tensor in cudagraph mode"
                )
            self._fixed_batch_size = len(paged_kv_last_page_len_buffer)
            if len(paged_kv_indptr_buffer) != self._fixed_batch_size + 1:
                raise ValueError(
                    "The size of paged_kv_indptr_buffer should be batch_size + 1"
                )
        else:
            self._fixed_batch_size = 0

        self._use_tensor_cores = use_tensor_cores
        self._paged_kv_indptr_buf = paged_kv_indptr_buffer
        self._paged_kv_indices_buf = paged_kv_indices_buffer
        self._paged_kv_last_page_len_buf = paged_kv_last_page_len_buffer
        self._use_cuda_graph = use_cuda_graph

    @property
    def is_cuda_graph_enabled(self) -> bool:
        return self._use_cuda_graph

    @property
    def use_tensor_cores(self) -> bool:
        return self._use_tensor_cores

    def reset_workspace_buffer(
        self, float_workspace_buffer: torch.Tensor, int_workspace_buffer: torch.Tensor
    ) -> None:
        r"""Reset the workspace buffer.

        Parameters
        ----------
        float_workspace_buffer : torch.Tensor
            The new float workspace buffer, the device of the new float workspace buffer should
            be the same as the device of the input tensors.

        int_workspace_buffer : torch.Tensor
            The new int workspace buffer, the device of the new int workspace buffer should
            be the same as the device of the input tensors.
        """
        self._float_workspace_buffer = float_workspace_buffer
        self._int_workspace_buffer = int_workspace_buffer
        self._pin_memory_int_workspace_buffer = torch.empty(
            self._int_workspace_buffer.shape,
            dtype=self._int_workspace_buffer.dtype,
            device="cpu",
            pin_memory=True,
        )

    def plan(
        self,
        indptr: torch.Tensor,
        indices: torch.Tensor,
        last_page_len: torch.Tensor,
        num_qo_heads: int,
        head_dim_compressed_kv: int,
        page_size: int,
        sm_scale: float,
        window_left: int = -1,
        logits_soft_cap: Optional[float] = None,
        data_type: Union[str, torch.dtype] = "float16",
        q_data_type: Optional[Union[str, torch.dtype]] = None,
        rope_scale: Optional[float] = None,
        rope_theta: Optional[float] = None,
    ) -> None:
        r"""Plan batch decode for given problem specification.

        Parameters
        ----------
        indptr : torch.Tensor
            The indptr of the paged kv cache, shape: ``[batch_size + 1]``
        indices : torch.Tensor
            The page indices of the paged kv cache, shape: ``[qo_indptr[-1]]``
        last_page_len : torch.Tensor
            The number of entries in the last page of each request in the paged kv
            cache, shape: ``[batch_size]``
        num_qo_heads : int
            The number of query/output heads
        head_dim_compressed_kv : int
            The dimension of the compressed kv, is also kv_lora_rank
        page_size : int
            The page size of the paged kv cache
        sm_scale : float
            The scale of softmax, should be ``1 / sqrt(qk_nope_head_dim + qk_rope_head_dim)``
        window_left : int
            The left (inclusive) window size for the attention window, when set to ``-1``, the window
            size will be set to the full length of the sequence. Defaults to ``-1``.
        logits_soft_cap : Optional[float]
            The attention logits soft capping value (used in Gemini, Grok and Gemma-2, etc.), if not
            provided, will be set to ``0``. If greater than 0, the logits will be capped according to
            formula:
            :math:`\texttt{logits_soft_cap} \times \mathrm{tanh}(x / \texttt{logits_soft_cap})`,
            where :math:`x` is the input logits.
        data_type : Union[str, torch.dtype]
            The data type of the paged kv cache. Defaults to ``float16``.
        q_data_type : Optional[Union[str, torch.dtype]]
            The data type of the query tensor. If None, will be set to
            ``data_type``. Defaults to ``None``.

        Note
        ----
        The :meth:`plan` method should be called before any :meth:`run` or
        :meth:`run_return_lse` calls, auxiliary data structures will be created
        during this call and cached for multiple run calls.
        """
        batch_size = len(last_page_len)
        if logits_soft_cap is None:
            logits_soft_cap = 0.0

        if self.is_cuda_graph_enabled:
            if batch_size != self._fixed_batch_size:
                raise ValueError(
                    "The batch size should be fixed in cudagraph mode, the runtime batch size {} "
                    " mismatches the batch size set during initialization {}".format(
                        batch_size, self._fixed_batch_size
                    )
                )
            if len(indices) > len(self._paged_kv_indices_buf):
                raise ValueError(
                    "The size of indices should be less than or equal to the allocated buffer"
                )
            self._paged_kv_indptr_buf.copy_(indptr)
            self._paged_kv_indices_buf[: len(indices)] = indices
            self._paged_kv_last_page_len_buf.copy_(last_page_len)
        else:
            self._paged_kv_indptr_buf = indptr.to(self.device)
            self._paged_kv_indices_buf = indices.to(self.device)
            self._paged_kv_last_page_len_buf = last_page_len.to(self.device)

        data_type = canonicalize_torch_dtype(data_type)
        if not q_data_type:
            q_data_type = data_type
        q_data_type = canonicalize_torch_dtype(q_data_type)

        indptr_host = indptr.to("cpu")

        self._cached_module = get_batch_decode_mla_module(
            q_data_type,
            data_type,
            q_data_type,
            indptr.dtype,
            head_dim_compressed_kv,
            num_qo_heads,
            window_left != -1,  # use_sliding_window
            logits_soft_cap > 0,  # use_logits_soft_cap
            self._use_tensor_cores,
        )
        self._plan_info = self._cached_module.plan(
            self._float_workspace_buffer,
            self._int_workspace_buffer,
            self._pin_memory_int_workspace_buffer,
            indptr_host,
            batch_size,
            num_qo_heads,
            page_size,
            self.is_cuda_graph_enabled,
        )

        self._sm_scale = sm_scale
        self._window_left = window_left
        self._logits_soft_cap = logits_soft_cap
        self._rope_scale = rope_scale
        self._rope_theta = rope_theta

    def run(
        self,
        q_nope: torch.Tensor,
        q_pe: torch.Tensor,
        paged_ckv_cache: torch.Tensor,
        paged_kpe_cache: torch.Tensor,
        q_scale: Optional[float] = None,
        k_scale: Optional[float] = None,
        v_scale: Optional[float] = None,
        out: Optional[torch.Tensor] = None,
        lse: Optional[torch.Tensor] = None,
        return_lse: bool = False,
        enable_pdl: bool = False,  # fake placeholder (sm80)
    ) -> Union[torch.Tensor, Tuple[torch.Tensor, torch.Tensor]]:
        r"""Compute batch decode attention between query and paged kv cache.

        Parameters
        ----------
        q_nope : torch.Tensor
            The query tensor not related to ROPE, shape: ``[batch_size, num_qo_heads, head_dim_ckv]``
        q_pe : torch.Tensor
            The query tensor related to ROPE, shape: ``[batch_size, num_qo_heads, head_dim_kpe]``
        paged_ckv_cache : torch.Tensor
            The paged compressed-KV-Cache stored as a single tensor:
            * 3-D tensors, each with shape: ``[max_num_pages, page_size, head_dim_ckv]``.
        paged_kpe_cache : torch.Tensor
            The paged k-pe-Cache stored as a single tensor:
            * 3-D tensors, each with shape: ``[max_num_pages, page_size, head_dim_kpe]``.
        q_scale : Optional[float]
            The calibration scale of query for fp8 input, if not provided, will be set to ``1.0``.
        k_scale : Optional[float]
            The calibration scale of key for fp8 input, if not provided, will be set to ``1.0``.
        v_scale : Optional[float]
            The calibration scale of value for fp8 input, if not provided, will be set to ``1.0``.
        out : Optional[torch.Tensor]
            The output tensor, if not provided, will be allocated internally.
        lse : Optional[torch.Tensor]
            The log-sum-exp of attention logits, if not provided, will be allocated internally.
        return_lse : bool
            Whether to return the logsumexp of attention scores, defaults to ``False``.
        enable_pdl : bool
            Whether to enable Programmatic Dependent Launch (PDL). See https://docs.nvidia.com/cuda/cuda-c-programming-guide/#programmatic-dependent-launch-and-synchronization
            Only supported for >= sm90, and currently only for FA2 and CUDA core decode.
        Returns
        -------
        Union[torch.Tensor, Tuple[torch.Tensor, torch.Tensor]]
            If :attr:`return_lse` is ``False``, the attention output, shape: ``[batch_size, num_qo_heads, head_dim]``.
            If :attr:`return_lse` is ``True``, a tuple of two tensors:

            * attention output, shape: ``[batch_size, num_qo_heads, head_dim]``
            * logsumexp of attention scores, shape: ``[batch_size, num_qo_heads]``.
        """
        window_left = self._window_left
        logits_soft_cap = self._logits_soft_cap
        sm_scale = self._sm_scale
        rope_scale = self._rope_scale
        rope_theta = self._rope_theta
        if logits_soft_cap is None:
            logits_soft_cap = 0.0
        if q_scale is not None:
            sm_scale *= q_scale
        if k_scale is not None:
            sm_scale *= k_scale
        if rope_scale is None:
            rope_scale = 1.0
        if rope_theta is None:
            rope_theta = 1e4

        device = self.device
        if out is None:
            out = torch.empty_like(q_nope, device=device)
        else:
            _check_shape_dtype_device(
                out, q_nope.shape, q_nope.dtype, q_nope.device, "out"
            )

        if return_lse:
            if lse is None:
                lse = torch.empty(
                    (q_nope.size(0), q_nope.size(1)),
                    dtype=torch.float32,
                    device=device,
                )
            else:
                _check_shape_dtype_device(
                    lse,
                    (q_nope.size(0), q_nope.size(1)),
                    q_nope.dtype,
                    q_nope.device,
                    "lse",
                )
        self._cached_module.run(
            self._float_workspace_buffer,
            self._int_workspace_buffer,
            self._plan_info,
            q_nope,
            q_pe,
            paged_ckv_cache,
            paged_kpe_cache,
            self._paged_kv_indptr_buf,
            self._paged_kv_indices_buf,
            self._paged_kv_last_page_len_buf,
            out,
            sm_scale,
            window_left,
            logits_soft_cap,
            rope_scale,
            rope_theta,
            lse,
            enable_pdl,
        )
        out = [out, lse] if return_lse else [out]
        if v_scale is not None:
            out[0] *= v_scale

        return tuple(out) if return_lse else out[0]

    run_return_lse = functools.partialmethod(run, return_lse=True)


# todo(Yingyi): update the params list
def trtllm_batch_decode_with_kv_cache(
    query: torch.Tensor,
    kv_cache: torch.Tensor,
    workspace_buffer: torch.Tensor,
    num_heads: int,
    num_kv_heads: int,
    block_tables: torch.Tensor,
    seq_lens: torch.Tensor,
    block_size: int,
    max_seq_len: int,
    kv_cache_dtype: str,
<<<<<<< HEAD
    q_scale: float,
    k_scale: float,
    v_scale: float,
    o_scale: float,
=======
    bmm1_scale: float,
    bmm2_scale: float,
>>>>>>> 6ebbf7fc
    out: Optional[torch.Tensor] = None,
) -> torch.Tensor:
    run_func = get_trtllm_fmha_gen_module().trtllm_paged_attention

    if out is None:
        out = torch.empty_like(query)
    else:
        _check_shape_dtype_device(out, query.shape, query.dtype, query.device, "out")

    run_func(
        out,
        query,
        kv_cache,
        workspace_buffer,
        num_heads,
        num_kv_heads,
        block_tables,
        seq_lens,
        block_size,
        max_seq_len,
        kv_cache_dtype,
<<<<<<< HEAD
        q_scale,
        k_scale,
        v_scale,
        o_scale,
=======
        bmm1_scale,
        bmm2_scale,
>>>>>>> 6ebbf7fc
    )
    return out


def _check_trtllm_gen_mla_shape(
    query,
    kv_cache,
    qk_nope_head_dim,
    kv_lora_rank,
    qk_rope_head_dim,
    page_table,
    page_size,
):
    if query.ndim != 4:
        raise ValueError(f"Expected query.ndim == 4, got {query.ndim}")
    if kv_cache.ndim != 4:
        raise ValueError(f"Expected kv_cache.ndim == 4, got {kv_cache.ndim}")
    if qk_nope_head_dim != 128:
        raise ValueError(f"Expected qk_nope_head_dim == 128, got {qk_nope_head_dim}")
    if kv_lora_rank != 512:
        raise ValueError(f"Expected kv_lora_rank == 512, got {kv_lora_rank}")
    if qk_rope_head_dim != 64:
        raise ValueError(f"Expected qk_rope_head_dim == 64, got {qk_rope_head_dim}")

    B_q, Q_len, H, D_q = query.shape
    D_ckv = kv_cache.shape[3]
    # if H != 128:
    #     raise ValueError(f"Expected 128 heads for query, got {H}")
    # todo(Yingyi): should we check num_heads == 128? Is this deepseek only?
    if D_q != D_ckv or D_q != 576:
        raise ValueError(
            f"Expected head dim 576 for query and kv_cache, got {D_q} and {D_ckv}"
        )

    B_block_table, block_num = page_table.shape
    block_size = page_size
    if B_q != B_block_table:
        raise ValueError(
            f"Expected batch size {B_q} for query and block_table, got {B_q} and {B_block_table}"
        )
    if block_num % (128 / block_size) != 0:
        raise ValueError(
            f"Expected block_num % (128 / block_size) == 0, got {block_num=} and {block_size=}"
        )


def trtllm_batch_decode_with_kv_cache_mla(
    query: torch.Tensor,
    kv_cache: torch.Tensor,
    workspace_buffer: torch.Tensor,
    qk_nope_head_dim: int,
    kv_lora_rank: int,
    qk_rope_head_dim: int,
    block_tables: torch.Tensor,
    seq_lens: torch.Tensor,
    block_size: int,
    max_seq_len: int,
    out: Optional[torch.Tensor] = None,
    bmm1_scale: Optional[float] = 1.0,
    bmm2_scale: Optional[float] = 1.0,  # todo(Yingyi): update to be tensor later
    bmm1_scale_tensor: Optional[torch.Tensor] = None,
    bmm2_scale_tensor: Optional[torch.Tensor] = None,
) -> torch.Tensor:
    """
    Parameters:
    query: [batch_size, acc_q_len, num_heads, head_dim_qk], head_dim_qk = qk_nope_head_dim (kv_lora_rank) + qk_rope_head_dim, should be concated q_nope + q_rope; acc_q_len = num_draft_tokens + 1 is the MTP query length.
    kv_cache: [num_pages, page_size, head_dim_ckv + head_dim_kpe], should be concated ckv_cache + kpe_cache
    workspace_buffer: [num_semaphores, 4], used for multi_block mode
    qk_nope_head_dim: qk_nope_head_dim, must be 128
    kv_lora_rank: kv_lora_rank, must be 512
    qk_rope_head_dim: qk_rope_head_dim, must be 64
    block_tables: page_table of kv cache, [batch_size, num_pages]
    seq_lens: query_len
    block_size: page_size
    max_seq_len: max sequence length
    scale: model scale of qk, default is 1.0
    out: output tensor, if not provided, will be allocated internally
    bmm1_scale: fused scale for mla bmm1 input.
    bmm2_scale: fused scale for mla bmm2 input.
    bmm1_scale_tensor: On-device fused scale tensor for mla bmm1 input.
    bmm2_scale_tensor: On-device fused scale tensor for mla bmm2 input.

    Note:
    In MLA, the actual BMM1 and BMM2 scales applied would be fused as:
    bmm1_scale = q_scale * k_scale * sm_scale / (head_dim_qk ** 0.5)
    bmm2_scale = v_scale * o_scale
    For bmm2_scale_tensor, please fuse * M_LOG2E to use faster exp2.
    The two scale factors should be static constant for cuda graph capture.
    Either (bmm1_scale, bmm2_scale) or (bmm1_scale_tensor, bmm2_scale_tensor) should be provided.
    For static constant scale factors, the scale factors should be provided as float.
        - (bmm1_scale, bmm2_scale)
    For on-device fused scale tensors, which could dynamically change, the scale factors should be provided as torch.Tensor.
        - (bmm1_scale_tensor, bmm2_scale_tensor)
        - Currently, only fp8 tensor core operation supports this mode.
    When both are provided, the dynamic scale factor tensors will be used.
    """
    run_func = get_trtllm_mla_gen_module().trtllm_paged_attention_mla

    if block_size != 32 and block_size != 64:
        raise ValueError(f"Supported block_size are 32 and 64, got {block_size}")

    _check_trtllm_gen_mla_shape(
        query,
        kv_cache,
        qk_nope_head_dim,
        kv_lora_rank,
        qk_rope_head_dim,
        block_tables,
        block_size,
    )

    if out is None:
        out_shape = query.shape[:-1] + (kv_lora_rank,)
        out = torch.empty(out_shape, dtype=torch.bfloat16, device=query.device)
    else:
        batch_size, _, num_q_heads, _ = query.shape
        _check_shape_dtype_device(
            out,
            [batch_size, num_q_heads, kv_lora_rank],
            torch.bfloat16,
            query.device,
            "out",
        )

    if bmm1_scale_tensor is not None and bmm2_scale_tensor is not None:
        # dynamic scale factors
        if query.dtype != torch.float8_e4m3fn or kv_cache.dtype != torch.float8_e4m3fn:
            raise ValueError(
                "Dynamic scale factors bmm1_scale_tensor and bmm2_scale_tensor are only supported for fp8 tensor core operation"
            )

    run_func(
        out,
        query,
        kv_cache,
        workspace_buffer,
        block_tables,
        seq_lens,
        block_size,
        max_seq_len,
        qk_nope_head_dim,
        kv_lora_rank,
        qk_rope_head_dim,
        bmm1_scale,
        bmm2_scale,
        bmm1_scale_tensor,
        bmm2_scale_tensor,
        None,  # max_attention_window_size, sliding window not supported for now
        None,  # cyclic_attention_window_size, cyclic window not supported for now
    )
    return out<|MERGE_RESOLUTION|>--- conflicted
+++ resolved
@@ -1708,15 +1708,8 @@
     block_size: int,
     max_seq_len: int,
     kv_cache_dtype: str,
-<<<<<<< HEAD
-    q_scale: float,
-    k_scale: float,
-    v_scale: float,
-    o_scale: float,
-=======
     bmm1_scale: float,
     bmm2_scale: float,
->>>>>>> 6ebbf7fc
     out: Optional[torch.Tensor] = None,
 ) -> torch.Tensor:
     run_func = get_trtllm_fmha_gen_module().trtllm_paged_attention
@@ -1738,15 +1731,8 @@
         block_size,
         max_seq_len,
         kv_cache_dtype,
-<<<<<<< HEAD
-        q_scale,
-        k_scale,
-        v_scale,
-        o_scale,
-=======
         bmm1_scale,
         bmm2_scale,
->>>>>>> 6ebbf7fc
     )
     return out
 
