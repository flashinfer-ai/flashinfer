"""
Copyright (c) 2023 by FlashInfer team.

Licensed under the Apache License, Version 2.0 (the "License");
you may not use this file except in compliance with the License.
You may obtain a copy of the License at

  http://www.apache.org/licenses/LICENSE-2.0

Unless required by applicable law or agreed to in writing, software
distributed under the License is distributed on an "AS IS" BASIS,
WITHOUT WARRANTIES OR CONDITIONS OF ANY KIND, either express or implied.
See the License for the specific language governing permissions and
limitations under the License.
"""

import functools
import logging
import math
from types import SimpleNamespace
from typing import Any, Dict, List, Literal, Optional, Tuple, Union, overload

import torch

from .jit import (
    gen_batch_prefill_module,
    gen_customize_batch_prefill_module,
    gen_fmha_cutlass_sm100a_module,
    gen_single_prefill_module,
    get_batch_prefill_uri,
    get_single_prefill_uri,
    setup_cubin_loader,
    gen_trtllm_gen_fmha_module,
)
from .cudnn import cudnn_batch_prefill_with_kv_cache
from .page import block_sparse_indices_to_vector_sparse_offsets, get_seq_lens
from .quantization import packbits, segment_packbits
from .utils import (
    FP4Tensor,
    MaskMode,
    PosEncodingMode,
    TensorLayout,
    _check_cached_qkv_data_type,
    _check_kv_layout,
    _check_pos_encoding_mode,
    check_shape_dtype_device,
    _get_cache_alibi_slopes_buf,
    _get_cache_buf,
    _unpack_paged_kv_cache,
    canonicalize_torch_dtype,
    determine_attention_backend,
    device_support_pdl,
    get_device_sm_count,
    is_float8,
    is_sm100a_supported,
    is_sm110a_supported,
    is_sm120a_supported,
    is_sm121a_supported,
    register_custom_op,
    register_fake_op,
    ceil_div,
    round_up,
)


@functools.cache
def get_fmha_module(
    dtype_q: torch.dtype,
    dtype_kv: torch.dtype,
    dtype_o: torch.dtype,
    dtype_idx: torch.dtype,
    head_dim_qk: int,
    head_dim_vo: int,
    pos_encoding_mode: int,
    use_sliding_window: bool,
    use_logits_soft_cap: bool,
    device: torch.device,
    use_fp16_qk_reduction: bool = False,
):
    if (
        is_sm100a_supported(device)
        or is_sm110a_supported(device)
        or is_sm120a_supported(device)
        or is_sm121a_supported(device)
    ):
        return gen_fmha_cutlass_sm100a_module(
            dtype_q,
            dtype_kv,
            dtype_o,
            dtype_idx,
            head_dim_qk,
            head_dim_vo,
            pos_encoding_mode,
            use_sliding_window,
            use_logits_soft_cap,
        ).build_and_load()
    else:
        raise ValueError("SM100A is not supported on this device")


def make_hashable_cache(func):
    """
    Decorator that converts unhashable arguments (like lists) to hashable ones (tuples)
    before applying functools.cache.
    """

    @functools.cache
    def cached_wrapper(*args, **kwargs):
        return func(*args, **kwargs)

    @functools.wraps(func)
    def wrapper(*args, **kwargs):
        # Convert unhashable arguments to hashable ones
        hashable_args = []
        for arg in args:
            if isinstance(arg, list):
                hashable_args.append(tuple(arg))
            else:
                hashable_args.append(arg)

        hashable_kwargs = {}
        for key, value in kwargs.items():
            if isinstance(value, list):
                hashable_kwargs[key] = tuple(value)
            else:
                hashable_kwargs[key] = value

        return cached_wrapper(*hashable_args, **hashable_kwargs)

    return wrapper


@make_hashable_cache
def get_customize_batch_prefill_module(
    backend: str,
    uri: str,
    dtype_q: torch.dtype,
    dtype_kv: torch.dtype,
    dtype_o: torch.dtype,
    idtype: torch.dtype,
    head_dim_qk: int,
    head_dim_vo: int,
    additional_tensor_names: List[str],
    additional_tensor_dtypes: List[str],
    additional_scalar_names: List[str],
    additional_scalar_dtypes: List[str],
    variant_name: str,
    variant_decl: str,
    pos_encoding_mode: int = 0,
    use_sliding_window: bool = False,
    use_logits_soft_cap: bool = False,
    use_fp16_qk_reduction: bool = False,
    fp8_enabled: bool = False,
):
    return gen_customize_batch_prefill_module(
        backend,
        uri,
        dtype_q,
        dtype_kv,
        dtype_o,
        idtype,
        head_dim_qk,
        head_dim_vo,
        additional_tensor_names,
        additional_tensor_dtypes,
        additional_scalar_names,
        additional_scalar_dtypes,
        variant_name,
        variant_decl,
        pos_encoding_mode,
        use_sliding_window,
        use_logits_soft_cap,
        use_fp16_qk_reduction,
        fp8_enabled,
    ).build_and_load()


@functools.cache
def get_trtllm_gen_prefill_module():
    mod = gen_trtllm_gen_fmha_module()
    op = mod.build_and_load()
    setup_cubin_loader(mod.get_library_path())

    def _paged_run(
        query: torch.Tensor,
        k_cache: torch.Tensor,
        v_cache: torch.Tensor,
        workspace_buffer: torch.Tensor,
        block_tables: torch.Tensor,
        seq_lens: torch.Tensor,
        max_q_len: int,
        max_kv_len: int,
        bmm1_scale: float,
        bmm2_scale: float,
        batch_size: int,
        cum_seq_lens_q: torch.Tensor,
        cum_seq_lens_kv: torch.Tensor,
        enable_pdl: bool,
        workspace_size: int,
        window_left: int = -1,
        out: Optional[torch.Tensor] = None,
        sinks: Optional[torch.Tensor] = None,
    ) -> torch.Tensor:
        sm_count = get_device_sm_count(query.device)
        if out is None:
            out = torch.empty_like(query)
        bmm1_scale = (
            bmm1_scale.item() if isinstance(bmm1_scale, torch.Tensor) else bmm1_scale
        )
        bmm2_scale = (
            bmm2_scale.item() if isinstance(bmm2_scale, torch.Tensor) else bmm2_scale
        )
        op.trtllm_paged_attention_context(
            out,
            None,  # fp4 output not supported in wrapper api yet.
            query,
            k_cache,
            v_cache,
            workspace_buffer,
            block_tables,
            seq_lens,
            max_q_len,
            max_kv_len,
            bmm1_scale,
            bmm2_scale,
            -1,  # o_sf_scale
            -1,  # o_sf_vec_size
            0,  # o_sf_start_index
            batch_size,
            window_left,
            cum_seq_lens_q,
            cum_seq_lens_kv,
            sm_count,
            enable_pdl,
            workspace_size,
            sinks,
        )
        return out

    def _ragged_run(*args, **kwargs):
        # TODO(Zihao): trtllm-gen backend already supports variable length attention,
        # but not integrated into flashinfer yet.
        raise NotImplementedError(
            "Variable length is not implemented for trtllm-gen backend yet."
        )

    def _plan(*args, **kwargs):
        pass

    return SimpleNamespace(
        paged_run=_paged_run,
        ragged_run=_ragged_run,
        plan=_plan,
    )


@functools.cache
def get_single_prefill_module(backend, *args):
    uri = get_single_prefill_uri(backend, *args)
    module = gen_single_prefill_module(backend, *args).build_and_load()
    run_func = module.run

    # torch library for single_prefill_with_kv_cache

    @register_custom_op(
        f"flashinfer::{uri}_run", mutates_args=("tmp", "o", "maybe_lse")
    )
    def run_single_prefill(
        q: torch.Tensor,
        k: torch.Tensor,
        v: torch.Tensor,
        tmp: torch.Tensor,
        o: torch.Tensor,
        maybe_lse: Optional[torch.Tensor],
        mask_mode: int,
        layout: int,
        window_left: int,
        maybe_packed_custom_mask: Optional[torch.Tensor],
        maybe_alibi_slopes: Optional[torch.Tensor],
        logits_soft_cap: float,
        sm_scale: float,
        scale_q: Optional[torch.Tensor],
        scale_k: Optional[torch.Tensor],
        scale_v: Optional[torch.Tensor],
        rope_scale: float,
        rope_theta: float,
    ) -> None:
        if backend == "fa3":
            if not is_float8(q):
                run_func(
                    q,
                    k,
                    v,
                    tmp,
                    o,
                    maybe_lse,
                    mask_mode,
                    layout,
                    window_left,
                    logits_soft_cap,
                    sm_scale,
                )
            else:
                # FP8 enabled
                run_func(
                    q,
                    k,
                    v,
                    tmp,
                    o,
                    maybe_lse,
                    mask_mode,
                    layout,
                    window_left,
                    scale_q,
                    scale_k,
                    scale_v,
                    sm_scale,
                )
        else:
            run_func(
                q,
                k,
                v,
                tmp,
                o,
                maybe_lse,
                mask_mode,
                layout,
                window_left,
                maybe_packed_custom_mask,
                maybe_alibi_slopes,
                logits_soft_cap,
                sm_scale,
                1.0 / rope_scale,  # rope_rcp_scale
                1.0 / rope_theta,  # rope_rcp_theta
            )
        return o

    @register_fake_op(f"flashinfer::{uri}_run")
    def _fake_run_single_prefill(
        q: torch.Tensor,
        k: torch.Tensor,
        v: torch.Tensor,
        tmp: torch.Tensor,
        o: torch.Tensor,
        maybe_lse: Optional[torch.Tensor],
        mask_mode: int,
        layout: int,
        window_left: int,
        maybe_packed_custom_mask: Optional[torch.Tensor],
        maybe_alibi_slopes: Optional[torch.Tensor],
        logits_soft_cap: float,
        sm_scale: float,
        rope_scale: float,
        rope_theta: float,
    ) -> None:
        pass

    # Register the module
    return SimpleNamespace(run=run_single_prefill)


@functools.cache
def get_batch_prefill_module(backend, *args):
    if backend == "trtllm-gen":
        uri = "trtllm_gen_context"
        module = get_trtllm_gen_prefill_module()
        plan_func = module.plan
        ragged_run_func = module.ragged_run
        paged_run_func = module.paged_run
    else:
        uri = get_batch_prefill_uri(backend, *args)
        module = gen_batch_prefill_module(backend, *args).build_and_load()
        plan_func = module.plan
        ragged_run_func = module.ragged_run
        paged_run_func = module.paged_run

    # torch library for ragged_run

    @register_custom_op(
        f"flashinfer::{uri}_ragged_run",
        mutates_args=(
            "float_workspace_buffer",
            "int_workspace_buffer",
            "o",
            "maybe_lse",
        ),
    )
    def ragged_run(
        float_workspace_buffer: torch.Tensor,
        int_workspace_buffer: torch.Tensor,
        plan_info_vec: List[int],
        q: torch.Tensor,
        k: torch.Tensor,
        v: torch.Tensor,
        qo_indptr: torch.Tensor,
        kv_indptr: torch.Tensor,
        o: torch.Tensor,
        maybe_lse: Optional[torch.Tensor],
        mask_mode: int,
        layout: int,
        window_left: int,
        enable_pdl: bool,
        maybe_custom_mask: Optional[torch.Tensor],
        maybe_mask_indptr: Optional[torch.Tensor],
        maybe_alibi_slopes: Optional[torch.Tensor],
        maybe_prefix_len_ptr: Optional[torch.Tensor],
        maybe_token_pos_in_items_ptr: Optional[torch.Tensor],
        maybe_max_item_len_ptr: Optional[torch.Tensor],
        logits_soft_cap: float,
        sm_scale: float,
        rope_scale: float,
        rope_theta: float,
        token_pos_in_items_len: int,
    ) -> None:
        if backend == "fa2":
            ragged_run_func(
                float_workspace_buffer,
                int_workspace_buffer,
                plan_info_vec,
                q,
                k,
                v,
                qo_indptr,
                kv_indptr,
                o,
                maybe_lse,
                mask_mode,
                layout,
                window_left,
                enable_pdl,
                maybe_custom_mask,
                maybe_mask_indptr,
                maybe_alibi_slopes,
                maybe_prefix_len_ptr,
                maybe_token_pos_in_items_ptr,
                maybe_max_item_len_ptr,
                logits_soft_cap,
                sm_scale,
                1.0 / rope_scale,  # rope_rcp_scale
                1.0 / rope_theta,  # rope_rcp_theta
                token_pos_in_items_len,
            )
        else:
            ragged_run_func(
                float_workspace_buffer,
                int_workspace_buffer,
                plan_info_vec,
                q,
                k,
                v,
                qo_indptr,
                kv_indptr,
                o,
                maybe_lse,
                mask_mode,
                layout,
                window_left,
                enable_pdl,
                maybe_prefix_len_ptr,
                maybe_token_pos_in_items_ptr,
                maybe_max_item_len_ptr,
                logits_soft_cap,
                sm_scale,
                token_pos_in_items_len,
            )

        return o

    @register_fake_op(f"flashinfer::{uri}_ragged_run")
    def _fake_ragged_run(
        float_workspace_buffer: torch.Tensor,
        int_workspace_buffer: torch.Tensor,
        plan_info_vec: List[int],
        q: torch.Tensor,
        k: torch.Tensor,
        v: torch.Tensor,
        qo_indptr: torch.Tensor,
        kv_indptr: torch.Tensor,
        o: torch.Tensor,
        maybe_lse: Optional[torch.Tensor],
        mask_mode: int,
        layout: int,
        window_left: int,
        enable_pdl: bool,
        maybe_custom_mask: Optional[torch.Tensor],
        maybe_mask_indptr: Optional[torch.Tensor],
        maybe_alibi_slopes: Optional[torch.Tensor],
        maybe_prefix_len_ptr: Optional[torch.Tensor],
        maybe_token_pos_in_items_ptr: Optional[torch.Tensor],
        maybe_max_item_len_ptr: Optional[torch.Tensor],
        logits_soft_cap: float,
        sm_scale: float,
        rope_scale: float,
        rope_theta: float,
        token_pos_in_items_len: int,
    ) -> None:
        pass

    # torch library for paged_run

    @register_custom_op(
        f"flashinfer::{uri}_paged_run",
        mutates_args=(
            "float_workspace_buffer",
            "int_workspace_buffer",
            "paged_k_cache",
            "paged_v_cache",
            "o",
            "maybe_lse",
        ),
    )
    def paged_run(
        float_workspace_buffer: torch.Tensor,
        int_workspace_buffer: torch.Tensor,
        plan_info_vec: List[int],
        q: torch.Tensor,
        paged_k_cache: torch.Tensor,
        paged_v_cache: torch.Tensor,
        qo_indptr: torch.Tensor,
        paged_kv_indptr: torch.Tensor,
        paged_kv_indices: torch.Tensor,
        paged_kv_last_page_len: torch.Tensor,
        o: torch.Tensor,
        maybe_lse: Optional[torch.Tensor],
        mask_mode: int,
        layout: int,
        window_left: int,
        enable_pdl: bool,
        maybe_custom_mask: Optional[torch.Tensor],
        maybe_mask_indptr: Optional[torch.Tensor],
        maybe_alibi_slopes: Optional[torch.Tensor],
        maybe_prefix_len_ptr: Optional[torch.Tensor],
        maybe_token_pos_in_items_ptr: Optional[torch.Tensor],
        maybe_max_item_len_ptr: Optional[torch.Tensor],
        logits_soft_cap: float,
        sm_scale: float,
        scale_q: Optional[torch.Tensor],
        scale_k: Optional[torch.Tensor],
        scale_v: Optional[torch.Tensor],
        rope_scale: float,
        rope_theta: float,
        token_pos_in_items_len: int,
        workspace_size: int,
        num_qo_heads: Optional[int] = None,
        num_kv_heads: Optional[int] = None,
        block_tables: Optional[torch.Tensor] = None,
        kv_lens_buffer: Optional[torch.Tensor] = None,
        page_size: Optional[int] = None,
        max_q_len: Optional[int] = None,
        max_kv_len: Optional[int] = None,
        batch_size: Optional[int] = None,
        cum_seq_lens_q: Optional[torch.Tensor] = None,
        cum_seq_lens_kv: Optional[torch.Tensor] = None,
        sinks: Optional[torch.Tensor] = None,
    ) -> None:
        if backend == "trtllm-gen":
            assert maybe_lse is None
            assert num_qo_heads is not None
            assert num_kv_heads is not None
            assert block_tables is not None
            assert kv_lens_buffer is not None
            assert page_size is not None
            assert max_kv_len is not None
            assert batch_size is not None
            assert cum_seq_lens_q is not None
            assert cum_seq_lens_kv is not None
            assert enable_pdl is not None
            assert workspace_size > 0, "workspace_size must be greater than 0"
            o = paged_run_func(
                q.contiguous(),  # NOTE(Siyuan): without contiguous, the result is incorrect
                paged_k_cache,
                paged_v_cache,
                int_workspace_buffer,
                block_tables,
                kv_lens_buffer,
                max_q_len,
                max_kv_len,
                sm_scale,
                1.0,  # NOTE(Siyuan): update this to expose bmm2 scale
                batch_size,
                cum_seq_lens_q,
                cum_seq_lens_kv,
                enable_pdl,
                workspace_size,
                window_left,
                out=o,
                sinks=sinks,
            )
        elif backend == "fa2":
            assert not is_float8(q)
            paged_run_func(
                float_workspace_buffer,
                int_workspace_buffer,
                plan_info_vec,
                q,
                paged_k_cache,
                paged_v_cache,
                qo_indptr,
                paged_kv_indptr,
                paged_kv_indices,
                paged_kv_last_page_len,
                o,
                maybe_lse,
                mask_mode,
                layout,
                window_left,
                enable_pdl,
                maybe_custom_mask,
                maybe_mask_indptr,
                maybe_alibi_slopes,
                maybe_prefix_len_ptr,
                maybe_token_pos_in_items_ptr,
                maybe_max_item_len_ptr,
                logits_soft_cap,
                sm_scale,
                1.0 / rope_scale,  # rope_rcp_scale
                1.0 / rope_theta,  # rope_rcp_theta
                token_pos_in_items_len,
            )
        else:
            if not is_float8(q):
                paged_run_func(
                    float_workspace_buffer,
                    int_workspace_buffer,
                    plan_info_vec,
                    q,
                    paged_k_cache,
                    paged_v_cache,
                    qo_indptr,
                    paged_kv_indptr,
                    paged_kv_indices,
                    paged_kv_last_page_len,
                    o,
                    maybe_lse,
                    mask_mode,
                    layout,
                    window_left,
                    enable_pdl,
                    maybe_prefix_len_ptr,
                    maybe_token_pos_in_items_ptr,
                    maybe_max_item_len_ptr,
                    logits_soft_cap,
                    sm_scale,
                    token_pos_in_items_len,
                )
            else:
                paged_run_func(
                    float_workspace_buffer,
                    int_workspace_buffer,
                    plan_info_vec,
                    q,
                    paged_k_cache,
                    paged_v_cache,
                    qo_indptr,
                    paged_kv_indptr,
                    paged_kv_indices,
                    paged_kv_last_page_len,
                    o,
                    maybe_lse,
                    mask_mode,
                    layout,
                    window_left,
                    enable_pdl,
                    scale_q,
                    scale_k,
                    scale_v,
                    sm_scale,
                )
        return o

    @register_fake_op(f"flashinfer::{uri}_paged_run")
    def _fake_paged_run(
        float_workspace_buffer: torch.Tensor,
        int_workspace_buffer: torch.Tensor,
        plan_info_vec: List[int],
        q: torch.Tensor,
        paged_k_cache: torch.Tensor,
        paged_v_cache: torch.Tensor,
        qo_indptr: torch.Tensor,
        paged_kv_indptr: torch.Tensor,
        paged_kv_indices: torch.Tensor,
        paged_kv_last_page_len: torch.Tensor,
        o: torch.Tensor,
        maybe_lse: Optional[torch.Tensor],
        mask_mode: int,
        layout: int,
        window_left: int,
        enable_pdl: bool,
        maybe_custom_mask: Optional[torch.Tensor],
        maybe_mask_indptr: Optional[torch.Tensor],
        maybe_alibi_slopes: Optional[torch.Tensor],
        maybe_prefix_len_ptr: Optional[torch.Tensor],
        maybe_token_pos_in_items_ptr: Optional[torch.Tensor],
        maybe_max_item_len_ptr: Optional[torch.Tensor],
        logits_soft_cap: float,
        sm_scale: float,
        rope_scale: float,
        rope_theta: float,
        token_pos_in_items_len: int,
        workspace_size: int,
        num_qo_heads: Optional[int] = None,
        num_kv_heads: Optional[int] = None,
        block_tables: Optional[torch.Tensor] = None,
        kv_lens_buffer: Optional[torch.Tensor] = None,
        page_size: Optional[int] = None,
        max_q_len: Optional[int] = None,
        max_kv_len: Optional[int] = None,
        batch_size: Optional[int] = None,
        cum_seq_lens_q: Optional[torch.Tensor] = None,
        cum_seq_lens_kv: Optional[torch.Tensor] = None,
    ) -> None:
        pass

    # Register the module.
    #
    # Note that plan is not part of model logic. It should not be included in
    # Cuda Graph or torch.compile. So, we don't provide a torch library for plan.
    return SimpleNamespace(
        plan=plan_func,
        ragged_run=ragged_run,
        paged_run=paged_run,
    )


@functools.cache
def get_batch_prefill_jit_module(module_name: str, jit_module: Any):
    plan_func = jit_module.plan
    ragged_run_func = jit_module.ragged_run
    paged_run_func = jit_module.paged_run

    # torch library for ragged_run
    @register_custom_op(
        f"flashinfer::{module_name}_ragged_run",
        mutates_args=(
            "float_workspace_buffer",
            "int_workspace_buffer",
            "o",
            "maybe_lse",
        ),
    )
    def ragged_run(
        float_workspace_buffer: torch.Tensor,
        int_workspace_buffer: torch.Tensor,
        plan_info_vec: List[int],
        q: torch.Tensor,
        k: torch.Tensor,
        v: torch.Tensor,
        qo_indptr: torch.Tensor,
        kv_indptr: torch.Tensor,
        o: torch.Tensor,
        maybe_lse: Optional[torch.Tensor],
        mask_mode: int,
        layout: int,
        window_left: int,
        *args,
    ) -> None:
        ragged_run_func(
            float_workspace_buffer,
            int_workspace_buffer,
            plan_info_vec,
            q,
            k,
            v,
            qo_indptr,
            kv_indptr,
            o,
            maybe_lse,
            mask_mode,
            layout,
            window_left,
            *args,
        )

    @register_fake_op(f"flashinfer::{module_name}_ragged_run")
    def _fake_ragged_run(
        float_workspace_buffer: torch.Tensor,
        int_workspace_buffer: torch.Tensor,
        plan_info_vec: List[int],
        q: torch.Tensor,
        k: torch.Tensor,
        v: torch.Tensor,
        qo_indptr: torch.Tensor,
        kv_indptr: torch.Tensor,
        o: torch.Tensor,
        maybe_lse: Optional[torch.Tensor],
        mask_mode: int,
        layout: int,
        window_left: int,
        *args,
    ) -> None:
        pass

    # torch library for paged_run
    @register_custom_op(
        f"flashinfer::{module_name}_paged_run",
        mutates_args=(
            "float_workspace_buffer",
            "int_workspace_buffer",
            "paged_k_cache",
            "paged_v_cache",
            "o",
            "maybe_lse",
        ),
    )
    def paged_run(
        float_workspace_buffer: torch.Tensor,
        int_workspace_buffer: torch.Tensor,
        plan_info_vec: List[int],
        q: torch.Tensor,
        paged_k_cache: torch.Tensor,
        paged_v_cache: torch.Tensor,
        qo_indptr: torch.Tensor,
        paged_kv_indptr: torch.Tensor,
        paged_kv_indices: torch.Tensor,
        paged_kv_last_page_len: torch.Tensor,
        o: torch.Tensor,
        maybe_lse: Optional[torch.Tensor],
        mask_mode: int,
        layout: int,
        window_left: int,
        *args,
    ) -> None:
        paged_run_func(
            float_workspace_buffer,
            int_workspace_buffer,
            plan_info_vec,
            q,
            paged_k_cache,
            paged_v_cache,
            qo_indptr,
            paged_kv_indptr,
            paged_kv_indices,
            paged_kv_last_page_len,
            o,
            maybe_lse,
            mask_mode,
            layout,
            window_left,
            *args,
        )

    @register_fake_op(f"flashinfer::{module_name}_paged_run")
    def _fake_paged_run(
        float_workspace_buffer: torch.Tensor,
        int_workspace_buffer: torch.Tensor,
        plan_info_vec: List[int],
        q: torch.Tensor,
        paged_k_cache: torch.Tensor,
        paged_v_cache: torch.Tensor,
        qo_indptr: torch.Tensor,
        paged_kv_indptr: torch.Tensor,
        paged_kv_indices: torch.Tensor,
        paged_kv_last_page_len: torch.Tensor,
        o: torch.Tensor,
        maybe_lse: Optional[torch.Tensor],
        mask_mode: int,
        layout: int,
        window_left: int,
        *args,
    ) -> None:
        pass

    # Register the module.
    #
    # Note that plan is not part of model logic. It should not be included in
    # Cuda Graph or torch.compile. So, we don't provide a torch library for plan.
    return SimpleNamespace(
        plan=plan_func,
        ragged_run=ragged_run,
        paged_run=paged_run,
    )


def single_prefill_with_kv_cache_with_jit_module(
    jit_module: Any,
    q: torch.Tensor,
    k: torch.Tensor,
    v: torch.Tensor,
    *args,
    kv_layout: str = "NHD",
    mask_mode: int = MaskMode.NON_CAUSAL.value,
    window_left: int = -1,
    return_lse: bool = False,
) -> Union[torch.Tensor, Tuple[torch.Tensor, torch.Tensor]]:
    device = q.device
    tmp = _get_cache_buf(
        "single_prefill_with_kv_cache_tmp", 32 * 1024 * 1024, device=device
    )
    o = torch.empty(q.shape[:-1] + v.shape[-1:], dtype=q.dtype, device=device)
    lse = None
    if return_lse:
        lse = torch.empty((q.size(0), q.size(1)), dtype=torch.float32, device=device)
    jit_module.run(
        q,
        k,
        v,
        tmp,
        o,
        lse,
        mask_mode,
        TensorLayout[kv_layout].value,
        window_left,
        *args,
    )
    return (o, lse) if return_lse else o


@overload
def single_prefill_with_kv_cache(
    q: torch.Tensor,
    k: torch.Tensor,
    v: torch.Tensor,
    scale_q: Optional[torch.Tensor] = None,
    scale_k: Optional[torch.Tensor] = None,
    scale_v: Optional[torch.Tensor] = None,
    o_dtype: Optional[torch.dtype] = None,
    custom_mask: Optional[torch.Tensor] = None,
    packed_custom_mask: Optional[torch.Tensor] = None,
    causal: bool = False,
    kv_layout: str = "NHD",
    pos_encoding_mode: str = "NONE",
    use_fp16_qk_reduction: bool = False,
    sm_scale: Optional[float] = None,
    window_left: int = -1,
    logits_soft_cap: Optional[float] = None,
    rope_scale: Optional[float] = None,
    rope_theta: Optional[float] = None,
    backend: str = "auto",
    return_lse: Literal[False] = False,
) -> torch.Tensor: ...


@overload
def single_prefill_with_kv_cache(
    q: torch.Tensor,
    k: torch.Tensor,
    v: torch.Tensor,
    scale_q: Optional[torch.Tensor] = None,
    scale_k: Optional[torch.Tensor] = None,
    scale_v: Optional[torch.Tensor] = None,
    o_dtype: Optional[torch.dtype] = None,
    custom_mask: Optional[torch.Tensor] = None,
    packed_custom_mask: Optional[torch.Tensor] = None,
    causal: bool = False,
    kv_layout: str = "NHD",
    pos_encoding_mode: str = "NONE",
    use_fp16_qk_reduction: bool = False,
    sm_scale: Optional[float] = None,
    window_left: int = -1,
    logits_soft_cap: Optional[float] = None,
    rope_scale: Optional[float] = None,
    rope_theta: Optional[float] = None,
    backend: str = "auto",
    return_lse: Literal[True] = True,
) -> Tuple[torch.Tensor, torch.Tensor]: ...


def single_prefill_with_kv_cache(
    q: torch.Tensor,
    k: torch.Tensor,
    v: torch.Tensor,
    scale_q: Optional[torch.Tensor] = None,
    scale_k: Optional[torch.Tensor] = None,
    scale_v: Optional[torch.Tensor] = None,
    o_dtype: Optional[torch.dtype] = None,
    custom_mask: Optional[torch.Tensor] = None,
    packed_custom_mask: Optional[torch.Tensor] = None,
    causal: bool = False,
    kv_layout: str = "NHD",
    pos_encoding_mode: str = "NONE",
    use_fp16_qk_reduction: bool = False,
    sm_scale: Optional[float] = None,
    window_left: int = -1,
    logits_soft_cap: Optional[float] = None,
    rope_scale: Optional[float] = None,
    rope_theta: Optional[float] = None,
    backend: str = "auto",
    return_lse: bool = False,
) -> Union[torch.Tensor, Tuple[torch.Tensor, torch.Tensor]]:
    r"""Prefill/Append attention with KV cache for single request, return the attention
    output.

    Parameters
    ----------
    q : torch.Tensor
        The query tensor, shape: ``[qo_len, num_qo_heads, head_dim_qk]``.
    k : torch.Tensor
        The key tensor, shape: ``[kv_len, num_kv_heads, head_dim_qk]`` if :attr:`kv_layout`
        is ``NHD``, or ``[num_kv_heads, kv_len, head_dim_qk]`` if :attr:`kv_layout` is
        ``HND``.
    v : torch.Tensor
        The key tensor, shape: ``[kv_len, num_kv_heads, head_dim_vo]`` if :attr:`kv_layout`
        is ``NHD``, ``[num_kv_heads, kv_len, head_dim_vo]`` if :attr:`kv_layout` is
        ``HND``.
    scale_q : Optional[torch.Tensor]
        The scale tensor for query, per-head quantization with shape: ``[num_qo_heads]``.
        Used with FP8 Quantization. If not provided, will be set to ``1.0``.
    scale_k : Optional[torch.Tensor]
        The scale tensor for key, per-head quantization with shape: ``[num_kv_heads]``.
        Used with FP8 Quantization. If not provided, will be set to ``1.0``.
    scale_v : Optional[torch.Tensor]
        The scale tensor for value, per-head quantization with shape: ``[num_kv_heads]``.
        Used with FP8 Quantization. If not provided, will be set to ``1.0``.
    o_dtype : Optional[torch.dtype]
        The output tensor data type, if not provided, will be set to the same as the q.
        This is necessary as output dtype cannot be automatically inferred in quant.
    custom_mask : Optional[torch.Tensor]
        The custom boolean mask tensor, shape: ``[qo_len, kv_len]``.
        The elements in the mask tensor should be either ``True`` or ``False``,
        where ``False`` means the corresponding element in the attention matrix will be
        masked out.

        When :attr:`custom_mask` is provided, and :attr:`packed_custom_mask` is not, the
        function will pack the custom mask tensor into a 1D packed mask tensor, which introduces
        additional overhead.
    packed_custom_mask : Optional[torch.Tensor]
        The 1D packed uint8 mask tensor, if provided, the :attr:`custom_mask` will be ignored.
        The packed mask tensor is generated by :func:`flashinfer.quantization.packbits`.
    causal : bool
        Whether to apply causal mask to the attention matrix.
        This is only effective when :attr:`custom_mask` is not provided.
    kv_layout : str
        The layout of the input k/v tensors, could be either ``NHD`` or ``HND``.
    pos_encoding_mode : str
        The position encoding applied inside attention kernels, could be
        ``NONE``/``ROPE_LLAMA`` (LLAMA style rotary embedding) /``ALIBI``.
        Default is ``NONE``.
    use_fp16_qk_reduction : bool
        Whether to use f16 for qk reduction (faster at the cost of slight precision
        loss).
    window_left : int
        The left (inclusive) window size for the attention window, when set to ``-1``, the window
        size will be set to the full length of the sequence. Defaults to ``-1``.
    logits_soft_cap : Optional[float]
        The attention logits soft capping value (used in Gemini, Grok and Gemma-2, etc.), if not
        provided, will be set to ``0``. If greater than 0, the logits will be capped according to
        formula:
        :math:`\texttt{logits_soft_cap} \times \mathrm{tanh}(x / \texttt{logits_soft_cap})`,
        where :math:`x` is the input logits.
    sm_scale : Optional[float]
        The scale used in softmax, if not provided, will be set to ``1.0 / sqrt(head_dim_qk)``.
    rope_scale : Optional[float]
        The scale used in RoPE interpolation, if not provided, will be set to 1.0.
    rope_theta : Optional[float]
        The theta used in RoPE, if not provided, will be set to 1e4.
    backend : str
        The implementation backend, could be ``auto``/``fa2`` or ``fa3``. Defaults to ``auto``.
        If set to ``auto``, the function will automatically choose the backend based on the
        device architecture and kernel availability.
    return_lse : bool
        Whether to return the log sum exp value of the attention logits.

    Returns
    -------
    Union[torch.Tensor, Tuple[torch.Tensor, torch.Tensor]]
        If :attr:`return_lse` is ``False``, the attention output, shape: ``[qo_len, num_qo_heads, head_dim_vo]``.
        If :attr:`return_lse` is ``True``, a tuple of two tensors:

        * The attention output, shape: ``[qo_len, num_qo_heads, head_dim_vo]``.
        * The log sum exp value, shape: ``[qo_len, num_qo_heads]``.

    Examples
    --------

    >>> import torch
    >>> import flashinfer
    >>> qo_len = 128
    >>> kv_len = 4096
    >>> num_qo_heads = 32
    >>> num_kv_heads = 4
    >>> head_dim = 128
    >>> q = torch.randn(qo_len, num_qo_heads, head_dim).half().to("cuda:0")
    >>> k = torch.randn(kv_len, num_kv_heads, head_dim).half().to("cuda:0")
    >>> v = torch.randn(kv_len, num_kv_heads, head_dim).half().to("cuda:0")
    >>> o = flashinfer.single_prefill_with_kv_cache(q, k, v, causal=True,
            use_fp16_qk_reduction=True)
    >>> o.shape
    torch.Size([128, 32, 128])
    >>> mask = torch.tril(
    >>>     torch.full((qo_len, kv_len), True, device="cuda:0"),
    >>>     diagonal=(kv_len - qo_len),
    >>> )
    >>> mask
    tensor([[ True,  True,  True,  ..., False, False, False],
            [ True,  True,  True,  ..., False, False, False],
            [ True,  True,  True,  ..., False, False, False],
            ...,
            [ True,  True,  True,  ...,  True, False, False],
            [ True,  True,  True,  ...,  True,  True, False],
            [ True,  True,  True,  ...,  True,  True,  True]], device='cuda:0')
    >>> o_custom = flashinfer.single_prefill_with_kv_cache(q, k, v, custom_mask=mask)
    >>> torch.allclose(o, o_custom, rtol=1e-3, atol=1e-3)
    True

    Note
    ----
    The ``num_qo_heads`` must be a multiple of ``num_kv_heads``. If ``num_qo_heads`` is
    not equal to ``num_kv_heads``, the function will use
    `grouped query attention <https://arxiv.org/abs/2305.13245>`_.
    """
    _check_pos_encoding_mode(pos_encoding_mode)
    _check_kv_layout(kv_layout)
    tmp = _get_cache_buf("single_prefill_with_kv_cache_tmp", 32 * 1024 * 1024, q.device)
    if logits_soft_cap is None:
        logits_soft_cap = 0.0
    if sm_scale is None:
        sm_scale = 1.0 / math.sqrt(q.size(-1))
    if rope_scale is None:
        rope_scale = 1.0
    if rope_theta is None:
        rope_theta = 1e4
    if custom_mask is not None and packed_custom_mask is None:
        # create packed custom mask from custom mask
        packed_custom_mask = packbits(
            custom_mask.contiguous().view(-1), bitorder="little"
        )

    if packed_custom_mask is not None:
        mask_mode = MaskMode.CUSTOM.value
    else:
        if causal:
            mask_mode = MaskMode.CAUSAL.value
        else:
            mask_mode = MaskMode.NON_CAUSAL.value

    lse = None
    if return_lse:
        lse = torch.empty((q.size(0), q.size(1)), dtype=torch.float32, device=q.device)

    if is_float8(q):
        # FP8 quant enabled, do sanity check:
        #   1. unsupported feature
        #   2. dtype check
        assert window_left == -1
        assert q.dtype == k.dtype == v.dtype
        assert q.shape[-1] == k.shape[-1] == v.shape[-1]
        if scale_q is None:
            scale_q = torch.ones(q.shape[1], dtype=torch.float32, device=q.device)
        if scale_k is None:
            scale_k = torch.ones(k.shape[1], dtype=torch.float32, device=q.device)
        if scale_v is None:
            scale_v = torch.ones(v.shape[1], dtype=torch.float32, device=q.device)

    if backend == "auto":
        backend = determine_attention_backend(
            q.device,
            PosEncodingMode[pos_encoding_mode].value,
            use_fp16_qk_reduction,
            packed_custom_mask is not None,  # use_custom_mask
            q.dtype,
            k.dtype,
        )

    # o_dtype should be provided for FP8 attention
    if o_dtype is None:
        o_dtype = q.dtype
    out = torch.empty(q.shape[:-1] + v.shape[-1:], dtype=o_dtype, device=q.device)

    module = get_single_prefill_module(
        backend,
        q.dtype,
        k.dtype,
        out.dtype,
        q.shape[-1],  # head_dim_qk
        v.shape[-1],  # head_dim_vo
        PosEncodingMode[pos_encoding_mode].value,
        window_left >= 0,  # use_sliding_window
        logits_soft_cap > 0,  # use_logits_soft_cap
        use_fp16_qk_reduction,
    )

    module.run(
        q,
        k,
        v,
        tmp,
        out,
        lse,
        mask_mode,
        TensorLayout[kv_layout].value,
        window_left,
        packed_custom_mask,
        _get_cache_alibi_slopes_buf(q.shape[1], q.device),
        logits_soft_cap,
        sm_scale,
        scale_q,
        scale_k,
        scale_v,
        rope_scale,
        rope_theta,
    )

    return (out, lse) if return_lse else out


single_prefill_with_kv_cache_return_lse = functools.partial(
    single_prefill_with_kv_cache, return_lse=True
)


def _compute_page_mask_indptr(
    qo_indptr: torch.Tensor,
    paged_kv_indptr: torch.Tensor,
    paged_kv_last_page_len: torch.Tensor,
    page_size: int,
) -> torch.Tensor:
    if len(qo_indptr) != len(paged_kv_indptr):
        raise ValueError(
            "The length of qo_indptr and paged_kv_indptr should be the same."
        )
    mask_indptr = torch.empty_like(qo_indptr)
    mask_indptr[0] = 0
    mask_indptr[1:] = torch.cumsum(
        (qo_indptr[1:] - qo_indptr[:-1])
        * (
            (paged_kv_indptr[1:] - paged_kv_indptr[:-1] - 1) * page_size
            + paged_kv_last_page_len
        ),
        0,
    )
    return mask_indptr


class BatchPrefillWithPagedKVCacheWrapper:
    r"""Wrapper class for prefill/append attention with paged kv-cache for batch of
    requests.

    Check :ref:`our tutorial <kv-layout>` for page table layout.

    Example
    -------
    >>> import torch
    >>> import flashinfer
    >>> num_layers = 32
    >>> num_qo_heads = 64
    >>> num_kv_heads = 16
    >>> head_dim = 128
    >>> max_num_pages = 128
    >>> page_size = 16
    >>> # allocate 128MB workspace buffer
    >>> workspace_buffer = torch.zeros(128 * 1024 * 1024, dtype=torch.uint8, device="cuda:0")
    >>> prefill_wrapper = flashinfer.BatchPrefillWithPagedKVCacheWrapper(
    ...     workspace_buffer, "NHD"
    ... )
    >>> batch_size = 7
    >>> nnz_qo = 100
    >>> qo_indptr = torch.tensor(
    ...     [0, 33, 44, 55, 66, 77, 88, nnz_qo], dtype=torch.int32, device="cuda:0"
    ... )
    >>> paged_kv_indices = torch.arange(max_num_pages).int().to("cuda:0")
    >>> paged_kv_indptr = torch.tensor(
    ...     [0, 17, 29, 44, 48, 66, 100, 128], dtype=torch.int32, device="cuda:0"
    ... )
    >>> # 1 <= paged_kv_last_page_len <= page_size
    >>> paged_kv_last_page_len = torch.tensor(
    ...     [1, 7, 14, 4, 3, 1, 16], dtype=torch.int32, device="cuda:0"
    ... )
    >>> q_at_layer = torch.randn(num_layers, nnz_qo, num_qo_heads, head_dim).half().to("cuda:0")
    >>> kv_cache_at_layer = torch.randn(
    ...     num_layers, max_num_pages, 2, page_size, num_kv_heads, head_dim, dtype=torch.float16, device="cuda:0"
    ... )
    >>> # create auxiliary data structures for batch prefill attention
    >>> prefill_wrapper.plan(
    ...     qo_indptr,
    ...     paged_kv_indptr,
    ...     paged_kv_indices,
    ...     paged_kv_last_page_len,
    ...     num_qo_heads,
    ...     num_kv_heads,
    ...     head_dim,
    ...     page_size,
    ...     causal=True,
    ... )
    >>> outputs = []
    >>> for i in range(num_layers):
    ...     q = q_at_layer[i]
    ...     kv_cache = kv_cache_at_layer[i]
    ...     # compute batch prefill attention, reuse auxiliary data structures
    ...     o = prefill_wrapper.run(q, kv_cache)
    ...     outputs.append(o)
    ...
    >>> outputs[0].shape
    torch.Size([100, 64, 128])
    >>>
    >>> # below is another example of creating custom mask for batch prefill attention
    >>> mask_arr = []
    >>> qo_len = (qo_indptr[1:] - qo_indptr[:-1]).cpu().tolist()
    >>> kv_len = (page_size * (paged_kv_indptr[1:] - paged_kv_indptr[:-1] - 1) + paged_kv_last_page_len).cpu().tolist()
    >>> for i in range(batch_size):
    ...     mask_i = torch.tril(
    ...         torch.full((qo_len[i], kv_len[i]), True, device="cuda:0"),
    ...         diagonal=(kv_len[i] - qo_len[i]),
    ...     )
    ...     mask_arr.append(mask_i.flatten())
    ...
    >>> mask = torch.cat(mask_arr, dim=0)
    >>> prefill_wrapper.plan(
    ...     qo_indptr,
    ...     paged_kv_indptr,
    ...     paged_kv_indices,
    ...     paged_kv_last_page_len,
    ...     num_qo_heads,
    ...     num_kv_heads,
    ...     head_dim,
    ...     page_size,
    ...     custom_mask=mask,
    ... )
    >>> for i in range(num_layers):
    ...     q = q_at_layer[i]
    ...     kv_cache = kv_cache_at_layer[i]
    ...     # compute batch prefill attention, reuse auxiliary data structures
    ...     o_custom = prefill_wrapper.run(q, kv_cache)
    ...     assert torch.allclose(o_custom, outputs[i], rtol=1e-3, atol=1e-3)
    ...



    Note
    ----
    To accelerate computation, FlashInfer's batch prefill/append attention operators
    create some auxiliary data structures, these data structures can be reused across
    multiple prefill/append attention calls (e.g. different Transformer layers). This
    wrapper class manages the lifecycle of these data structures.
    """

    def __init__(
        self,
        float_workspace_buffer: torch.Tensor,
        kv_layout: str = "NHD",
        use_cuda_graph: bool = False,
        qo_indptr_buf: Optional[torch.Tensor] = None,
        paged_kv_indptr_buf: Optional[torch.Tensor] = None,
        paged_kv_indices_buf: Optional[torch.Tensor] = None,
        paged_kv_last_page_len_buf: Optional[torch.Tensor] = None,
        custom_mask_buf: Optional[torch.Tensor] = None,
        mask_indptr_buf: Optional[torch.Tensor] = None,
        backend: str = "auto",
        jit_args: Optional[List[Any]] = None,
        jit_kwargs: Optional[Dict[str, Any]] = None,
    ) -> None:
        r"""Constructor of :class:`BatchPrefillWithPagedKVCacheWrapper`.

        Parameters
        ----------
        float_workspace_buffer : torch.Tensor
            The user reserved workspace buffer used to store intermediate attention results in
            split-k algorithm. The recommended size is 128MB, the device of the workspace buffer
            should be the same as the device of the input tensors.

        kv_layout : str
            The layout of the input k/v tensors, could be either ``NHD`` or ``HND``.

        use_cuda_graph : bool
            Whether to enable CUDA graph capture for the prefill kernels, if enabled, the
            auxiliary data structures will be stored in provided buffers. The ``batch_size``
            cannot change during the lifecycle of this wrapper when CUDAGraph is enabled.

        qo_indptr_buf : Optional[torch.Tensor]
            The user reserved buffer to store the ``qo_indptr`` array, the size of the buffer
            should be ``[batch_size + 1]``.
            This argument is only effective when ``use_cuda_graph`` is ``True``.

        paged_kv_indptr_buf : Optional[torch.Tensor]
            The user reserved buffer to store the ``paged_kv_indptr`` array, the size of this
            buffer should be ``[batch_size + 1]``.
            This argument is only effective when ``use_cuda_graph`` is ``True``.

        paged_kv_indices_buf : Optional[torch.Tensor]
            The user reserved buffer to store the ``paged_kv_indices`` array, should be large
            enough to store the maximum possible size of the ``paged_kv_indices`` array during
            the lifetime of the wrapper. This argument is only effective when ``use_cuda_graph``
            is ``True``.

        paged_kv_last_page_len_buf : Optional[torch.Tensor]
            The user reserved buffer to store the ``paged_kv_last_page_len`` array, the size of
            the buffer should be ``[batch_size]``.
            This argument is only effective when ``use_cuda_graph`` is ``True``.

        custom_mask_buf : Optional[torch.Tensor]
            The user reserved buffer to store the custom mask tensor, should be large enough to
            store the maximum possible size of the packed custom mask tensor during the lifetime of
            the wrapper. This argument is only effective when ``use_cuda_graph`` is set to ``True``
            and the custom mask will be used in attention computation.

        mask_indptr_buf : Optional[torch.Tensor]
            The user reserved buffer to store the ``mask_indptr`` array, the size of the buffer
            should be ``[batch_size + 1]``.
            This argument is only effective when ``use_cuda_graph`` is ``True`` and the custom
            mask will be used in attention computation.

        backend : str
            The implementation backend, could be ``auto``/``fa2``,``fa3`` or ``cudnn``. Defaults to ``auto``.
            If set to ``auto``, the wrapper will automatically choose the backend based on the
            device architecture and kernel availability.

        jit_args : Optional[List[Any]]
            If provided, the wrapper will use the provided arguments to create the JIT module,
            otherwise, the wrapper will use default attention implementation.

        jit_kwargs : Optional[Dict[str, Any]]
            The keyword arguments to create the JIT module, defaults to None.
        """
        _check_kv_layout(kv_layout)

        if jit_args is not None:
            if jit_kwargs is None:
                jit_kwargs = {}
            self._jit_module = get_batch_prefill_jit_module(
                jit_args[0],
                get_customize_batch_prefill_module(backend, *jit_args, **jit_kwargs),
            )
        else:
            self._jit_module = None

        self._kv_layout = kv_layout
        if backend == "cudnn":
            assert kv_layout == "NHD", "CUDNN backend only supports NHD layout"

        self._float_workspace_buffer = float_workspace_buffer
        self._workspace_size = (
            self._float_workspace_buffer.numel()
            * self._float_workspace_buffer.element_size()
        )
        self.device = float_workspace_buffer.device
        self._vector_sparse_indptr_buffer: Optional[torch.Tensor] = None
        if backend in ["fa3", "auto", "trtllm-gen"]:
            # NOTE(Zihao): assume maximum accumulate kv length is 16M
            self._vector_sparse_indices_buffer = torch.empty(
                (16 * 1024 * 1024,), dtype=torch.int32, device=self.device
            )
            # NOTE(Zihao): assume maximum batch size is 32768
            self._vector_sparse_indptr_buffer = torch.empty(
                (32768,), dtype=torch.int32, device=self.device
            )

        self._kv_lens_buffer = torch.empty(
            (32768,), dtype=torch.int32, device=self.device
        )
        self._int_workspace_buffer = torch.empty(
            (8 * 1024 * 1024,), dtype=torch.uint8, device=self.device
        )
        self._pin_memory_int_workspace_buffer = torch.empty(
            self._int_workspace_buffer.shape,
            dtype=self._int_workspace_buffer.dtype,
            device="cpu",
            pin_memory=True,
        )
        self._use_cuda_graph = use_cuda_graph
        if use_cuda_graph:
            if not torch.is_tensor(qo_indptr_buf):
                raise ValueError(
                    "qo_indptr_buf should be a torch.Tensor in CUDA graph mode"
                )
            if not torch.is_tensor(paged_kv_indptr_buf):
                raise ValueError(
                    "paged_kv_indptr_buf should be a torch.Tensor in CUDA graph mode"
                )
            if not torch.is_tensor(paged_kv_indices_buf):
                raise ValueError(
                    "paged_kv_indices_buf should be a torch.Tensor in CUDA graph mode"
                )
            if not torch.is_tensor(paged_kv_last_page_len_buf):
                raise ValueError(
                    "paged_kv_last_page_len_buf should be a torch.Tensor in CUDA graph mode"
                )
            self._fixed_batch_size = len(qo_indptr_buf) - 1
            if len(paged_kv_indptr_buf) != self._fixed_batch_size + 1:
                raise ValueError(
                    "The length of paged_kv_indptr_buf should be batch_size + 1."
                )
            if len(paged_kv_last_page_len_buf) != self._fixed_batch_size:
                raise ValueError(
                    "The length of paged_kv_last_page_len_buf should be batch_size."
                )
            # NOTE(Zihao): do not check custom_mask_buf and mask_indptr_buf here, as they are optional
        else:
            self._fixed_batch_size = 0

        self._qo_indptr_buf = qo_indptr_buf
        self._paged_kv_indptr_buf = paged_kv_indptr_buf
        self._paged_kv_indices_buf = paged_kv_indices_buf
        self._paged_kv_last_page_len_buf = paged_kv_last_page_len_buf
        self._custom_mask_buf = custom_mask_buf
        self._mask_indptr_buf = mask_indptr_buf
        self._max_total_num_rows: Optional[int] = None
        self._backend = backend
        self._plan_info = None
        self._cached_module = None
        self._seq_lens_kv = None
        self._seq_lens_q = None
        self._block_tables = None

    @property
    def is_cuda_graph_enabled(self) -> bool:
        return self._use_cuda_graph

    def reset_workspace_buffer(
        self, float_workspace_buffer: torch.Tensor, int_workspace_buffer: torch.Tensor
    ) -> None:
        r"""Reset the workspace buffer.

        Parameters
        ----------
        float_workspace_buffer : torch.Tensor
            The new float workspace buffer, the device of the new float workspace buffer should
            be the same as the device of the input tensors.

        int_workspace_buffer : torch.Tensor
            The new int workspace buffer, the device of the new int workspace buffer should
            be the same as the device of the input tensors.
        """
        self._float_workspace_buffer = float_workspace_buffer
        self._int_workspace_buffer = int_workspace_buffer
        self._pin_memory_int_workspace_buffer = torch.empty(
            self._int_workspace_buffer.shape,
            dtype=self._int_workspace_buffer.dtype,
            device="cpu",
            pin_memory=True,
        )

    def plan(
        self,
        qo_indptr: torch.Tensor,
        paged_kv_indptr: torch.Tensor,
        paged_kv_indices: torch.Tensor,
        paged_kv_last_page_len: torch.Tensor,
        num_qo_heads: int,
        num_kv_heads: int,
        head_dim_qk: int,
        page_size: int,
        head_dim_vo: Optional[int] = None,
        custom_mask: Optional[torch.Tensor] = None,
        packed_custom_mask: Optional[torch.Tensor] = None,
        causal: bool = False,
        pos_encoding_mode: str = "NONE",
        use_fp16_qk_reduction: bool = False,
        sm_scale: Optional[float] = None,
        window_left: int = -1,
        logits_soft_cap: Optional[float] = None,
        rope_scale: Optional[float] = None,
        rope_theta: Optional[float] = None,
        q_data_type: Union[str, torch.dtype] = "float16",
        kv_data_type: Optional[Union[str, torch.dtype]] = None,
        non_blocking: bool = True,
        prefix_len_ptr: Optional[torch.Tensor] = None,
        token_pos_in_items_ptr: Optional[torch.Tensor] = None,
        token_pos_in_items_len: int = 0,
        max_item_len_ptr: Optional[torch.Tensor] = None,
        seq_lens: Optional[torch.Tensor] = None,
        seq_lens_q: Optional[torch.Tensor] = None,
        block_tables: Optional[torch.Tensor] = None,
        max_token_per_sequence: Optional[int] = None,
        max_sequence_kv: Optional[int] = None,
        fixed_split_size: Optional[int] = None,
        disable_split_kv: bool = False,
    ) -> None:
        r"""Plan batch prefill/append attention on Paged KV-Cache for given problem specification.

        Parameters
        ----------
        qo_indptr : torch.Tensor
            The indptr of the query/output tensor, shape: ``[batch_size + 1]``.
        paged_kv_indptr : torch.Tensor
            The indptr of the paged kv-cache, shape: ``[batch_size + 1]``.
        paged_kv_indices : torch.Tensor
<<<<<<< HEAD
            The page indices of the paged kv-cache, shape: ``[kv_indptr[-1]]``.
=======
            The page indices of the paged kv-cache, shape: ``[paged_kv_indptr[-1]]``.
>>>>>>> b9287c91
        paged_kv_last_page_len : torch.Tensor
            The number of entries in the last page of each request in the paged
            kv-cache, shape: ``[batch_size]``.
        num_qo_heads : int
            The number of query/output heads.
        num_kv_heads : int
            The number of key/value heads.
        head_dim_qk : int
            The dimension of the query/key heads.
        page_size : int
            The size of each page in the paged kv-cache.
        head_dim_vo : Optional[int]
            The dimension of the value/output heads, if not provided, will be set to
            ``head_dim_qk``.
        custom_mask : Optional[torch.Tensor]
            The flattened boolean mask tensor, shape: ``(sum(q_len[i] * k_len[i] for i in range(batch_size))``.
            The elements in the mask tensor should be either ``True`` or ``False``,
            where ``False`` means the corresponding element in the attention matrix will be
            masked out.

            Please refer to the :ref:`mask layout <mask-layout>` for more details about flattened
            layout of mask tensor.

            When :attr:`custom_mask` is provided, and :attr:`packed_custom_mask` is not, the
            function will pack the custom mask tensor into a 1D packed mask tensor, which introduces
            additional overhead.
        packed_custom_mask : Optional[torch.Tensor]
            The 1D packed uint8 mask tensor, if provided, the :attr:`custom_mask` will be ignored.
            The packed mask tensor is generated by :func:`flashinfer.quantization.packbits`.
        causal : bool
            Whether to apply causal mask to the attention matrix.
            This is only effective when :attr:`custom_mask` is not provided in
            :meth:`plan`.
        pos_encoding_mode : str
            The position encoding applied inside attention kernels, could be
            ``NONE``/``ROPE_LLAMA`` (LLAMA style rotary embedding) /``ALIBI``.
            Default is ``NONE``.
        use_fp16_qk_reduction : bool
            Whether to use f16 for qk reduction (faster at the cost of slight precision
            loss).
        window_left : int
            The left (inclusive) window size for the attention window, when set to ``-1``, the window
            size will be set to the full length of the sequence. Defaults to ``-1``.
        logits_soft_cap : Optional[float]
            The attention logits soft capping value (used in Gemini, Grok and Gemma-2, etc.), if not
            provided, will be set to ``0``. If greater than 0, the logits will be capped according to
            formula:
            :math:`\texttt{logits_soft_cap} \times \mathrm{tanh}(x / \texttt{logits_soft_cap})`,
            where :math:`x` is the input logits.
        sm_scale : Optional[float]
            The scale used in softmax, if not provided, will be set to
            ``1.0 / sqrt(head_dim)``.
        rope_scale : Optional[float]
            The scale used in RoPE interpolation, if not provided, will be set to
            ``1.0``.
        rope_theta : Optional[float]
            The theta used in RoPE, if not provided, will be set to ``1e4``.
        q_data_type : Union[str, torch.dtype]
            The data type of the query tensor, defaults torch.float16.
        kv_data_type : Optional[Union[str, torch.dtype]]
            The data type of the key/value tensor. If None, will be set to :attr:`q_data_type`.
        non_blocking : bool
            Whether to copy the input tensors to the device asynchronously, defaults to ``True``.
        prefix_len_ptr :Optional[torch.Tensor]
            prefix length. A uint32 1D tensor indicating the prefix length of each prompt. The tensor size is equal to the batch size.
        token_pos_in_items_ptr : Optional[float]
            A uint16 1D tensor (it will be converted to uint16 in flashinfer) indicating the token position of each item and started from 0 (delimiter)
            for each item. E.g., if we have 3 items of length 3, 2, 4 respectively for this member. This vector will be looking like
            `[0, 1, 2, 3, 0, 1, 2, 0, 1, 2, 3, 4, 0]` with 4 delimiters indexed as 0. For batch size > 1,
            we will concat them as 1D with zero paddings to make sure each has the same length, the padding length is defined by
            `token_pos_in_items_len` - length of the raw `token_pos_in_items_ptr` for each prompt.
        token_pos_in_items_len : int
            zero padding length for `token_pos_in_items_ptr` to better handle the bsz > 1 case. Still using the above 3,2,4 example.
            If we set `token_pos_in_items_len` to be 20, it will be  `[0, 1, 2, 3, 0, 1, 2, 0, 1, 2, 3, 4, 0, 0, 0, 0, 0, 0, 0, 0]`
            with 7 padded zeros. (note there're 8 zeros in the end where the first one is the delimiter token 0 in the end of the prompt)
        max_item_len_ptr : Optional[float]
            a uint16 vector contains the max token length of all items for each prompt
        seq_lens: Optional[torch.Tensor]
            A uint32 1D tensor indicating the kv sequence length of each prompt. shape: ``[batch_size]``.
        seq_lens_q: Optional[torch.Tensor]
            A uint32 1D tensor indicating the q sequence length of each prompt. shape: ``[batch_size]``.
            If not provided, will be set to the same value as ``seq_lens``.
        block_tables: Optional[torch.Tensor]
            A uint32 2D tensor indicating the block table of each prompt. shape: ``[batch_size, max_num_blocks_per_seq]``.
        max_token_per_sequence: Optional[int],
            Required for cudnn backend. This is the scalar max token length of each sequence.
        max_sequence_kv: Optional[int],
            Required for cudnn backend. This is the scalar max sequence length of each sequence in kv cache.
        fixed_split_size : Optional[int],
            The fixed split size for FA2 split-kv prefill/decode in pages. Recommend setting to the average sequence length of your workload.
            When enabled, will lead to deterministic softmax score reduction in the merge_states kernel, and therefore
            batch-size invariant outputs. See https://thinkingmachines.ai/blog/defeating-nondeterminism-in-llm-inference/
            Note that compatibility with CUDA graph is NOT guaranteed, as even when bs is fixed, kv seq len can change
            and lead to a varied number of launched CTAs.
        disable_split_kv : bool,
            Whether to disable the split-kv for determinism in CUDA Graph, defaults to ``False``.
        Note
        ----
        The :meth:`plan` method should be called before any :meth:`run` or
        :meth:`run_return_lse` calls, auxiliary data structures will be created
        during this call and cached for multiple kernel runs.

        The ``num_qo_heads`` must be a multiple of ``num_kv_heads``. If ``num_qo_heads``
        is not equal to ``num_kv_heads``, the function will use
        `grouped query attention <https://arxiv.org/abs/2305.13245>`_.

        The :meth:`plan` method cannot be used in Cuda Graph or in ``torch.compile``.
        """
        q_data_type = canonicalize_torch_dtype(q_data_type)
        if kv_data_type is None:
            kv_data_type = q_data_type
        kv_data_type = canonicalize_torch_dtype(kv_data_type)

        if logits_soft_cap is None:
            logits_soft_cap = 0.0
        if head_dim_vo is None:
            head_dim_vo = head_dim_qk
        if fixed_split_size is None:
            fixed_split_size = -1

        batch_size = len(qo_indptr) - 1
        self._batch_size = batch_size
        self._num_qo_heads = num_qo_heads
        self._num_kv_heads = num_kv_heads
        if custom_mask is not None or packed_custom_mask is not None:
            mask_indptr = _compute_page_mask_indptr(
                qo_indptr,
                paged_kv_indptr,
                paged_kv_last_page_len,
                page_size,
            )
        if packed_custom_mask is None and custom_mask is not None:
            # create packed custom mask from custom mask
            packed_custom_mask, mask_indptr = segment_packbits(
                custom_mask.contiguous().view(-1),
                mask_indptr,
                bitorder="little",
            )

        self._prefix_len_ptr = prefix_len_ptr
        self._token_pos_in_items_ptr = token_pos_in_items_ptr
        self._token_pos_in_items_len = token_pos_in_items_len
        self._max_item_len_ptr = max_item_len_ptr

        # NOTE(Zihao): only required if qo_indptr/paged_kv_indptr are device tensors
        if max_token_per_sequence is not None:
            self._max_q_len = max_token_per_sequence
        else:
            qo_indptr_host = qo_indptr.to("cpu")
            self._max_q_len = max(qo_indptr_host[1:] - qo_indptr_host[:-1]).item()
            total_num_rows = int(qo_indptr_host[-1])

        if max_sequence_kv is not None:
            self._max_kv_len = max_sequence_kv
        else:
            paged_kv_indptr_host = paged_kv_indptr.to("cpu")
            paged_kv_last_page_len_host = paged_kv_last_page_len.to("cpu")
            if seq_lens is None:
                kv_lens_arr_host = get_seq_lens(
                    paged_kv_indptr_host, paged_kv_last_page_len_host, page_size
                )
            else:
                kv_lens_arr_host = seq_lens.cpu().flatten()
            self._kv_lens_buffer[: len(kv_lens_arr_host)].copy_(
                kv_lens_arr_host, non_blocking=non_blocking
            )
            self._max_kv_len = max(kv_lens_arr_host).item()

        if self.is_cuda_graph_enabled:
            if self._max_total_num_rows is None:
                self._max_total_num_rows = total_num_rows
            elif total_num_rows > self._max_total_num_rows:
                raise ValueError(
                    "The total number of rows in qo_indptr {} in cuda graph mode cannot "
                    "exceed the number of rows set during initialization {}.".format(
                        total_num_rows, self._max_total_num_rows
                    )
                )

            if batch_size != self._fixed_batch_size:
                raise ValueError(
                    "The batch size should be fixed during the lifecycle of the wrapper in "
                    "cuda graph mode, the runtime batch size {} mismatches the batch size {} "
                    " set during initialization.".format(
                        batch_size, self._fixed_batch_size
                    )
                )
            if len(paged_kv_indices) > len(self._paged_kv_indices_buf):
                raise ValueError(
                    "The length of paged_kv_indices exceeds the allocated buffer size."
                )

            self._qo_indptr_buf.copy_(qo_indptr, non_blocking=non_blocking)
            self._paged_kv_indptr_buf.copy_(paged_kv_indptr, non_blocking=non_blocking)
            self._paged_kv_last_page_len_buf.copy_(
                paged_kv_last_page_len, non_blocking=non_blocking
            )
            self._paged_kv_indices_buf[: len(paged_kv_indices)].copy_(
                paged_kv_indices,
                non_blocking=(paged_kv_indices.device == self.device) and non_blocking,
            )

            if packed_custom_mask is not None:
                if not torch.is_tensor(self._custom_mask_buf):
                    raise ValueError(
                        "custom_mask_buf must be initialized with a torch.Tensor in cuda graph mode if we use custom mask in attention computation."
                    )
                if not torch.is_tensor(self._mask_indptr_buf):
                    raise ValueError(
                        "mask_indptr_buf must be initialized with a torch.Tensor in cuda graph mode if we use custom mask in attention computation."
                    )
                self._custom_mask_buf[: len(packed_custom_mask)].copy_(
                    packed_custom_mask,
                    non_blocking=(packed_custom_mask.device == self.device)
                    and non_blocking,
                )
                # NOTE(Zihao): mask_indptr has the same length as qo_indptr
                self._mask_indptr_buf.copy_(mask_indptr, non_blocking=non_blocking)
        else:
            self._qo_indptr_buf = qo_indptr.to(self.device, non_blocking=non_blocking)
            self._paged_kv_indptr_buf = paged_kv_indptr.to(
                self.device, non_blocking=non_blocking
            )
            self._paged_kv_indices_buf = paged_kv_indices.to(
                self.device, non_blocking=non_blocking
            )
            self._paged_kv_last_page_len_buf = paged_kv_last_page_len.to(
                self.device, non_blocking=non_blocking
            )
            if packed_custom_mask is not None:
                self._custom_mask_buf = packed_custom_mask.to(
                    self.device, non_blocking=non_blocking
                )
                self._mask_indptr_buf = mask_indptr.to(
                    self.device, non_blocking=non_blocking
                )
            else:
                self._custom_mask_buf = None
                self._mask_indptr_buf = None

        self._cached_q_data_type = q_data_type
        self._cached_kv_data_type = kv_data_type

        if self._jit_module is not None:
            self._cached_module = self._jit_module
        else:
            if self._backend == "auto":
                self._backend = determine_attention_backend(
                    self.device,
                    PosEncodingMode[pos_encoding_mode].value,
                    use_fp16_qk_reduction,
                    self._custom_mask_buf is not None,  # use_custom_mask
                    q_data_type,
                    kv_data_type,
                )
            if self._backend != "cudnn":
                get_module_args = (
                    q_data_type,
                    kv_data_type,
                    q_data_type,
                    paged_kv_indptr.dtype,
                    head_dim_qk,
                    head_dim_vo,
                    PosEncodingMode[pos_encoding_mode].value,
                    window_left >= 0,  # use_sliding_window
                    logits_soft_cap > 0,  # use_logits_soft_cap
                    use_fp16_qk_reduction,
                )

                self._cached_module = get_batch_prefill_module(
                    self._backend, *get_module_args
                )

        if self._backend == "fa3" or self._backend == "trtllm-gen":
            if page_size != 1:
                vector_sparse_indptr_host = torch.cat(
                    [
                        torch.tensor(
                            [0], dtype=torch.int32, device=kv_lens_arr_host.device
                        ),
                        torch.cumsum(kv_lens_arr_host, dim=0, dtype=torch.int32),
                    ],
                    dim=0,
                )
                self._vector_sparse_indptr_buffer[
                    : len(vector_sparse_indptr_host)
                ].copy_(vector_sparse_indptr_host, non_blocking=non_blocking)
                paged_kv_indptr_host = vector_sparse_indptr_host

        self._block_tables = block_tables
        if self._backend == "trtllm-gen":
            assert self._kv_layout == "HND"
            assert logits_soft_cap == 0.0
            if self._block_tables is None:
                blocks_per_seq = [
                    (seq_len + page_size - 1) // page_size
                    for seq_len in kv_lens_arr_host
                ]
                max_num_blocks_per_seq = max(blocks_per_seq)
                self._block_tables = torch.zeros(
                    (batch_size, max_num_blocks_per_seq),
                    dtype=torch.int,
                    device=self.device,
                )
                block_id = paged_kv_indptr_host[0]
                for i in range(batch_size):
                    num_blocks_needed = blocks_per_seq[i]
                    assert self._block_tables is not None, (
                        "block_tables is not initialized"
                    )
                    self._block_tables[i, :num_blocks_needed] = paged_kv_indices[
                        block_id : block_id + num_blocks_needed
                    ]
                    block_id += num_blocks_needed

        if self._cached_module is not None:
            args = [
                self._float_workspace_buffer,
                self._int_workspace_buffer,
                self._pin_memory_int_workspace_buffer,
                qo_indptr_host,
                paged_kv_indptr_host,
                kv_lens_arr_host,
                self._max_total_num_rows or total_num_rows,
                batch_size,
                num_qo_heads,
                num_kv_heads,
                page_size,
                self.is_cuda_graph_enabled,
                head_dim_qk,
                head_dim_vo,
                causal,
                window_left,
            ]
            if self._backend == "fa2":
                args.append(fixed_split_size or -1)  # fixed_split_size
                args.append(disable_split_kv)  # disable_split_kv
            self._plan_info = self._cached_module.plan(
                *args,
            )

        self._causal = causal
        self._pos_encoding_mode = pos_encoding_mode
        self._use_fp16_qk_reduction = use_fp16_qk_reduction
        self._window_left = window_left
        self._logits_soft_cap = logits_soft_cap
        self._sm_scale = sm_scale
        self._rope_scale = rope_scale
        self._rope_theta = rope_theta
        self._seq_lens_kv = seq_lens
        self._seq_lens_q = seq_lens_q if seq_lens_q is not None else seq_lens

    begin_forward = plan

    def forward(
        self,
        q: torch.Tensor,
        paged_kv_cache: Union[torch.Tensor, Tuple[torch.Tensor, torch.Tensor]],
        causal: bool = False,
        pos_encoding_mode: str = "NONE",
        use_fp16_qk_reduction: bool = False,
        k_scale: Optional[float] = None,
        v_scale: Optional[float] = None,
        window_left: int = -1,
        logits_soft_cap: Optional[float] = None,
        sm_scale: Optional[float] = None,
        rope_scale: Optional[float] = None,
        rope_theta: Optional[float] = None,
    ) -> torch.Tensor:
        r"""Warning: This function is deprecated, please use :meth:`run` instead."""
        self._causal = causal
        self._pos_encoding_mode = pos_encoding_mode
        self._use_fp16_qk_reduction = use_fp16_qk_reduction
        self._window_left = window_left
        self._logits_soft_cap = logits_soft_cap
        self._sm_scale = sm_scale
        self._rope_scale = rope_scale
        self._rope_theta = rope_theta
        return self.run(q, paged_kv_cache, k_scale=k_scale, v_scale=v_scale)

    @overload
    def run(
        self,
        q: torch.Tensor,
        paged_kv_cache: Union[torch.Tensor, Tuple[torch.Tensor, torch.Tensor]],
        *args,
        k_scale: Optional[float] = None,
        v_scale: Optional[float] = None,
        out: Optional[torch.Tensor] = None,
        lse: Optional[torch.Tensor] = None,
        return_lse: Literal[False] = False,
        enable_pdl: Optional[bool] = None,
        window_left: Optional[int] = None,
    ) -> torch.Tensor: ...

    @overload
    def run(
        self,
        q: torch.Tensor,
        paged_kv_cache: Union[torch.Tensor, Tuple[torch.Tensor, torch.Tensor]],
        *args,
        k_scale: Optional[float] = None,
        v_scale: Optional[float] = None,
        out: Optional[torch.Tensor] = None,
        lse: Optional[torch.Tensor] = None,
        return_lse: Literal[True] = True,
        enable_pdl: Optional[bool] = None,
        window_left: Optional[int] = None,
    ) -> Tuple[torch.Tensor, torch.Tensor]: ...

    def run(
        self,
        q: torch.Tensor,
        paged_kv_cache: Union[torch.Tensor, Tuple[torch.Tensor, torch.Tensor]],
        *args,
        q_scale: Optional[float] = None,
        k_scale: Optional[float] = None,
        v_scale: Optional[float] = None,
        out: Optional[torch.Tensor] = None,
        lse: Optional[torch.Tensor] = None,
        return_lse: bool = False,
        enable_pdl: Optional[bool] = None,
        window_left: Optional[int] = None,
        sinks: Optional[torch.Tensor] = None,
    ) -> Union[torch.Tensor, Tuple[torch.Tensor, torch.Tensor]]:
        r"""Compute batch prefill/append attention between query and paged kv-cache.

        Parameters
        ----------
        q : torch.Tensor
            The query tensor, shape: ``[qo_indptr[-1], num_qo_heads, head_dim]``
        paged_kv_cache : Union[torch.Tensor, Tuple[torch.Tensor, torch.Tensor]]
            The paged KV-Cache stored as a tuple of tensors or a single tensor:

            * a tuple ``(k_cache, v_cache)`` of 4-D tensors, each with shape:
              ``[max_num_pages, page_size, num_kv_heads, head_dim]`` if :attr:`kv_layout` is ``NHD``,
              and ``[max_num_pages, num_kv_heads, page_size, head_dim]`` if :attr:`kv_layout` is ``HND``.

            * a single 5-D tensor with shape:
              ``[max_num_pages, 2, page_size, num_kv_heads, head_dim]`` if
              :attr:`kv_layout` is ``NHD``, and
              ``[max_num_pages, 2, num_kv_heads, page_size, head_dim]`` if
              :attr:`kv_layout` is ``HND``. Where ``paged_kv_cache[:, 0]`` is the key-cache and
              ``paged_kv_cache[:, 1]`` is the value-cache.

        *args
            Additional arguments for custom kernels.
        k_scale : Optional[float]
            The calibration scale of key for fp8 input, if not provided, will be set to ``1.0``.
        v_scale : Optional[float]
            The calibration scale of value for fp8 input, if not provided, will be set to ``1.0``.
        out : Optional[torch.Tensor]
            The output tensor, if not provided, will be allocated internally.
        lse : Optional[torch.Tensor]
            The log-sum-exp of attention logits, if not provided, will be allocated internally.
        return_lse : bool
            Whether to return the logsumexp of attention output
        enable_pdl : bool
            Whether to enable Programmatic Dependent Launch (PDL). See https://docs.nvidia.com/cuda/cuda-c-programming-guide/#programmatic-dependent-launch-and-synchronization
            Only supported for >= sm90, and currently only for FA2 and CUDA core decode.
        Returns
        -------
        Union[torch.Tensor, Tuple[torch.Tensor, torch.Tensor]]
            If :attr:`return_lse` is ``False``, the attention output, shape: ``[qo_indptr[-1], num_qo_heads, head_dim]``.
            If :attr:`return_lse` is ``True``, a tuple of two tensors:

            * The attention output, shape: ``[qo_indptr[-1], num_qo_heads, head_dim]``.
            * The logsumexp of attention output, shape: ``[qo_indptr[-1], num_qo_heads]``.
        """
        if enable_pdl is None:
            enable_pdl = device_support_pdl(q.device)
        k_cache, v_cache = _unpack_paged_kv_cache(paged_kv_cache, self._kv_layout)
        _check_cached_qkv_data_type(
            q, k_cache, self._cached_q_data_type, self._cached_kv_data_type
        )
        stride_block = k_cache.stride(0)
        if self._kv_layout == "NHD":
            page_size = k_cache.shape[1]
            stride_n = k_cache.stride(1)
        else:
            page_size = k_cache.shape[2]
            stride_n = k_cache.stride(2)
        window_left = self._window_left if window_left is None else window_left
        if self._backend != "trtllm-gen":
            # NOTE(Siyuan): since window_left is appeared in the plan function, we need to make sure it is the same as the one in the plan function.
            # Remove this check if the backend supports dynamic window_left.
            assert window_left == self._window_left
        logits_soft_cap = self._logits_soft_cap
        sm_scale = self._sm_scale
        rope_scale = self._rope_scale
        rope_theta = self._rope_theta
        if logits_soft_cap is None:
            logits_soft_cap = 0.0
        if sm_scale is None:
            sm_scale = 1.0 / math.sqrt(q.size(-1))
        if q_scale is not None:
            sm_scale *= q_scale
        if k_scale is not None:
            sm_scale *= k_scale
        if rope_scale is None:
            rope_scale = 1.0
        if rope_theta is None:
            rope_theta = 1e4
        if return_lse:
            if lse is None:
                lse = torch.empty(
                    (q.size(0), q.size(1)), dtype=torch.float32, device=q.device
                )
            else:
                check_shape_dtype_device(
                    lse, (q.size(0), q.size(1)), torch.float32, q.device, "lse"
                )

        if out is None:
            out = torch.empty(
                q.shape[:-1] + v_cache.shape[-1:], dtype=q.dtype, device=q.device
            )
        else:
            check_shape_dtype_device(
                out, q.shape[:-1] + v_cache.shape[-1:], q.dtype, q.device, "out"
            )

        if self._custom_mask_buf is not None:
            mask_mode = MaskMode.CUSTOM.value
        else:
            if self._causal:
                mask_mode = MaskMode.CAUSAL.value
            else:
                mask_mode = MaskMode.NON_CAUSAL.value

        if self._prefix_len_ptr is not None:
            mask_mode = MaskMode.MULTIITEMSCORING.value

        if self._backend == "fa3":
            # NOTE(Zihao): we divide both stride_block and stride_n by stride_n
            # because we will multiply stride_n back in the kernel
            sparse_indices = block_sparse_indices_to_vector_sparse_offsets(
                self._paged_kv_indices_buf,
                self._paged_kv_indptr_buf,
                self._vector_sparse_indices_buffer,  # output
                self._vector_sparse_indptr_buffer,
                self._kv_lens_buffer,
                stride_block // stride_n,
                1,  # stride_n // stride_n
                page_size,
            )
            sparse_indptr = self._vector_sparse_indptr_buffer
        else:
            sparse_indices = self._paged_kv_indices_buf
            sparse_indptr = self._paged_kv_indptr_buf

        if self._backend == "cudnn":
            if self._seq_lens_q is not None and self._seq_lens_q.dim() == 1:
                self._seq_lens_q = self._seq_lens_q.reshape(self._batch_size, 1, 1, 1)

            if self._seq_lens_kv is not None and self._seq_lens_kv.dim() == 1:
                self._seq_lens_kv = self._seq_lens_kv.reshape(self._batch_size, 1, 1, 1)

            cudnn_batch_prefill_with_kv_cache(
                q,
                k_cache,  # Need to be changed
                v_cache,  # Need to be changed
                self._sm_scale,
                self._float_workspace_buffer,
                actual_seq_lens_q=self._seq_lens_q,
                actual_seq_lens_kv=self._seq_lens_kv,
                max_token_per_sequence=self._max_q_len,
                max_sequence_kv=self._max_kv_len,
                block_tables=self._block_tables,
                causal=self._causal,
                return_lse=return_lse,
                batch_offsets_q=self._qo_indptr_buf,
                batch_offsets_o=self._qo_indptr_buf,
                out=out,
                lse=lse,
            )
        else:
            if self._backend != "trtllm-gen":
                assert self._plan_info is not None, "plan info is not initialized"
            run_args = [
                self._float_workspace_buffer,
                self._int_workspace_buffer,
                self._plan_info,
                q,
                k_cache,
                v_cache,
                self._qo_indptr_buf,
                sparse_indptr,
                sparse_indices,
                self._paged_kv_last_page_len_buf,
                out,
                lse,
                mask_mode,
                TensorLayout[self._kv_layout].value,
                window_left,
                enable_pdl,
            ]
            if self._jit_module is not None:
                run_args.extend(list(args))
            else:
                run_args += [
                    self._custom_mask_buf,
                    self._mask_indptr_buf,
                    _get_cache_alibi_slopes_buf(q.shape[1], q.device),
                    self._prefix_len_ptr,
                    self._token_pos_in_items_ptr,
                    self._max_item_len_ptr,
                    logits_soft_cap,
                    sm_scale,
                    None,  # scale_q, not supported yet
                    None,  # scale_k
                    None,  # scale_v
                    rope_scale,
                    rope_theta,
                    self._token_pos_in_items_len,
                    self._workspace_size,
                    self._num_qo_heads,
                    self._num_kv_heads,
                    self._block_tables,
                    self._kv_lens_buffer,
                    page_size,
                    self._max_q_len,
                    self._max_kv_len,
                    self._batch_size,
                    self._qo_indptr_buf,
                    self._vector_sparse_indptr_buffer,
                    sinks,
                ]

            assert self._cached_module is not None, "cached module is not initialized"
            self._cached_module.paged_run(*run_args)
            if v_scale is not None:
                # TODO(Zihao): fused into kernel
                if is_float8(out):
                    out = (out.to(torch.float32) * v_scale).to(out.dtype)
                else:
                    out *= v_scale
        return (out, lse) if return_lse else out

    run_return_lse = functools.partialmethod(run, return_lse=True)

    def forward_return_lse(
        self,
        q: torch.Tensor,
        paged_kv_cache: Union[torch.Tensor, Tuple[torch.Tensor, torch.Tensor]],
        causal: bool = False,
        pos_encoding_mode: str = "NONE",
        use_fp16_qk_reduction: bool = False,
        k_scale: Optional[float] = None,
        v_scale: Optional[float] = None,
        window_left: int = -1,
        logits_soft_cap: Optional[float] = None,
        sm_scale: Optional[float] = None,
        rope_scale: Optional[float] = None,
        rope_theta: Optional[float] = None,
    ) -> Tuple[torch.Tensor, torch.Tensor]:
        r"""Warning: This function is deprecated, please use :meth:`run_return_lse` instead."""
        self._causal = causal
        self._pos_encoding_mode = pos_encoding_mode
        self._use_fp16_qk_reduction = use_fp16_qk_reduction
        self._window_left = window_left
        self._logits_soft_cap = logits_soft_cap
        self._sm_scale = sm_scale
        self._rope_scale = rope_scale
        self._rope_theta = rope_theta
        return self.run_return_lse(q, paged_kv_cache, k_scale=k_scale, v_scale=v_scale)

    def end_forward(self) -> None:
        r"""Warning: this function is deprecated and has no effect."""
        pass


def _compute_mask_indptr(
    qo_indptr: torch.Tensor, kv_indptr: torch.Tensor
) -> torch.Tensor:
    if len(qo_indptr) != len(kv_indptr):
        raise ValueError("The length of qo_indptr and kv_indptr should be the same.")
    mask_indptr = torch.empty_like(qo_indptr)
    mask_indptr[0] = 0
    mask_indptr[1:] = torch.cumsum(
        (qo_indptr[1:] - qo_indptr[:-1]) * (kv_indptr[1:] - kv_indptr[:-1]),
        0,
    )
    return mask_indptr


class BatchPrefillWithRaggedKVCacheWrapper:
    r"""Wrapper class for prefill/append attention with ragged (tensor) kv-cache for
    batch of requests.

    Check :ref:`our tutorial <kv-layout>` for ragged kv-cache layout.

    Example
    -------
    >>> import torch
    >>> import flashinfer
    >>> num_layers = 32
    >>> num_qo_heads = 64
    >>> num_kv_heads = 16
    >>> head_dim = 128
    >>> # allocate 128MB workspace buffer
    >>> workspace_buffer = torch.empty(128 * 1024 * 1024, dtype=torch.uint8, device="cuda:0")
    >>> prefill_wrapper = flashinfer.BatchPrefillWithRaggedKVCacheWrapper(
    ...     workspace_buffer, "NHD"
    ... )
    >>> batch_size = 7
    >>> nnz_kv = 100
    >>> nnz_qo = 100
    >>> qo_indptr = torch.tensor(
    ...     [0, 33, 44, 55, 66, 77, 88, nnz_qo], dtype=torch.int32, device="cuda:0"
    ... )
    >>> kv_indptr = qo_indptr.clone()
    >>> q_at_layer = torch.randn(num_layers, nnz_qo, num_qo_heads, head_dim).half().to("cuda:0")
    >>> k_at_layer = torch.randn(num_layers, nnz_kv, num_kv_heads, head_dim).half().to("cuda:0")
    >>> v_at_layer = torch.randn(num_layers, nnz_kv, num_kv_heads, head_dim).half().to("cuda:0")
    >>> # create auxiliary data structures for batch prefill attention
    >>> prefill_wrapper.plan(
    ...     qo_indptr,
    ...     kv_indptr,
    ...     num_qo_heads,
    ...     num_kv_heads,
    ...     head_dim,
    ...     causal=True,
    ... )
    >>> outputs = []
    >>> for i in range(num_layers):
    ...     q = q_at_layer[i]
    ...     k = k_at_layer[i]
    ...     v = v_at_layer[i]
    ...     # compute batch prefill attention, reuse auxiliary data structures
    ...     o = prefill_wrapper.run(q, k, v)
    ...     outputs.append(o)
    ...
    >>> outputs[0].shape
    torch.Size([100, 64, 128])
    >>>
    >>> # below is another example of creating custom mask for batch prefill attention
    >>> mask_arr = []
    >>> qo_len = (qo_indptr[1:] - qo_indptr[:-1]).cpu().tolist()
    >>> kv_len = (kv_indptr[1:] - kv_indptr[:-1]).cpu().tolist()
    >>> for i in range(batch_size):
    ...     mask_i = torch.tril(
    ...         torch.full((qo_len[i], kv_len[i]), True, device="cuda:0"),
    ...         diagonal=(kv_len[i] - qo_len[i]),
    ...     )
    ...     mask_arr.append(mask_i.flatten())
    ...
    >>> mask = torch.cat(mask_arr, dim=0)
    >>> prefill_wrapper.plan(
    ...     qo_indptr,
    ...     kv_indptr,
    ...     num_qo_heads,
    ...     num_kv_heads,
    ...     head_dim,
    ...     custom_mask=mask
    ... )
    >>> outputs_custom_mask = []
    >>> for i in range(num_layers):
    ...     q = q_at_layer[i]
    ...     k = k_at_layer[i]
    ...     v = v_at_layer[i]
    ...     # compute batch prefill attention, reuse auxiliary data structures
    ...     o_custom = prefill_wrapper.run(q, k, v)
    ...     assert torch.allclose(o_custom, outputs[i], rtol=1e-3, atol=1e-3)
    ...
    >>> outputs_custom_mask[0].shape
    torch.Size([100, 64, 128])


    Note
    ----
    To accelerate computation, FlashInfer's batch prefill/append attention operators
    create some auxiliary data structures, these data structures can be reused across
    multiple prefill/append attention calls (e.g. different Transformer layers). This
    wrapper class manages the lifecycle of these data structures.
    """

    def __init__(
        self,
        float_workspace_buffer: torch.Tensor,
        kv_layout: str = "NHD",
        use_cuda_graph: bool = False,
        qo_indptr_buf: Optional[torch.Tensor] = None,
        kv_indptr_buf: Optional[torch.Tensor] = None,
        custom_mask_buf: Optional[torch.Tensor] = None,
        mask_indptr_buf: Optional[torch.Tensor] = None,
        backend: str = "auto",
        jit_args: Optional[List[Any]] = None,
        jit_kwargs: Optional[Dict[str, Any]] = None,
    ) -> None:
        r"""Constructor of :class:`BatchPrefillWithRaggedKVCacheWrapper`.

        Parameters
        ----------
        float_workspace_buffer : torch.Tensor
            The user reserved float workspace buffer used to store intermediate attention results
            in the split-k algorithm. The recommended size is 128MB, the device of the workspace
            buffer should be the same as the device of the input tensors.

        kv_layout : str
            The layout of the input k/v tensors, could be either ``NHD`` or ``HND``.

        use_cuda_graph : bool
            Whether to enable CUDA graph capture for the prefill kernels, if enabled, the
            auxiliary data structures will be stored as the provided buffers.

        qo_indptr_buf : Optional[torch.Tensor]
            The user reserved GPU buffer to store the ``qo_indptr`` array, the size of the buffer
            should be ``[batch_size + 1]``.
            This argument is only effective when ``use_cuda_graph`` is ``True``.

        kv_indptr_buf : Optional[torch.Tensor]
            The user reserved GPU buffer to store the ``kv_indptr`` array, the size of the buffer
            should be ``[batch_size + 1]``.
            This argument is only effective when ``use_cuda_graph`` is ``True``.

        custom_mask_buf : Optional[torch.Tensor]
            The user reserved GPU buffer to store the custom mask tensor, should be large
            enough to store the maximum possible size of the packed custom mask tensor during the
            lifetime of the wrapper. This argument is only effective when ``use_cuda_graph``
            is ``True`` and custom mask will be used in attention computation.

        mask_indptr_buf : Optional[torch.Tensor]
            The user reserved GPU buffer to store the ``mask_indptr`` array, the size of the buffer
            should be ``[batch_size]``.
            This argument is only effective when ``use_cuda_graph`` is ``True`` and custom mask
            will be used in attention computation.

        backend : str
            The implementation backend, could be ``auto``/``fa2``/``fa3`` or ``trtllm-gen``.
            Defaults to ``auto``.
            If set to ``auto``, the wrapper will automatically choose the backend based on the
            device architecture and kernel availability.

        jit_args : Optional[List[Any]]
            If provided, the wrapper will use the provided arguments to create the JIT module,
            otherwise, the wrapper will use default attention implementation.

        jit_kwargs : Optional[Dict[str, Any]]
            The keyword arguments to create the JIT module, defaults to None.
        """
        _check_kv_layout(kv_layout)
        if jit_args is not None:
            if jit_kwargs is None:
                jit_kwargs = {}
            self._jit_module = get_batch_prefill_jit_module(
                jit_args[0],
                get_customize_batch_prefill_module(backend, *jit_args, **jit_kwargs),
            )
        else:
            self._jit_module = None

        self._kv_layout = kv_layout
        self._float_workspace_buffer = float_workspace_buffer
        self.device = float_workspace_buffer.device
        self._int_workspace_buffer = torch.empty(
            (8 * 1024 * 1024,), dtype=torch.uint8, device=self.device
        )
        self._pin_memory_int_workspace_buffer = torch.empty(
            self._int_workspace_buffer.shape,
            dtype=torch.uint8,
            pin_memory=True,
            device="cpu",
        )
        self._use_cuda_graph = use_cuda_graph
        if use_cuda_graph:
            if not torch.is_tensor(qo_indptr_buf):
                raise ValueError(
                    "qo_indptr_buf should be a torch.Tensor in cuda graph mode"
                )
            if not torch.is_tensor(kv_indptr_buf):
                raise ValueError(
                    "kv_indptr_buf should be a torch.Tensor in cuda graph mode"
                )
            self._fixed_batch_size = len(qo_indptr_buf) - 1
            if len(kv_indptr_buf) != self._fixed_batch_size + 1:
                raise ValueError(
                    "The length of kv_indptr_buf ({}) should be the same as qo_indptr_buf ({}).".format(
                        len(kv_indptr_buf), self._fixed_batch_size
                    )
                )
            # NOTE(Zihao): do not check custom_mask_buf and mask_indptr_buf here,
            # as they may not be used.

        self._qo_indptr_buf = qo_indptr_buf
        self._kv_indptr_buf = kv_indptr_buf
        self._custom_mask_buf = custom_mask_buf
        self._mask_indptr_buf = mask_indptr_buf
        self._max_total_num_rows: Optional[int] = None
        self._backend = backend
        self._cached_module = None

    @property
    def is_cuda_graph_enabled(self) -> bool:
        return self._use_cuda_graph

    def reset_workspace_buffer(
        self, float_workspace_buffer: torch.Tensor, int_workspace_buffer
    ) -> None:
        r"""Reset the workspace buffer.

        Parameters
        ----------
        float_workspace_buffer : torch.Tensor
            The new float workspace buffer, the device of the new float workspace buffer should
            be the same as the device of the input tensors.

        int_workspace_buffer : torch.Tensor
            The new int workspace buffer, the device of the new int workspace buffer should
            be the same as the device of the input tensors.
        """
        self._float_workspace_buffer = float_workspace_buffer
        self._int_workspace_buffer = int_workspace_buffer
        self._pin_memory_int_workspace_buffer = torch.empty(
            self._int_workspace_buffer.shape,
            dtype=self._int_workspace_buffer.dtype,
            device="cpu",
            pin_memory=True,
        )

    def plan(
        self,
        qo_indptr: torch.Tensor,
        kv_indptr: torch.Tensor,
        num_qo_heads: int,
        num_kv_heads: int,
        head_dim_qk: int,
        head_dim_vo: Optional[int] = None,
        custom_mask: Optional[torch.Tensor] = None,
        packed_custom_mask: Optional[torch.Tensor] = None,
        causal: bool = False,
        pos_encoding_mode: str = "NONE",
        use_fp16_qk_reduction: bool = False,
        window_left: int = -1,
        logits_soft_cap: Optional[float] = None,
        sm_scale: Optional[float] = None,
        rope_scale: Optional[float] = None,
        rope_theta: Optional[float] = None,
        q_data_type: Union[str, torch.dtype] = "float16",
        kv_data_type: Optional[Union[str, torch.dtype]] = None,
        non_blocking: bool = True,
        prefix_len_ptr: Optional[torch.Tensor] = None,
        token_pos_in_items_ptr: Optional[torch.Tensor] = None,
        token_pos_in_items_len: int = 0,
        max_item_len_ptr: Optional[torch.Tensor] = None,
        fixed_split_size: Optional[int] = None,
        disable_split_kv: bool = False,
    ) -> None:
        r"""Plan batch prefill/append attention on Ragged KV-Cache for given problem specification.

        Parameters
        ----------
        qo_indptr : torch.Tensor
            The indptr of the query/output tensor, shape: ``[batch_size + 1]``.
        kv_indptr : torch.Tensor
            The indptr of the key/value tensor, shape: ``[batch_size + 1]``.
        num_qo_heads : int
            The number of query/output heads.
        num_kv_heads : int
            The number of key/value heads.
        head_dim_qk : int
            The dimension of the heads on query/key tensor.
        head_dim_vo : Optional[int]
            The dimension of the heads on value/output tensor.
            If not provided, will be set to ``head_dim_vo``.
        custom_mask : Optional[torch.Tensor]
            The flattened boolean mask tensor, shape: ``(sum(q_len[i] * k_len[i] for i in range(batch_size))``.
            The elements in the mask tensor should be either ``True`` or ``False``,
            where ``False`` means the corresponding element in the attention matrix will be
            masked out.

            Please refer to the :ref:`mask layout <mask-layout>` for more details about flattened
            layout of mask tensor.

            When :attr:`custom_mask` is provided, and :attr:`packed_custom_mask` is not, the
            function will pack the custom mask tensor into a 1D packed mask tensor, which introduces
            additional overhead.
        packed_custom_mask : Optional[torch.Tensor]
            The 1D packed uint8 mask tensor, if provided, the :attr:`custom_mask` will be ignored.
            The packed mask tensor is generated by :func:`flashinfer.quantization.packbits`.

            If provided, the custom mask will be added to the attention matrix before softmax
            and after scaling. The mask tensor should be in the same device as the input tensors.
        causal : bool
            Whether to apply causal mask to the attention matrix.
            This argument is ignored if ``mask`` is provided in :meth:`plan`.
        pos_encoding_mode : str
            The position encoding applied inside attention kernels, could be
            ``NONE``/``ROPE_LLAMA`` (LLAMA style rotary embedding) /``ALIBI``.
            Default is ``NONE``.
        use_fp16_qk_reduction : bool
            Whether to use f16 for qk reduction (faster at the cost of slight precision
            loss).
        window_left : int
            The left (inclusive) window size for the attention window, when set to ``-1``, the window
            size will be set to the full length of the sequence. Defaults to ``-1``.
        logits_soft_cap : Optional[float]
            The attention logits soft capping value (used in Gemini, Grok and Gemma-2, etc.), if not
            provided, will be set to ``0``. If greater than 0, the logits will be capped according to
            formula:
            :math:`\texttt{logits_soft_cap} \times \mathrm{tanh}(x / \texttt{logits_soft_cap})`,
            where :math:`x` is the input logits.
        sm_scale : Optional[float]
            The scale used in softmax, if not provided, will be set to
            ``1.0 / sqrt(head_dim_qk)``.
        rope_scale : Optional[float]
            The scale used in RoPE interpolation, if not provided, will be set to
            ``1.0``.
        rope_theta : Optional[float]
            The theta used in RoPE, if not provided, will be set to ``1e4``.
        q_data_type : Union[str, torch.dtype]
            The data type of the query tensor, defaults to torch.float16.
        kv_data_type : Optional[Union[str, torch.dtype]]
            The data type of the key/value tensor. If None, will be set to :attr:`q_data_type`.
        non_blocking : bool
            Whether to copy the input tensors to the device asynchronously, defaults to ``True``.
        prefix_len_ptr :Optional[torch.Tensor]
            prefix length. A uint32 1D tensor indicating the prefix length of each prompt. The tensor size is equal to the batch size.
        token_pos_in_items_ptr : Optional[float]
            A uint16 1D tensor (it will be converted to uint16 in flashinfer) indicating the token position of each item and started from 0 (delimiter)
            for each item. E.g., if we have 3 items of length 3, 2, 4 respectively for this member. This vector will be looking like
            `[0, 1, 2, 3, 0, 1, 2, 0, 1, 2, 3, 4, 0]` with 4 delimiters indexed as 0. For batch size > 1,
            we will concat them as 1D with zero paddings to make sure each has the same length, the padding length is defined by
            `token_pos_in_items_len` - length of the raw `token_pos_in_items_ptr` for each prompt.
        token_pos_in_items_len : int
            zero padding length for `token_pos_in_items_ptr` to better handle the bsz > 1 case. Still using the above 3,2,4 example.
            If we set `token_pos_in_items_len` to be 20, it will be  `[0, 1, 2, 3, 0, 1, 2, 0, 1, 2, 3, 4, 0, 0, 0, 0, 0, 0, 0, 0]`
            with 7 padded zeros. (note there're 8 zeros in the end where the first one is the delimiter token 0 in the end of the prompt)
        max_item_len_ptr : Optional[float]
            a uint16 vector contains the max token length of all items for each prompt
        fixed_split_size : Optional[int],
            The fixed split size for split-kv FA2 prefill/decode, in pages. Recommend setting to the average sequence length of your workload.
            When enabled, will lead to deterministic softmax score reduction in the merge_states kernel, and therefore
            batch-size invariant outputs. See https://thinkingmachines.ai/blog/defeating-nondeterminism-in-llm-inference/
            Note that compatibility with CUDA graph is NOT guaranteed, as even when bs is fixed, kv seq len can change
            and lead to a varied number of launched CTAs.
        disable_split_kv : bool,
            Whether to disable the split-kv for determinism in CUDA Graph, defaults to ``False``.
        Note
        ----
        The :meth:`plan` method should be called before any :meth:`run` or
        :meth:`run_return_lse` calls, auxiliary data structures will be created
        during this plan call and cached for multiple kernel runs.

        The ``num_qo_heads`` must be a multiple of ``num_kv_heads``. If ``num_qo_heads``
        is not equal to ``num_kv_heads``, the function will use
        `grouped query attention <https://arxiv.org/abs/2305.13245>`_.

        The :meth:`plan` method cannot be used in Cuda Graph or in ``torch.compile``.
        """
        q_data_type = canonicalize_torch_dtype(q_data_type)
        if kv_data_type is None:
            kv_data_type = q_data_type
        kv_data_type = canonicalize_torch_dtype(kv_data_type)
        if head_dim_vo is None:
            head_dim_vo = head_dim_qk
        if fixed_split_size is None:
            fixed_split_size = -1
        if logits_soft_cap is None:
            logits_soft_cap = 0.0

        batch_size = len(qo_indptr) - 1
        if len(kv_indptr) != batch_size + 1:
            raise ValueError(
                "The kv_indptr length should be equal to mask_indptr length."
            )
        if custom_mask is not None or packed_custom_mask is not None:
            mask_indptr = _compute_mask_indptr(qo_indptr, kv_indptr)
        if packed_custom_mask is None and custom_mask is not None:
            # create packed custom mask from custom mask
            packed_custom_mask, mask_indptr = segment_packbits(
                custom_mask.contiguous().view(-1),
                mask_indptr,
                bitorder="little",
            )

        # NOTE(Zihao): only required if qo_indptr/paged_kv_indptr are device tensors
        qo_indptr_host = qo_indptr.to("cpu")
        kv_indptr_host = kv_indptr.to("cpu")

        total_num_rows = int(qo_indptr_host[-1])

        if self.is_cuda_graph_enabled:
            if self._max_total_num_rows is None:
                self._max_total_num_rows = total_num_rows
            elif total_num_rows > self._max_total_num_rows:
                raise ValueError(
                    "The total number of rows in qo_indptr {} in cuda graph mode cannot "
                    "exceed the number of rows set during initialization {}.".format(
                        total_num_rows, self._max_total_num_rows
                    )
                )

            if batch_size != self._fixed_batch_size:
                raise ValueError(
                    "The batch size should be fixed in cudagraph mode, the runtime batch size {} "
                    " mismatches the batch size set during initialization {}.".format(
                        batch_size, self._fixed_batch_size
                    )
                )
            self._qo_indptr_buf.copy_(qo_indptr, non_blocking=non_blocking)
            self._kv_indptr_buf.copy_(kv_indptr, non_blocking=non_blocking)
            if packed_custom_mask is not None:
                if not torch.is_tensor(self._custom_mask_buf):
                    raise ValueError(
                        "custom_mask_buf must be initialized with a torch.Tensor in cuda graph mode if we use custom mask in attention computation."
                    )
                if not torch.is_tensor(self._mask_indptr_buf):
                    raise ValueError(
                        "mask_indptr_buf must be initialized with a torch.Tensor in cuda graph mode if we use custom mask in the attention computation."
                    )
                self._custom_mask_buf[: len(packed_custom_mask)] = packed_custom_mask
                self._mask_indptr_buf.copy_(mask_indptr, non_blocking=non_blocking)
        else:
            self._qo_indptr_buf = qo_indptr.to(self.device, non_blocking=non_blocking)
            self._kv_indptr_buf = kv_indptr.to(self.device, non_blocking=non_blocking)
            if packed_custom_mask is not None:
                self._custom_mask_buf = packed_custom_mask.to(
                    self.device, non_blocking=non_blocking
                )
                self._mask_indptr_buf = mask_indptr.to(
                    self.device, non_blocking=non_blocking
                )

        self._cached_q_data_type = q_data_type
        self._cached_kv_data_type = kv_data_type
        kv_len_arr = kv_indptr_host[1:] - kv_indptr_host[:-1]

        self._prefix_len_ptr = prefix_len_ptr
        self._token_pos_in_items_ptr = token_pos_in_items_ptr
        self._token_pos_in_items_len = token_pos_in_items_len
        self._max_item_len_ptr = max_item_len_ptr

        if self._jit_module is not None:
            self._cached_module = self._jit_module
        else:
            if self._backend == "auto":
                self._backend = determine_attention_backend(
                    self.device,
                    PosEncodingMode[pos_encoding_mode].value,
                    use_fp16_qk_reduction,
                    self._custom_mask_buf is not None,  # use_custom_mask
                    q_data_type,
                    kv_data_type,
                )

            get_module_args = (
                q_data_type,
                kv_data_type,
                q_data_type,
                kv_indptr.dtype,
                head_dim_qk,
                head_dim_vo,
                PosEncodingMode[pos_encoding_mode].value,
                window_left >= 0,  # use_sliding_window
                logits_soft_cap > 0,  # use_logits_soft_cap
                use_fp16_qk_reduction,
            )
            if self._backend == "cutlass":
                # insert qo_indptr.device to 9th position (0-indexed) of get_module_args
                new_get_module_args = (
                    get_module_args[:9] + (qo_indptr.device,) + get_module_args[9:]
                )
                self._cached_module = get_fmha_module(*new_get_module_args)
            else:
                self._cached_module = get_batch_prefill_module(
                    self._backend, *get_module_args
                )

        if self._backend == "cutlass":
            self._plan_info = fmha_varlen_plan(
                self._cached_module, qo_indptr, kv_indptr, num_qo_heads, causal
            )
            self._max_qo_len = torch.max(qo_indptr[1:] - qo_indptr[:-1]).item()
        else:
            assert self._cached_module is not None, "cached module is not initialized"
            args = [
                self._float_workspace_buffer,
                self._int_workspace_buffer,
                self._pin_memory_int_workspace_buffer,
                qo_indptr_host,
                kv_indptr_host,
                kv_len_arr,
                self._max_total_num_rows or total_num_rows,
                batch_size,
                num_qo_heads,
                num_kv_heads,
                1,  # page_size
                self.is_cuda_graph_enabled,
                head_dim_qk,
                head_dim_vo,
                causal,
                window_left,
            ]
            if self._backend == "fa2":
                args.append(fixed_split_size or -1)  # fixed_split_size
                args.append(disable_split_kv)  # disable_split_kv
            self._plan_info = self._cached_module.plan(
                *args,
            )

        self._causal = causal
        self._pos_encoding_mode = pos_encoding_mode
        self._use_fp16_qk_reduction = use_fp16_qk_reduction
        self._window_left = window_left
        self._logits_soft_cap = logits_soft_cap
        self._sm_scale = sm_scale
        self._rope_scale = rope_scale
        self._rope_theta = rope_theta

    begin_forward = plan

    def forward(
        self,
        q: torch.Tensor,
        k: torch.Tensor,
        v: torch.Tensor,
        causal: bool = False,
        pos_encoding_mode: str = "NONE",
        use_fp16_qk_reduction: bool = False,
        window_left: int = -1,
        logits_soft_cap: Optional[float] = None,
        sm_scale: Optional[float] = None,
        rope_scale: Optional[float] = None,
        rope_theta: Optional[float] = None,
    ) -> torch.Tensor:
        r"""Warning: This function is deprecated, please use :meth:`run` instead."""
        self._causal = causal
        self._pos_encoding_mode = pos_encoding_mode
        self._use_fp16_qk_reduction = use_fp16_qk_reduction
        self._window_left = window_left
        self._logits_soft_cap = logits_soft_cap
        self._sm_scale = sm_scale
        self._rope_scale = rope_scale
        self._rope_theta = rope_theta
        return self.run(q, k, v)

    @overload
    def run(
        self,
        q: torch.Tensor,
        k: torch.Tensor,
        v: torch.Tensor,
        *args,
        out: Optional[torch.Tensor] = None,
        lse: Optional[torch.Tensor] = None,
        return_lse: Literal[False] = False,
        enable_pdl: Optional[bool] = None,
    ) -> torch.Tensor: ...

    @overload
    def run(
        self,
        q: torch.Tensor,
        k: torch.Tensor,
        v: torch.Tensor,
        *args,
        out: Optional[torch.Tensor] = None,
        lse: Optional[torch.Tensor] = None,
        return_lse: Literal[True] = True,
        enable_pdl: Optional[bool] = None,
    ) -> Tuple[torch.Tensor, torch.Tensor]: ...

    def run(
        self,
        q: torch.Tensor,
        k: torch.Tensor,
        v: torch.Tensor,
        *args,
        out: Optional[torch.Tensor] = None,
        lse: Optional[torch.Tensor] = None,
        return_lse: bool = False,
        enable_pdl: Optional[bool] = None,
    ) -> Union[torch.Tensor, Tuple[torch.Tensor, torch.Tensor]]:
        r"""Compute batch prefill/append attention between query and kv-cache stored as
        ragged tensor.

        Parameters
        ----------
        q : torch.Tensor
            The query tensor, shape: ``[qo_indptr[-1], num_qo_heads, head_dim_qk]``
        k : torch.Tensor
            The key tensor, shape: ``[kv_indptr[-1], num_kv_heads, head_dim_qk]``
        v : torch.Tensor
            The value tensor, shape: ``[kv_indptr[-1], num_kv_heads, head_dim_vo]``
        *args
            Additional arguments for the custom kernel.
        out : Optional[torch.Tensor]
            The output tensor, if not provided, will be allocated internally.
        lse : Optional[torch.Tensor]
            The log-sum-exp of attention logits, if not provided, will be allocated internally.
        return_lse : bool
            Whether to return the logsumexp of attention output
        enable_pdl : bool
            Whether to enable Programmatic Dependent Launch (PDL). See https://docs.nvidia.com/cuda/cuda-c-programming-guide/#programmatic-dependent-launch-and-synchronization
            Only supported for >= sm90, and currently only for FA2 and CUDA core decode.
        Returns
        -------
        Union[torch.Tensor, Tuple[torch.Tensor, torch.Tensor]]
            If :attr:`return_lse` is ``False``, the attention output, shape: ``[qo_indptr[-1], num_qo_heads, head_dim_vo]``.
            If :attr:`return_lse` is ``True``, a tuple of two tensors:

            * The attention output, shape: ``[qo_indptr[-1], num_qo_heads, head_dim_vo]``.
            * The logsumexp of attention output, shape: ``[qo_indptr[-1], num_qo_heads]``.
        """
        if enable_pdl is None:
            enable_pdl = device_support_pdl(q.device)
        _check_cached_qkv_data_type(
            q, k, self._cached_q_data_type, self._cached_kv_data_type
        )

        window_left = self._window_left
        logits_soft_cap = self._logits_soft_cap
        sm_scale = self._sm_scale
        rope_scale = self._rope_scale
        rope_theta = self._rope_theta
        if logits_soft_cap is None:
            logits_soft_cap = 0.0
        if sm_scale is None:
            sm_scale = 1.0 / math.sqrt(q.size(-1))
        if rope_scale is None:
            rope_scale = 1.0
        if rope_theta is None:
            rope_theta = 1e4
        if return_lse:
            if lse is None:
                lse = torch.empty(
                    (q.size(0), q.size(1)), dtype=torch.float32, device=q.device
                )
            else:
                check_shape_dtype_device(
                    lse, (q.size(0), q.size(1)), torch.float32, q.device, "lse"
                )
        if out is None:
            out = torch.empty(
                q.shape[:-1] + v.shape[-1:], dtype=q.dtype, device=q.device
            )
        else:
            check_shape_dtype_device(
                out, q.shape[:-1] + v.shape[-1:], q.dtype, q.device, "out"
            )
        if self._backend == "cutlass":
            out, lse = fmha_varlen(
                q,
                k,
                v,
                self._qo_indptr_buf,
                self._kv_indptr_buf,
                plan_info=self._plan_info,
                causal=self._causal,
                sm_scale=sm_scale,
                max_qo_len=self._max_qo_len,
                out=out,
                lse=lse,
            )
            return (out, lse) if return_lse else out

        if is_float8(q):
            logging.warning(
                "Our current prefill kernel implementation needs f16 input, the f8 inputs "
                " are casted to f16, which could result in performance degradation."
            )
            q = q.to(torch.float16)
            k = k.to(torch.float16)
            v = v.to(torch.float16)

        if self._custom_mask_buf is not None:
            mask_mode = MaskMode.CUSTOM.value
        else:
            if self._causal:
                mask_mode = MaskMode.CAUSAL.value
            else:
                mask_mode = MaskMode.NON_CAUSAL.value

        run_args = [
            self._float_workspace_buffer,
            self._int_workspace_buffer,
            self._plan_info,
            q,
            k,
            v,
            self._qo_indptr_buf,
            self._kv_indptr_buf,
            out,
            lse,
            mask_mode,
            TensorLayout[self._kv_layout].value,
            window_left,
            enable_pdl,
        ]
        if self._jit_module is not None:
            run_args.extend(list(args))
        else:
            run_args += [
                self._custom_mask_buf,
                self._mask_indptr_buf,
                _get_cache_alibi_slopes_buf(q.shape[1], self.device),
                self._prefix_len_ptr,
                self._token_pos_in_items_ptr,
                self._max_item_len_ptr,
                logits_soft_cap,
                sm_scale,
                rope_scale,
                rope_theta,
                self._token_pos_in_items_len,
            ]

        assert self._cached_module is not None, "cached module is not initialized"
        self._cached_module.ragged_run(*run_args)
        return (out, lse) if return_lse else out

    run_return_lse = functools.partialmethod(run, return_lse=True)

    def forward_return_lse(
        self,
        q: torch.Tensor,
        k: torch.Tensor,
        v: torch.Tensor,
        causal: bool = False,
        pos_encoding_mode: str = "NONE",
        use_fp16_qk_reduction: bool = False,
        window_left: int = -1,
        logits_soft_cap: Optional[float] = None,
        sm_scale: Optional[float] = None,
        rope_scale: Optional[float] = None,
        rope_theta: Optional[float] = None,
    ) -> Tuple[torch.Tensor, torch.Tensor]:
        r"""Warning: This function is deprecated, please use :meth:`run_return_lse` instead."""
        self._causal = causal
        self._pos_encoding_mode = pos_encoding_mode
        self._use_fp16_qk_reduction = use_fp16_qk_reduction
        self._window_left = window_left
        self._logits_soft_cap = logits_soft_cap
        self._sm_scale = sm_scale
        self._rope_scale = rope_scale
        self._rope_theta = rope_theta
        return self.run_return_lse(q, k, v)

    def end_forward(self) -> None:
        r"""Warning: this function is deprecated and has no effect."""
        pass


def fmha_varlen_plan(
    module,
    qo_segment_offsets: torch.Tensor,
    kv_segment_offsets: torch.Tensor,
    num_qo_heads: int,
    causal: bool,
):
    num_ctas = torch.cuda.get_device_properties(
        qo_segment_offsets.device
    ).multi_processor_count
    work_indptr = torch.empty(
        num_ctas + 1, device=qo_segment_offsets.device, dtype=torch.int32
    )
    qo_tile_indices = torch.empty(
        131072, device=qo_segment_offsets.device, dtype=torch.int32
    )
    head_indices = torch.empty(
        131072, device=qo_segment_offsets.device, dtype=torch.int32
    )
    batch_indices = torch.empty(
        131072, device=qo_segment_offsets.device, dtype=torch.int32
    )
    module.plan(
        qo_segment_offsets,
        kv_segment_offsets,
        work_indptr,
        qo_tile_indices,
        head_indices,
        batch_indices,
        256,  # qo_tile_size
        num_qo_heads,
        num_ctas,
        causal,
    )
    return (
        work_indptr,
        qo_tile_indices,
        head_indices,
        batch_indices,
    )


@overload
def fmha_varlen(
    q: torch.Tensor,
    k: torch.Tensor,
    v: torch.Tensor,
    qo_segment_offsets: torch.Tensor,
    kv_segment_offsets: torch.Tensor,
    plan_info: Optional[List[torch.Tensor]] = None,
    max_qo_len: Optional[int] = None,
    out: Optional[torch.Tensor] = None,
    lse: Optional[torch.Tensor] = None,
    causal: bool = False,
    sm_scale: Optional[float] = None,
    return_lse: Literal[False] = False,
) -> torch.Tensor: ...


@overload
def fmha_varlen(
    q: torch.Tensor,
    k: torch.Tensor,
    v: torch.Tensor,
    qo_segment_offsets: torch.Tensor,
    kv_segment_offsets: torch.Tensor,
    plan_info: Optional[List[torch.Tensor]] = None,
    max_qo_len: Optional[int] = None,
    out: Optional[torch.Tensor] = None,
    lse: Optional[torch.Tensor] = None,
    causal: bool = False,
    sm_scale: Optional[float] = None,
    return_lse: Literal[True] = True,
) -> Tuple[torch.Tensor, torch.Tensor]: ...


def fmha_varlen(
    q: torch.Tensor,
    k: torch.Tensor,
    v: torch.Tensor,
    qo_segment_offsets: torch.Tensor,
    kv_segment_offsets: torch.Tensor,
    plan_info: Optional[List[torch.Tensor]] = None,
    max_qo_len: Optional[int] = None,
    out: Optional[torch.Tensor] = None,
    lse: Optional[torch.Tensor] = None,
    causal: bool = False,
    sm_scale: Optional[float] = None,
    return_lse: bool = False,
) -> Union[torch.Tensor, Tuple[torch.Tensor, torch.Tensor]]:
    workspace_buffer = _get_cache_buf(
        "fmha_varlen_cutlass_workspace", 32 * 1024 * 1024, q.device
    )
    module = get_fmha_module(
        q.dtype,
        k.dtype,
        v.dtype,
        torch.int32,
        q.shape[2],
        v.shape[2],
        PosEncodingMode.NONE.value,
        False,  # use_sliding_window
        False,  # use_logits_soft_cap
        q.device,
    )

    nnz_qo, num_qo_heads, head_dim_qk = q.shape
    nnz_kv, num_kv_heads, head_dim_vo = v.shape

    mask_mode_code = 1 if causal else 0
    if sm_scale is None:
        sm_scale = 1.0 / math.sqrt(head_dim_qk)

    qo_total_len = nnz_qo
    if max_qo_len is None:
        max_qo_len = torch.max(qo_segment_offsets[1:] - qo_segment_offsets[:-1]).item()

    if plan_info is None:
        plan_info = fmha_varlen_plan(
            module, qo_segment_offsets, kv_segment_offsets, num_qo_heads, causal
        )

    (
        work_indptr,
        qo_tile_indices,
        head_indices,
        batch_indices,
    ) = plan_info

    if out is None:
        out = torch.empty(
            qo_total_len + max(max_qo_len, 128),
            num_qo_heads,
            head_dim_vo,
            device=q.device,
            dtype=q.dtype,
        )[max(max_qo_len, 128) :]

    if lse is None and return_lse:
        lse = torch.empty(
            qo_total_len, num_qo_heads, device=q.device, dtype=torch.float32
        )

    module.run(
        workspace_buffer,
        q,
        k,
        v,
        qo_segment_offsets,
        kv_segment_offsets,
        work_indptr,
        qo_tile_indices,
        head_indices,
        batch_indices,
        out,
        lse,
        mask_mode_code,
        sm_scale,
        num_qo_heads,
        num_kv_heads,
        head_dim_qk,
        head_dim_vo,
        max_qo_len,
    )

    return out, lse


@functools.cache
def get_trtllm_gen_fmha_module():
    mod = gen_trtllm_gen_fmha_module()
    op = mod.build_and_load()
    setup_cubin_loader(mod.get_library_path())
    return op


def trtllm_ragged_attention_deepseek(
    query: torch.Tensor,
    key: torch.Tensor,
    value: torch.Tensor,
    workspace_buffer: torch.Tensor,
    seq_lens: torch.Tensor,
    max_q_len: int,
    max_kv_len: int,
    bmm1_scale: float,
    bmm2_scale: float,
    o_sf_scale: float,
    batch_size: int,
    window_left: int,
    cum_seq_lens_q: torch.Tensor,
    cum_seq_lens_kv: torch.Tensor,
    enable_pdl: bool,
    is_causal: bool,
    return_lse: bool,
    attention_sinks: Optional[torch.Tensor] = None,
    out: Optional[torch.Tensor] = None,
    lse: Optional[torch.Tensor] = None,
) -> Union[torch.Tensor, Tuple[torch.Tensor, torch.Tensor]]:
    """
    Parameters
    ----------
    query : torch.Tensor
        query tensor with shape [num_tokens, num_heads, head_dim]
    key : torch.Tensor
        key tensor with shape [num_tokens, num_heads, head_dim]
    value : torch.Tensor
        value tensor with shape [num_tokens, num_heads, head_dim]
    workspace_buffer : torch.Tensor
        workspace buffer
    seq_lens : torch.Tensor
        sequence lengths
    max_q_len : int
        max query length
    max_kv_len : int
        max key/value length
    bmm1_scale : float
        scale for bmm1, scale_q * scale_k * 1.0 / (head_dim_qk ** 0.5)
    bmm2_scale : float
        scale for bmm2, scale_v
    o_sf_scale : float
        scale for output
    batch_size : int
        batch size
    window_left : int
        window left
    cum_seq_lens_q : torch.Tensor
        cumulative sequence lengths for query
    cum_seq_lens_kv : torch.Tensor
        cumulative sequence lengths for key/value
    enable_pdl : bool
        enable pdl
    is_causal : bool
        is causal
    attention_sinks : Optional[torch.Tensor]
        attention sinks
    out : Optional[torch.Tensor]
        output tensor, if not provided, will be allocated with shape [query.shape[0], query.shape[1], value.shape[2]]
    lse : Optional[torch.Tensor]
        lse tensor, if not provided, will be allocated with shape [query.shape[0], query.shape[1]]

    Returns
    -------
    out: Union[torch.Tensor, Tuple[torch.Tensor, torch.Tensor]]
        output torch.Tensor or Tuple[torch.Tensor, torch.Tensor].
        If return_lse is True, the output will be a tuple of two tensors, the first is the output tensor, the second is the lse tensor.
        If return_lse is False, the output will be a single tensor.
    """
    assert query.shape[2] == 192 and key.shape[2] == 192 and value.shape[2] == 128, (
        "currently only support deepseek r1 192 query and 128 value"
    )

    if enable_pdl is None:
        enable_pdl = device_support_pdl(query.device)

    run_func = get_trtllm_gen_fmha_module().trtllm_ragged_attention
    sm_count = get_device_sm_count(query.device)
    if out is None:
        out = torch.empty(
            query.shape[0],
            query.shape[1],
            value.shape[2],
            device=query.device,
            dtype=query.dtype,
        )
    if return_lse and lse is None:
        lse = torch.empty(
            query.shape[0],
            query.shape[1],
            device=query.device,
            dtype=torch.float32,
        )

    workspace_size = workspace_buffer.numel() * workspace_buffer.element_size()
    run_func(
        out,
        query,
        key,
        value,
        workspace_buffer,
        seq_lens,
        max_q_len,
        max_kv_len,
        bmm1_scale,
        bmm2_scale,
        o_sf_scale,
        batch_size,
        window_left,
        cum_seq_lens_q,
        cum_seq_lens_kv,
        sm_count,
        enable_pdl,
        is_causal,
        workspace_size,
        attention_sinks,
        lse,
    )
    if return_lse:
        return out, lse
    else:
        return out


def trtllm_batch_context_with_kv_cache(
    query: torch.Tensor,
    kv_cache: Union[torch.Tensor, Tuple[torch.Tensor, torch.Tensor]],
    workspace_buffer: torch.Tensor,
    block_tables: torch.Tensor,
    seq_lens: torch.Tensor,
    max_q_len: int,
    max_kv_len: int,
    bmm1_scale: float,
    bmm2_scale: float,
    batch_size: int,
    cum_seq_lens_q: torch.Tensor,
    cum_seq_lens_kv: torch.Tensor,
    window_left: int = -1,
    out: Optional[Union[torch.Tensor, FP4Tensor]] = None,
    out_dtype: Optional[Union[torch.dtype, str]] = None,
    o_sf_scale: Optional[float] = None,
    o_sf_vec_size: Optional[int] = None,
    enable_pdl: Optional[bool] = None,
    sinks: Optional[List[torch.Tensor]] = None,
) -> Union[torch.Tensor, FP4Tensor]:
    """
    Parameters
    ----------
    query : torch.Tensor
        query tensor with shape [num_tokens, num_heads, head_dim]
    kv_cache : Union[torch.Tensor, Tuple[torch.Tensor, torch.Tensor]]
        If kv_cache is a single tensor, it should be a tensor with shape [num_pages, 1 or 2, num_kv_heads, page_size, head_dim]
        If kv_cache is a tuple of two tensors, it should be a tuple of two tensors with shape [num_pages, num_kv_heads, page_size, head_dim]
    workspace_buffer : torch.Tensor. Must be initialized to 0 for its first use.
        workspace
    block_tables : torch.Tensor
        page_table of kv cache, [batch_size, num_pages]
    seq_lens : torch.Tensor
        A uint32 1D tensor indicating the kv sequence length of each prompt. shape: ``[batch_size]``
    max_q_len : int
        max sequence length for query
    max_kv_len : int
        max sequence length for kv_cache
    bmm1_scale : float
        fused scale for bmm1 input.
    bmm2_scale : float
        fused scale for bmm2 input.
    batch_size : int
        batch size
    cum_seq_lens_q : torch.Tensor
        cumulative sequence length for query. shape: ``[batch_size + 1]``
    cum_seq_lens_kv : torch.Tensor
        cumulative sequence length for kv_cache. shape: ``[batch_size + 1]``
    window_left : int = -1
        The left (inclusive) window size for the attention window, when set to ``-1``, the window
        size will be set to the full length of the sequence. Defaults to ``-1``.
    out : Optional[Union[torch.Tensor, FP4Tensor]] = None
        output tensor, if not provided, will be allocated with ``out_dtype``, if ``out_dtype`` is not provided, will use the type of ``query``.
    out_dtype : Optional[Union[torch.dtype, str]] = None
        output dtype, if not provided, will use the type of ``out``. For nvfp4, use string ``nvfp4``.
    o_sf_scale : Optional[float] = None
        scale for nvfp4 output tensor scale factor.
    o_sf_vec_size : Optional[int] = None
        vector size for nvfp4 output tensor scale factor.
    sinks : Optional[List[torch.Tensor]] = None
        additional value per head in the denominator of the softmax.

    Returns
    -------
    out: Union[torch.Tensor, FP4Tensor]
        output torch.Tensor or FP4Tensor.
    """

    if enable_pdl is None:
        enable_pdl = device_support_pdl(query.device)

    if isinstance(kv_cache, tuple):
        k_cache, v_cache = kv_cache
    else:
        if kv_cache.shape[1] == 1:
            k_cache, v_cache = kv_cache, kv_cache
        else:
            assert kv_cache.shape[1] == 2, (
                "When kv_cache is a single tensor, the second dimension must be 1 or 2"
            )
            # NOTE(Zihao): unbind transforms [num_pages, 2, ...] to ([num_pages, ...], [num_pages, ...])
            # it doesn't change underlying storage
            k_cache, v_cache = kv_cache.unbind(dim=1)

    run_func = get_trtllm_gen_fmha_module().trtllm_paged_attention_context
    sm_count = get_device_sm_count(query.device)

    if out_dtype == "nvfp4" or (out_dtype is None and isinstance(out, FP4Tensor)):
        assert query.dtype == torch.float8_e4m3fn, (
            "query must be fp8 when out_dtype is nvfp4."
        )
        assert o_sf_scale is not None
        assert o_sf_vec_size in [None, 16], "only o_sf_vec_size = 16 is supported"
        o_sf_vec_size = o_sf_vec_size or 16

        fp4_out_shape = query.shape[:-1] + (ceil_div(query.shape[-1], 2),)

        if isinstance(out, FP4Tensor):
            fp4_out_scale_shape = (
                out.scale.shape[0],
                round_up(query.shape[1] * query.shape[2] // o_sf_vec_size, 4),
            )
            out_scale_factor = out.scale
            o_sf_start_index = out.scale_start_index
            out = out.data
            # out_dtype may be None
            out_dtype = out_dtype or "nvfp4"
        elif out is None:
            fp4_out_scale_shape = (
                round_up(query.shape[0], 128),
                round_up(query.shape[1] * query.shape[2] // o_sf_vec_size, 4),
            )
            out_scale_factor = torch.empty(
                fp4_out_scale_shape, dtype=torch.float8_e4m3fn, device=query.device
            )
            o_sf_start_index = 0
            out = torch.empty(fp4_out_shape, dtype=torch.uint8, device=query.device)
        else:
            raise ValueError(f"Invalid out: {out}")

        assert out_dtype == "nvfp4"
        assert isinstance(out, torch.Tensor)

        # Use uint8 as the container dtype to compliant with next fp4 gemm.
        check_shape_dtype_device(out, fp4_out_shape, torch.uint8, query.device, "out")

        check_shape_dtype_device(
            out_scale_factor,
            fp4_out_scale_shape,
            torch.float8_e4m3fn,
            query.device,
            "out_scale_factor",
        )

        # Check o_sf_start_index is valid
        if (
            o_sf_start_index < 0
            or o_sf_start_index + out.shape[0] > out_scale_factor.shape[0]
        ):
            raise ValueError(
                f"o_sf_start_index is out of the valid range of out_scale_factor. "
                f"o_sf_start_index={o_sf_start_index}, out.shape[0]={out.shape[0]}, "
                f"out_scale_factor.shape[0]={out_scale_factor.shape[0]}"
            )

    elif isinstance(out_dtype, torch.dtype) or out_dtype is None:
        assert o_sf_scale is None
        assert o_sf_vec_size is None
        out_scale_factor = None
        o_sf_start_index = 0
        if out_dtype is None:
            out_dtype = out.dtype if out is not None else query.dtype
        out = out if out is not None else torch.empty_like(query, dtype=out_dtype)
        if out_dtype not in (query.dtype, torch.float16, torch.bfloat16):
            raise ValueError(f"Unsupported out_dtype: {out_dtype}")
        check_shape_dtype_device(out, query.shape, out_dtype, query.device, "out")
    else:
        raise ValueError(f"Invalid out_dtype: {out_dtype}")

    bmm1_scale = (
        bmm1_scale.item() if isinstance(bmm1_scale, torch.Tensor) else bmm1_scale
    )
    bmm2_scale = (
        bmm2_scale.item() if isinstance(bmm2_scale, torch.Tensor) else bmm2_scale
    )

    workspace_size = workspace_buffer.numel() * workspace_buffer.element_size()
    run_func(
        out,
        out_scale_factor,
        query,
        k_cache,
        v_cache,
        workspace_buffer,
        block_tables,
        seq_lens,
        max_q_len,
        max_kv_len,
        bmm1_scale,
        bmm2_scale,
        o_sf_scale or -1.0,
        o_sf_vec_size or -1,
        o_sf_start_index,
        batch_size,
        window_left,
        cum_seq_lens_q,
        cum_seq_lens_kv,
        sm_count,
        enable_pdl,
        workspace_size,
        sinks,
    )
    return (
        out
        if out_dtype != "nvfp4"
        else FP4Tensor(out, out_scale_factor, o_sf_start_index, query.shape)
    )<|MERGE_RESOLUTION|>--- conflicted
+++ resolved
@@ -1565,11 +1565,7 @@
         paged_kv_indptr : torch.Tensor
             The indptr of the paged kv-cache, shape: ``[batch_size + 1]``.
         paged_kv_indices : torch.Tensor
-<<<<<<< HEAD
-            The page indices of the paged kv-cache, shape: ``[kv_indptr[-1]]``.
-=======
             The page indices of the paged kv-cache, shape: ``[paged_kv_indptr[-1]]``.
->>>>>>> b9287c91
         paged_kv_last_page_len : torch.Tensor
             The number of entries in the last page of each request in the paged
             kv-cache, shape: ``[batch_size]``.
