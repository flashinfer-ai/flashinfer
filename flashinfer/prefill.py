--- conflicted
+++ resolved
@@ -2031,14 +2031,11 @@
         rope_theta: Optional[float] = None,
         q_data_type: Union[str, torch.dtype] = "float16",
         kv_data_type: Optional[Union[str, torch.dtype]] = None,
-<<<<<<< HEAD
+        non_blocking: bool = True,
         prefix_len_ptr: Optional[torch.Tensor] = None,
         token_pos_in_items_ptr: Optional[torch.Tensor] = None,
         token_pos_in_items_len: Optional[int] = 0,
         max_item_len_ptr: Optional[torch.Tensor] = None,
-=======
-        non_blocking: bool = True,
->>>>>>> 3f76969a
     ) -> None:
         r"""Plan batch prefill/append attention on Ragged KV-Cache for given problem specification.
 
@@ -2106,7 +2103,8 @@
             The data type of the query tensor, defaults to torch.float16.
         kv_data_type : Optional[Union[str, torch.dtype]]
             The data type of the key/value tensor. If None, will be set to :attr:`q_data_type`.
-<<<<<<< HEAD
+        non_blocking : bool
+            Whether to copy the input tensors to the device asynchronously, defaults to ``True``.
         prefix_len_ptr :Optional[torch.Tensor]
             prefix length. A uint32 1D tensor indicating the prefix length of each prompt. The tensor size is equal to the batch size.
         token_pos_in_items_ptr : Optional[float]
@@ -2121,10 +2119,6 @@
             with 7 padded zeros. (note there're 8 zeros in the end where the first one is the delimiter token 0 in the end of the prompt)
         max_item_len_ptr : Optional[float]
             a uint16 vector contains the max token length of all items for each prompt
-=======
-        non_blocking : bool
-            Whether to copy the input tensors to the device asynchronously, defaults to ``True``.
->>>>>>> 3f76969a
 
         Note
         ----
