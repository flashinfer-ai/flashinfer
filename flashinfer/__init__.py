--- conflicted
+++ resolved
@@ -23,7 +23,6 @@
 
 # JIT compilation support
 from . import jit as jit
-<<<<<<< HEAD
 
 # ============================================================================
 # Activation functions
@@ -168,7 +167,7 @@
 # ============================================================================
 with contextlib.suppress(ImportError):
     from .pod import PODWithPagedKVCacheWrapper as PODWithPagedKVCacheWrapper
-
+    from .pod import BatchPODWithPagedKVCacheWrapper as BatchPODWithPagedKVCacheWrapper
 
 # ============================================================================
 # Prefill operations
@@ -260,136 +259,4 @@
 # ============================================================================
 with contextlib.suppress(ImportError):
     from .xqa import xqa as xqa
-    from .xqa import xqa_mla as xqa_mla
-=======
-from .activation import gelu_and_mul as gelu_and_mul
-from .activation import gelu_tanh_and_mul as gelu_tanh_and_mul
-from .activation import silu_and_mul as silu_and_mul
-from .activation import (
-    silu_and_mul_scaled_nvfp4_experts_quantize as silu_and_mul_scaled_nvfp4_experts_quantize,
-)
-from .attention import BatchAttention as BatchAttention
-from .attention import (
-    BatchAttentionWithAttentionSinkWrapper as BatchAttentionWithAttentionSinkWrapper,
-)
-from .autotuner import autotune as autotune
-from .cascade import (
-    BatchDecodeWithSharedPrefixPagedKVCacheWrapper as BatchDecodeWithSharedPrefixPagedKVCacheWrapper,
-)
-from .cascade import (
-    BatchPrefillWithSharedPrefixPagedKVCacheWrapper as BatchPrefillWithSharedPrefixPagedKVCacheWrapper,
-)
-from .cascade import (
-    MultiLevelCascadeAttentionWrapper as MultiLevelCascadeAttentionWrapper,
-)
-from .cascade import merge_state as merge_state
-from .cascade import merge_state_in_place as merge_state_in_place
-from .cascade import merge_states as merge_states
-from .decode import (
-    BatchDecodeMlaWithPagedKVCacheWrapper as BatchDecodeMlaWithPagedKVCacheWrapper,
-)
-from .decode import (
-    BatchDecodeWithPagedKVCacheWrapper as BatchDecodeWithPagedKVCacheWrapper,
-)
-from .decode import (
-    CUDAGraphBatchDecodeWithPagedKVCacheWrapper as CUDAGraphBatchDecodeWithPagedKVCacheWrapper,
-)
-from .decode import (
-    fast_decode_plan as fast_decode_plan,
-)
-from .decode import cudnn_batch_decode_with_kv_cache as cudnn_batch_decode_with_kv_cache
-from .decode import single_decode_with_kv_cache as single_decode_with_kv_cache
-from .fp4_quantization import (
-    SfLayout,
-    block_scale_interleave,
-    nvfp4_block_scale_interleave,
-    e2m1_and_ufp8sf_scale_to_float,
-    fp4_quantize,
-    mxfp4_dequantize_host,
-    mxfp4_dequantize,
-    mxfp4_quantize,
-    nvfp4_quantize,
-    nvfp4_batched_quantize,
-    shuffle_matrix_a,
-    shuffle_matrix_sf_a,
-    scaled_fp4_grouped_quantize,
-)
-from .fp8_quantization import mxfp8_dequantize_host, mxfp8_quantize
-from .fused_moe import (
-    RoutingMethodType,
-    GatedActType,
-    cutlass_fused_moe,
-    reorder_rows_for_gated_act_gemm,
-    trtllm_fp4_block_scale_moe,
-    trtllm_fp4_block_scale_routed_moe,
-    trtllm_fp8_block_scale_moe,
-    trtllm_fp8_per_tensor_scale_moe,
-)
-from .gemm import SegmentGEMMWrapper as SegmentGEMMWrapper
-from .gemm import bmm_fp8 as bmm_fp8
-from .gemm import mm_fp4 as mm_fp4
-from .gemm import mm_fp8 as mm_fp8
-from .gemm import tgv_gemm_sm100 as tgv_gemm_sm100
-from .mla import BatchMLAPagedAttentionWrapper as BatchMLAPagedAttentionWrapper
-from .norm import fused_add_rmsnorm as fused_add_rmsnorm
-from .norm import layernorm as layernorm
-from .norm import gemma_fused_add_rmsnorm as gemma_fused_add_rmsnorm
-from .norm import gemma_rmsnorm as gemma_rmsnorm
-from .norm import rmsnorm as rmsnorm
-from .page import append_paged_kv_cache as append_paged_kv_cache
-from .page import append_paged_mla_kv_cache as append_paged_mla_kv_cache
-from .page import get_batch_indices_positions as get_batch_indices_positions
-from .page import get_seq_lens as get_seq_lens
-from .pod import PODWithPagedKVCacheWrapper as PODWithPagedKVCacheWrapper
-from .pod import BatchPODWithPagedKVCacheWrapper as BatchPODWithPagedKVCacheWrapper
-from .prefill import (
-    BatchPrefillWithPagedKVCacheWrapper as BatchPrefillWithPagedKVCacheWrapper,
-)
-from .prefill import (
-    BatchPrefillWithRaggedKVCacheWrapper as BatchPrefillWithRaggedKVCacheWrapper,
-)
-from .prefill import single_prefill_with_kv_cache as single_prefill_with_kv_cache
-from .prefill import (
-    single_prefill_with_kv_cache_return_lse as single_prefill_with_kv_cache_return_lse,
-)
-from .quantization import packbits as packbits
-from .quantization import segment_packbits as segment_packbits
-from .rope import apply_llama31_rope as apply_llama31_rope
-from .rope import apply_llama31_rope_inplace as apply_llama31_rope_inplace
-from .rope import apply_llama31_rope_pos_ids as apply_llama31_rope_pos_ids
-from .rope import (
-    apply_llama31_rope_pos_ids_inplace as apply_llama31_rope_pos_ids_inplace,
-)
-from .rope import apply_rope as apply_rope
-from .rope import apply_rope_inplace as apply_rope_inplace
-from .rope import apply_rope_pos_ids as apply_rope_pos_ids
-from .rope import apply_rope_pos_ids_inplace as apply_rope_pos_ids_inplace
-from .rope import apply_rope_with_cos_sin_cache as apply_rope_with_cos_sin_cache
-from .rope import (
-    apply_rope_with_cos_sin_cache_inplace as apply_rope_with_cos_sin_cache_inplace,
-)
-from .sampling import chain_speculative_sampling as chain_speculative_sampling
-from .sampling import min_p_sampling_from_probs as min_p_sampling_from_probs
-from .sampling import sampling_from_logits as sampling_from_logits
-from .sampling import sampling_from_probs as sampling_from_probs
-from .sampling import softmax as softmax
-from .sampling import top_k_mask_logits as top_k_mask_logits
-from .sampling import top_k_renorm_probs as top_k_renorm_probs
-from .sampling import top_k_sampling_from_probs as top_k_sampling_from_probs
-from .sampling import (
-    top_k_top_p_sampling_from_logits as top_k_top_p_sampling_from_logits,
-)
-from .sampling import top_k_top_p_sampling_from_probs as top_k_top_p_sampling_from_probs
-from .sampling import top_p_renorm_probs as top_p_renorm_probs
-from .sampling import top_p_sampling_from_probs as top_p_sampling_from_probs
-from .sparse import BlockSparseAttentionWrapper as BlockSparseAttentionWrapper
-from .sparse import (
-    VariableBlockSparseAttentionWrapper as VariableBlockSparseAttentionWrapper,
-)
-from .trtllm_low_latency_gemm import (
-    prepare_low_latency_gemm_weights as prepare_low_latency_gemm_weights,
-)
-from .utils import next_positive_power_of_2 as next_positive_power_of_2
-from .xqa import xqa as xqa
-from .xqa import xqa_mla as xqa_mla
->>>>>>> cce4952f
+    from .xqa import xqa_mla as xqa_mla