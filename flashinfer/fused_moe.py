--- conflicted
+++ resolved
@@ -820,27 +820,11 @@
         intermediate_size: int,
         local_expert_offset: int,
         local_num_experts: int,
-<<<<<<< HEAD
-        routed_scaling: float,
-        tile_tokens_dim: int = 8,
-        routing_method_type: int = 0,
-        use_shuffled_matrix_a: bool = False,
-    ) -> None:
-        # Calculate workspace size
-        seq_len = hidden_states.shape[0]
-        hidden_size = hidden_states.shape[1]
-        workspace_size, workspace_info = _calculate_fp8_per_tensor_scale_workspace_size(
-            seq_len, num_experts, hidden_size, intermediate_size, top_k, tile_tokens_dim
-        )
-        workspace_buffer = torch.empty(
-            workspace_size, dtype=torch.uint8, device=hidden_states.device
-        )
-=======
         routed_scaling_factor: float,
         tile_tokens_dim: int,
         routing_method_type: int,
+        use_shuffled_matrix_a: bool = False,
     ) -> torch.Tensor:
->>>>>>> 3c40456e
 
         # Call the C++ function for block scale MoE
         output = moe_op.trtllm_fp8_block_scale_moe(
@@ -1077,12 +1061,8 @@
     routed_scaling_factor: float,
     tile_tokens_dim: int = 8,
     routing_method_type: int = 0,
-<<<<<<< HEAD
     use_shuffled_matrix_a: bool = True,
-) -> None:
-=======
 ) -> torch.Tensor:
->>>>>>> 3c40456e
     """FP8 block scale MoE operation.
 
     Args:
