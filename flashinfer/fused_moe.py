--- conflicted
+++ resolved
@@ -222,17 +222,13 @@
     return block_scale_interleave(w_shuffled)
 
 
-<<<<<<< HEAD
 def convert_to_block_layout(input_tensor: torch.Tensor, blockK: int) -> torch.Tensor:
     M, K = input_tensor.shape
     assert K % blockK == 0, "K must be divisible by blockK"
     return input_tensor.view(M, K // blockK, blockK).permute(1, 0, 2).contiguous()
 
 
-def gen_fused_moe_sm100_module() -> JitSpec:
-=======
 def gen_cutlass_fused_moe_sm100_module(use_fast_build: bool) -> JitSpec:
->>>>>>> 238f1d26
     return gen_jit_spec(
         "fused_moe_sm100",
         [
