"""
Copyright (c) 2025 by FlashInfer team.

Licensed under the Apache License, Version 2.0 (the "License");
you may not use this file except in compliance with the License.
You may obtain a copy of the License at

  http://www.apache.org/licenses/LICENSE-2.0

Unless required by applicable law or agreed to in writing, software
distributed under the License is distributed on an "AS IS" BASIS,
WITHOUT WARRANTIES OR CONDITIONS OF ANY KIND, either express or implied.
See the License for the specific language governing permissions and
limitations under the License.
"""

import functools
from types import SimpleNamespace
from typing import Dict, List, Optional, Tuple

import torch

from .autotuner import AutoTuner, TunableRunner, TuningConfig
from .jit import JitSpec
from .jit import env as jit_env
<<<<<<< HEAD
from .jit import gen_jit_spec, setup_cubin_loader, sm100a_nvcc_flags
from .utils import register_custom_op, register_fake_op
=======
from .jit import gen_jit_spec, sm100a_nvcc_flags
from .utils import _check_shape_dtype_device, register_custom_op, register_fake_op
>>>>>>> 728e8bb3


def gen_fused_moe_sm100_module() -> JitSpec:
    return gen_jit_spec(
        "fused_moe_sm100",
        [
            jit_env.FLASHINFER_CSRC_DIR
            / "nv_internal/tensorrt_llm/kernels/internal_cutlass_kernels/src/moe_gemm/moe_gemm_tma_warp_specialized_input.cu",
            jit_env.FLASHINFER_CSRC_DIR
            / "nv_internal/tensorrt_llm/kernels/internal_cutlass_kernels/src/moe_gemm/moe_gemm_kernels_fp8_uint4.cu",
            jit_env.FLASHINFER_CSRC_DIR
            / "nv_internal/tensorrt_llm/kernels/internal_cutlass_kernels/src/moe_gemm/moe_gemm_kernels_fp8_fp8.cu",
            jit_env.FLASHINFER_CSRC_DIR
            / "nv_internal/tensorrt_llm/kernels/internal_cutlass_kernels/src/moe_gemm/moe_gemm_kernels_fp4_fp4.cu",
            jit_env.FLASHINFER_CSRC_DIR
            / "nv_internal/tensorrt_llm/kernels/internal_cutlass_kernels/src/moe_gemm/moe_gemm_kernels_fp32_fp32.cu",
            jit_env.FLASHINFER_CSRC_DIR
            / "nv_internal/tensorrt_llm/kernels/internal_cutlass_kernels/src/moe_gemm/moe_gemm_kernels_fp16_uint8.cu",
            jit_env.FLASHINFER_CSRC_DIR
            / "nv_internal/tensorrt_llm/kernels/internal_cutlass_kernels/src/moe_gemm/moe_gemm_kernels_fp16_uint4.cu",
            jit_env.FLASHINFER_CSRC_DIR
            / "nv_internal/tensorrt_llm/kernels/internal_cutlass_kernels/src/moe_gemm/moe_gemm_kernels_fp16_fp16.cu",
            jit_env.FLASHINFER_CSRC_DIR
            / "nv_internal/tensorrt_llm/kernels/internal_cutlass_kernels/src/moe_gemm/moe_gemm_kernels_bf16_uint8.cu",
            jit_env.FLASHINFER_CSRC_DIR
            / "nv_internal/tensorrt_llm/kernels/internal_cutlass_kernels/src/moe_gemm/moe_gemm_kernels_bf16_uint4.cu",
            jit_env.FLASHINFER_CSRC_DIR
            / "nv_internal/tensorrt_llm/kernels/internal_cutlass_kernels/src/moe_gemm/moe_gemm_kernels_bf16_fp8.cu",
            jit_env.FLASHINFER_CSRC_DIR
            / "nv_internal/tensorrt_llm/kernels/internal_cutlass_kernels/src/moe_gemm/moe_gemm_kernels_bf16_bf16.cu",
            jit_env.FLASHINFER_CSRC_DIR
            / "fused_moe/cutlass_backend/flashinfer_cutlass_fused_moe_sm100_ops.cu",
            jit_env.FLASHINFER_CSRC_DIR
            / "fused_moe/cutlass_backend/cutlass_fused_moe_instantiation.cu",
            jit_env.FLASHINFER_CSRC_DIR
            / "nv_internal/tensorrt_llm/cutlass_instantiations/gemm_grouped/cutlass_kernel_file_1.generated.cu",
            jit_env.FLASHINFER_CSRC_DIR
            / "nv_internal/tensorrt_llm/cutlass_instantiations/gemm_grouped/cutlass_kernel_file_2.generated.cu",
            jit_env.FLASHINFER_CSRC_DIR
            / "nv_internal/tensorrt_llm/cutlass_instantiations/gemm_grouped/cutlass_kernel_file_3.generated.cu",
            jit_env.FLASHINFER_CSRC_DIR
            / "nv_internal/tensorrt_llm/cutlass_instantiations/gemm_grouped/cutlass_kernel_file_4.generated.cu",
            jit_env.FLASHINFER_CSRC_DIR
            / "nv_internal/tensorrt_llm/cutlass_instantiations/gemm_grouped/cutlass_kernel_file_5.generated.cu",
            jit_env.FLASHINFER_CSRC_DIR
            / "nv_internal/tensorrt_llm/cutlass_instantiations/gemm_grouped/cutlass_kernel_file_6.generated.cu",
            jit_env.FLASHINFER_CSRC_DIR
            / "nv_internal/tensorrt_llm/cutlass_instantiations/gemm_grouped/cutlass_kernel_file_7.generated.cu",
            jit_env.FLASHINFER_CSRC_DIR / "nv_internal/cpp/common/envUtils.cpp",
            jit_env.FLASHINFER_CSRC_DIR / "nv_internal/cpp/common/logger.cpp",
            jit_env.FLASHINFER_CSRC_DIR / "nv_internal/cpp/common/stringUtils.cpp",
            jit_env.FLASHINFER_CSRC_DIR / "nv_internal/cpp/common/tllmException.cpp",
            jit_env.FLASHINFER_CSRC_DIR / "nv_internal/cpp/common/memoryUtils.cu",
            jit_env.FLASHINFER_CSRC_DIR
            / "nv_internal/tensorrt_llm/kernels/preQuantScaleKernel.cu",
            jit_env.FLASHINFER_CSRC_DIR
            / "nv_internal/tensorrt_llm/kernels/cutlass_kernels/cutlass_heuristic.cpp",
            jit_env.FLASHINFER_CSRC_DIR
            / "nv_internal/tensorrt_llm/kernels/lora/lora.cpp",
        ],
        extra_cuda_cflags=sm100a_nvcc_flags
        + [
            "-DENABLE_BF16",
            "-DENABLE_FP8",
            "-DENABLE_FP4",
            "-DCOMPILE_BLACKWELL_TMA_GEMMS",
            "-DCOMPILE_BLACKWELL_TMA_GROUPED_GEMMS",
            "-DCOMPILE_HOPPER_TMA_GEMMS",
        ],
        extra_cflags=[
            "-DFAST_BUILD",
        ],
        extra_ldflags=["-lcuda"],
        extra_include_paths=[
            jit_env.FLASHINFER_CSRC_DIR / "nv_internal",
            jit_env.FLASHINFER_CSRC_DIR / "nv_internal" / "include",
            jit_env.FLASHINFER_CSRC_DIR
            / "nv_internal"
            / "tensorrt_llm"
            / "cutlass_extensions"
            / "include",
            jit_env.FLASHINFER_CSRC_DIR
            / "nv_internal"
            / "tensorrt_llm"
            / "kernels"
            / "internal_cutlass_kernels"
            / "include",
            jit_env.FLASHINFER_CSRC_DIR
            / "nv_internal"
            / "tensorrt_llm"
            / "kernels"
            / "internal_cutlass_kernels",
        ],
    )


@functools.cache
def get_fused_moe_sm100_module():
    module = gen_fused_moe_sm100_module().build_and_load(class_name="FusedMoeRunner")

    class MoERunner(TunableRunner):
        # avoid overhead of creating a new runner in forward pass
        _runner_dict: Dict[str, module] = dict()

        def __init__(
            self,
            x_dtype: torch.dtype,
            weight_dtype: torch.dtype,
            output_dtype: torch.dtype,
            top_k: int,
            tp_size: int,
            tp_rank: int,
            ep_size: int,
            ep_rank: int,
            cluster_size: int,
            cluster_rank: int,
            use_fp8_block_scaling: bool,
            use_w4a8_group_scaling: bool,
        ):
            self.x_dtype = x_dtype
            self.weight_dtype = weight_dtype
            self.output_dtype = output_dtype
            self.top_k = top_k
            self.tp_size = tp_size
            self.tp_rank = tp_rank
            self.ep_size = ep_size
            self.ep_rank = ep_rank
            self.cluster_size = cluster_size
            self.cluster_rank = cluster_rank
            self.use_fp8_block_scaling = use_fp8_block_scaling
            self.use_w4a8_group_scaling = use_w4a8_group_scaling

            instance_key = (
                x_dtype,
                weight_dtype,
                output_dtype,
                use_fp8_block_scaling,
                use_w4a8_group_scaling,
            )

            if instance_key not in MoERunner._runner_dict:
                MoERunner._runner_dict[instance_key] = (
                    torch.classes.fused_moe_sm100.FusedMoeRunner(
                        x_dtype,
                        weight_dtype,
                        output_dtype,
                        use_fp8_block_scaling,
                        use_w4a8_group_scaling,
                    )
                )
            self._fused_moe_runner = MoERunner._runner_dict[instance_key]
            self._is_nvfp4 = weight_dtype == torch.int64

        def get_valid_tactics(
            self,
            inputs: List[torch.Tensor],
        ) -> List[int]:
            x, _, _, min_latency_mode_tensor = inputs
            min_latency_mode = min_latency_mode_tensor.size(0) == 1
            m = x.shape[0]

            # Only profile m <= 128 for min latency mode = True
            # Profile all valid buckets for min latency mode = False
            # TODO: min_latency_mode = True will cause the following error:
            # Cannot profile configuration 4: Cutlass GEMM Tactic
            # [TensorRT-LLM][ERROR] Assertion failed: Failed to initialize cutlass TMA WS grouped gemm.
            # Should be fixed in the moe_kernels in the future.
            invalid = (m > 128 and min_latency_mode) or (
                m <= 128 and min_latency_mode and (not self._is_nvfp4)
            )

            return (
                [] if invalid else list(range(self._fused_moe_runner.get_tactic_num()))
            )

        def forward(
            self,
            inputs: List[torch.Tensor],
            gemm_idx: int = 0,
            tactic: int = -1,
            do_preparation: bool = False,
        ):
            x, fc1_expert_weights, fc2_expert_weights, min_latency_mode_tensor = inputs
            min_latency_mode = min_latency_mode_tensor.size(0) == 1
            # determine if we should use min latency mode according to the profiled seq len
            self._fused_moe_runner.run_gemm_profile(
                x,
                fc1_expert_weights,
                fc2_expert_weights,
                self.top_k,
                self.tp_size,
                self.tp_rank,
                self.ep_size,
                self.ep_rank,
                self.cluster_size,
                self.cluster_rank,
                min_latency_mode,
                gemm_idx,
                tactic,
                do_preparation,
            )

    @register_custom_op(
        "flashinfer::cutlass_fused_moe_sm100",
        mutates_args=(""),
    )
    def cutlass_fused_moe_sm100(
        output: torch.Tensor,
        input: torch.Tensor,
        token_selected_experts: torch.Tensor,
        token_final_scales: torch.Tensor,
        fc1_expert_weights: torch.Tensor,
        fc2_expert_weights: torch.Tensor,
        output_dtype: torch.dtype,
        quant_scales: List[torch.Tensor],
        input_sf: Optional[torch.Tensor] = None,
        tp_size: int = 1,
        tp_rank: int = 0,
        ep_size: int = 1,
        ep_rank: int = 0,
        cluster_size: int = 1,
        cluster_rank: int = 0,
        use_fp8_block_scaling: bool = False,
        use_w4a8_group_scaling: bool = False,
        min_latency_mode: bool = False,
        tune_max_num_tokens: int = 8192,
    ) -> List[torch.Tensor]:
        tuner = AutoTuner.get()

        def next_positive_power_of_2(x: int) -> int:
            if x < 1:
                return 1

            return 1 << (x - 1).bit_length()

        tune_num_tokens_list = []
        tune_num_tokens = next_positive_power_of_2(tune_max_num_tokens)
        while tune_num_tokens > 0:
            tune_num_tokens_list.append(tune_num_tokens)
            tune_num_tokens //= 2
        # TODO: only profile for min_latency_mode = False due to the error in the moe_kernels
        tuning_config = TuningConfig(
            dynamic_tensors=(
                # input, dim 0, all valid buckets, map a seq_len to power of 2 bucket index
                (0, 0, (tuple(tune_num_tokens_list), next_positive_power_of_2)),
                # min_latency_tensor, dim 0, (0 for False, 1 for True), map to it self
                (3, 0, ((0,), lambda x: x)),
            )
        )

        # TODO: set min_latency_mode always to False due to the error in the moe_kernels
        min_latency_tensor = torch.empty(0)

        # allocate workspace for profiling
        moe_runner = MoERunner(
            x_dtype=input.dtype,
            weight_dtype=fc1_expert_weights.dtype,
            output_dtype=output_dtype,
            top_k=token_selected_experts.size(1),
            tp_size=tp_size,
            tp_rank=tp_rank,
            ep_size=ep_size,
            ep_rank=ep_rank,
            cluster_size=cluster_size,
            cluster_rank=cluster_rank,
            use_fp8_block_scaling=use_fp8_block_scaling,
            use_w4a8_group_scaling=use_w4a8_group_scaling,
        )

        _, gemm_tactic_1 = tuner.choose_one(
            "trtllm::fused_moe::gemm1",
            [moe_runner],
            tuning_config,
            [input, fc1_expert_weights, fc2_expert_weights, min_latency_tensor],
            gemm_idx=1,
        )

        _, gemm_tactic_2 = tuner.choose_one(
            "trtllm::fused_moe::gemm2",
            [moe_runner],
            tuning_config,
            [input, fc1_expert_weights, fc2_expert_weights, min_latency_tensor],
            gemm_idx=2,
        )

        run_moe = (
            moe_runner._fused_moe_runner.run_moe_min_latency
            if min_latency_mode
            else moe_runner._fused_moe_runner.run_moe
        )
        result = run_moe(
            output,
            input,
            token_selected_experts,
            token_final_scales,
            fc1_expert_weights,
            fc2_expert_weights,
            quant_scales,
            input_sf,
            tp_size,
            tp_rank,
            ep_size,
            ep_rank,
            cluster_size,
            cluster_rank,
            min_latency_mode,
            [gemm_tactic_1, gemm_tactic_2],
        )

        return result if min_latency_mode else [result]

    @register_fake_op("flashinfer::cutlass_fused_moe_sm100")
    def _fake_cutlass_fused_moe_sm100(
        output: torch.Tensor,
        input: torch.Tensor,
        token_selected_experts: torch.Tensor,
        token_final_scales: torch.Tensor,
        fc1_expert_weights: torch.Tensor,
        fc2_expert_weights: torch.Tensor,
        output_dtype: torch.dtype,
        quant_scales: List[torch.Tensor],
        input_sf: Optional[torch.Tensor] = None,
        tp_size: int = 1,
        tp_rank: int = 0,
        ep_size: int = 1,
        ep_rank: int = 0,
        cluster_size: int = 1,
        cluster_rank: int = 0,
        use_fp8_block_scaling: bool = False,
        use_w4a8_group_scaling: bool = False,
        min_latency_mode: bool = False,
        tune_max_num_tokens: int = 8192,
    ):
        seq_len = input.shape[0]
        hidden_size = fc2_expert_weights.shape[1]

        if min_latency_mode:
            num_experts_on_rank = fc2_expert_weights.shape[0]
            output_shape = [seq_len * num_experts_on_rank, hidden_size]
            experts_to_token_score_shape = [num_experts_on_rank, seq_len]
            active_expert_global_ids_shape = [num_experts_on_rank]
            return [
                input.new_empty(output_shape, dtype=output_dtype),
                input.new_empty([1], dtype=torch.int32),
                input.new_empty(experts_to_token_score_shape, dtype=torch.float32),
                input.new_empty(active_expert_global_ids_shape, dtype=torch.int32),
            ]
        else:
            return [input.new_empty([seq_len, hidden_size], dtype=output_dtype)]

    # Register the module
    return SimpleNamespace(
        cutlass_fused_moe_sm100=cutlass_fused_moe_sm100,
    )


# TODO(shuw): wrap into a FusedMoeModule once trtllm-gen is readly.
# ref: https://github.com/NVIDIA/TensorRT-LLM/blob/main/tensorrt_llm/_torch/modules/fused_moe.py#L827
def cutlass_fused_moe(
    input: torch.Tensor,
    token_selected_experts: torch.Tensor,
    token_final_scales: torch.Tensor,
    fc1_expert_weights: torch.Tensor,
    fc2_expert_weights: torch.Tensor,
    output_dtype: torch.dtype,
    quant_scales: List[torch.Tensor],
    input_sf: Optional[torch.Tensor] = None,
    tp_size: int = 1,
    tp_rank: int = 0,
    ep_size: int = 1,
    ep_rank: int = 0,
    cluster_size: int = 1,
    cluster_rank: int = 0,
    output: Optional[torch.Tensor] = None,
    use_fp8_block_scaling: bool = False,
    use_w4a8_group_scaling: bool = False,
    min_latency_mode: bool = False,
    tune_max_num_tokens: int = 8192,
) -> torch.Tensor:
    """Compute a Mixture of Experts (MoE) layer using CUTLASS backend.

    This function implements a fused MoE layer that combines expert selection, expert computation,
    and output combination into a single operation. It uses CUTLASS for efficient matrix multiplication
    and supports various data types and parallelism strategies.

    Args:
        input (torch.Tensor): Input tensor of shape [seq_len, hidden_size].
            Support float, float16, bfloat16, float8_e4m3fn and nvfp4.
            For FP8, the input must be quantized.
            For NVFP4, both quantized and non-quantized inputs are supported.
        token_selected_experts (torch.Tensor): Indices of selected experts for each token.
        token_final_scales (torch.Tensor): Scaling factors for each token's expert outputs.
        fc1_expert_weights (torch.Tensor): GEMM1 weights for each expert.
        fc2_expert_weights (torch.Tensor): GEMM2 weights for each expert.
        output_dtype (torch.dtype): Desired output data type.
        quant_scales (List[torch.Tensor]): Quantization scales for the operation.
            NVFP4:
                - gemm1 activation global scale
                - gemm1 weights block scales
                - gemm1 dequant scale
                - gemm2 activation global scale
                - gemm2 weights block scales
                - gemm2 dequant scale
            FP8:
               - gemm1 dequant scale
               - gemm2 activation quant scale
               - gemm2 dequant scale
               - gemm1 input dequant scale
        input_sf (Optional[torch.Tensor]): Input scaling factor for quantization.
        tp_size (int, optional): Tensor parallelism size. Defaults to 1.
        tp_rank (int, optional): Tensor parallelism rank. Defaults to 0.
        ep_size (int, optional): Expert parallelism size. Defaults to 1.
        ep_rank (int, optional): Expert parallelism rank. Defaults to 0.
        cluster_size (int, optional): Cluster size. Defaults to 1.
        cluster_rank (int, optional): Cluster rank. Defaults to 0.
        output (torch.Tensor, optional): The output tensor, if not provided, will be allocated internally.
        use_fp8_block_scaling (bool, optional): Whether to use FP8 block scaling. Defaults to False.
        use_w4a8_group_scaling (bool, optional): Whether to use W4A8 group scaling. Defaults to False.
        min_latency_mode (bool, optional): Whether to use minimum latency mode. Defaults to False.
        tune_max_num_tokens (int, optional): Maximum number of tokens for tuning. Defaults to 8192.

    Returns:
        torch.Tensor: Output tensor of shape [seq_len, hidden_size].

    Raises:
        NotImplementedError: If any of the following features are requested but not implemented:
            - FP8 Block Scaling
            - W4A8 Group Scaling
            - Minimum Latency Mode

    Note:
        - The function supports various data types including FP32, FP16, BF16, FP8, and NVFP4.
        - It implements both tensor parallelism and expert parallelism.
        - Currently, some advanced features like FP8 block scaling and minimum latency mode
          are not implemented for Blackwell architecture.
    """
    if use_fp8_block_scaling:
        raise NotImplementedError(
            "FP8 Block Scaling is not yet implemented for Blackwell."
        )
    if use_w4a8_group_scaling:
        raise NotImplementedError(
            "W4A8 Group Scaling is not yet implemented for Blackwell."
        )
    if min_latency_mode:
        raise NotImplementedError("min latency mode not yet implemented for Blackwell.")

    num_rows = input.shape[0]
    if min_latency_mode:
        num_rows *= fc2_expert_weights.shape[0]
    hidden_size = fc2_expert_weights.shape[1]
    output_shape = (num_rows, hidden_size)

    if output is None:
        output = torch.empty(output_shape, dtype=output_dtype, device=input.device)
    else:
        _check_shape_dtype_device(
            output, output_shape, output_dtype, input.device, "output"
        )

    return get_fused_moe_sm100_module().cutlass_fused_moe_sm100(
        output,
        input,
        token_selected_experts,
        token_final_scales,
        fc1_expert_weights,
        fc2_expert_weights,
        output_dtype,
        quant_scales,
        input_sf,
        tp_size,
        tp_rank,
        ep_size,
        ep_rank,
        cluster_size,
        cluster_rank,
        use_fp8_block_scaling,
        use_w4a8_group_scaling,
        min_latency_mode,
        tune_max_num_tokens,
    )


# trtllmgen-moe-fp8


def trtllm_gen_fused_moe_sm100_module() -> JitSpec:
    return gen_jit_spec(
        "fused_moe_sm100",
        [
            jit_env.FLASHINFER_CSRC_DIR / "trtllm_fused_moe_kernel_launcher.cu",
            jit_env.FLASHINFER_CSRC_DIR / "trtllm_fused_moe_runner.cu",
            jit_env.FLASHINFER_CSRC_DIR / "trtllm_fused_moe_routing_kernel.cu",
            jit_env.FLASHINFER_CSRC_DIR / "trtllm_fused_moe_dev_kernel.cu",
            jit_env.FLASHINFER_CSRC_DIR / "trtllm_batched_gemm_runner.cu",
        ],
        extra_cuda_cflags=[
            "-DTLLM_GEN_EXPORT_INTERFACE",
            "-DTLLM_ENABLE_CUDA",
            "-DENABLE_BF16",
        ]
        + sm100a_nvcc_flags,
        extra_ldflags=["-lcuda"],
    )


def _calculate_fp8_per_tensor_scale_workspace_size(
    seq_len: int,
    num_experts: int,
    hidden_size: int,
    intermediate_size: int,
    top_k: int,
    tile_tokens_dim: int = 8,
) -> tuple[int, dict]:
    """Calculate the required workspace size for FP8 per tensor scale MoE computation"""

    # Calculate maximum number of padded tokens
    expanded_row_count = seq_len * top_k
    max_padding_required = (tile_tokens_dim - 1) * num_experts
    max_padded_tokens = (
        (expanded_row_count + max_padding_required + tile_tokens_dim - 1)
        // tile_tokens_dim
    ) * tile_tokens_dim

    # Calculate maximum number of CTAs in batch dimension
    max_ctas_in_batch_dim_per_expert = (
        seq_len + tile_tokens_dim - 1
    ) // tile_tokens_dim
    max_enabled_experts = min(seq_len * top_k, num_experts)
    max_num_ctas_in_batch_dim = max_enabled_experts * max_ctas_in_batch_dim_per_expert

    # For large token counts, bound by permuted buffer size
    tiles_for_permuted_buffer = (
        max_padded_tokens + tile_tokens_dim - 1
    ) // tile_tokens_dim
    max_num_ctas_in_batch_dim = min(
        max_num_ctas_in_batch_dim, tiles_for_permuted_buffer
    )

    # Calculate workspace component sizes with debug output
    offset = 0
    workspace_info = {
        "parameters": {
            "seq_len": seq_len,
            "num_experts": num_experts,
            "hidden_size": hidden_size,
            "intermediate_size": intermediate_size,
            "top_k": top_k,
            "tile_tokens_dim": tile_tokens_dim,
            "max_padded_tokens": max_padded_tokens,
            "max_num_ctas_in_batch_dim": max_num_ctas_in_batch_dim,
        },
        "components": {},
    }

    def align_offset(alignment: int) -> int:
        nonlocal offset
        offset = ((offset + alignment - 1) // alignment) * alignment
        return offset

    # Helper function to add component info
    def add_component(name: str, size: int, offset: int, data_type: str = ""):
        workspace_info["components"][name] = {
            "size": size,
            "offset": offset,
            "data_type": data_type,
        }
        # print(f"workspace({name}) = {size} @ {offset}")

    # Routing workspace tensors
    num_tokens_per_expert_size = num_experts * 4  # int32_t
    align_offset(4)
    num_tokens_per_expert_offset = offset
    offset += num_tokens_per_expert_size
    add_component(
        "num_tokens_per_expert",
        num_tokens_per_expert_size,
        num_tokens_per_expert_offset,
        "int32_t",
    )

    total_num_padded_tokens_size = 4  # int32_t
    align_offset(4)
    total_num_padded_tokens_offset = offset
    offset += total_num_padded_tokens_size
    add_component(
        "total_num_padded_tokens",
        total_num_padded_tokens_size,
        total_num_padded_tokens_offset,
        "int32_t",
    )

    expanded_idx_to_permuted_idx_size = seq_len * top_k * 4  # int32_t
    align_offset(4)
    expanded_idx_to_permuted_idx_offset = offset
    offset += expanded_idx_to_permuted_idx_size
    add_component(
        "expanded_idx_to_permuted_idx",
        expanded_idx_to_permuted_idx_size,
        expanded_idx_to_permuted_idx_offset,
        "int32_t",
    )

    permuted_idx_to_token_idx_size = max_padded_tokens * 4  # int32_t
    align_offset(4)
    permuted_idx_to_token_idx_offset = offset
    offset += permuted_idx_to_token_idx_size
    add_component(
        "permuted_idx_to_token_idx",
        permuted_idx_to_token_idx_size,
        permuted_idx_to_token_idx_offset,
        "int32_t",
    )

    expert_weights_size = seq_len * top_k * 2  # BFloat16 (uint16_t)
    align_offset(2)
    expert_weights_offset = offset
    offset += expert_weights_size
    add_component(
        "expert_weights", expert_weights_size, expert_weights_offset, "bfloat16"
    )

    expert_indexes_size = seq_len * top_k * 4  # int32_t
    align_offset(4)
    expert_indexes_offset = offset
    offset += expert_indexes_size
    add_component(
        "expert_indexes", expert_indexes_size, expert_indexes_offset, "int32_t"
    )

    expert_count_histogram_size = 2 * 256 * 4  # int32_t
    align_offset(4)
    expert_count_histogram_offset = offset
    offset += expert_count_histogram_size
    add_component(
        "expert_count_histogram",
        expert_count_histogram_size,
        expert_count_histogram_offset,
        "int32_t",
    )

    # CTA workspace tensors
    cta_idx_xy_to_batch_idx_size = max_num_ctas_in_batch_dim * 4  # int32_t
    align_offset(4)
    cta_idx_xy_to_batch_idx_offset = offset
    offset += cta_idx_xy_to_batch_idx_size
    add_component(
        "cta_idx_xy_to_batch_idx",
        cta_idx_xy_to_batch_idx_size,
        cta_idx_xy_to_batch_idx_offset,
        "int32_t",
    )

    cta_idx_xy_to_mn_limit_size = max_num_ctas_in_batch_dim * 4  # int32_t
    align_offset(4)
    cta_idx_xy_to_mn_limit_offset = offset
    offset += cta_idx_xy_to_mn_limit_size
    add_component(
        "cta_idx_xy_to_mn_limit",
        cta_idx_xy_to_mn_limit_size,
        cta_idx_xy_to_mn_limit_offset,
        "int32_t",
    )

    num_non_exiting_ctas_size = 4  # int32_t
    align_offset(4)
    num_non_exiting_ctas_offset = offset
    offset += num_non_exiting_ctas_size
    add_component(
        "num_non_exiting_ctas",
        num_non_exiting_ctas_size,
        num_non_exiting_ctas_offset,
        "int32_t",
    )

    # Intermediate computation tensors
    gemm1_output_size = max_padded_tokens * 2 * intermediate_size * 1  # fp8 (uint8_t)
    align_offset(16)  # 16 bytes alignment for TMA
    gemm1_output_offset = offset
    offset += gemm1_output_size
    add_component("gemm1_output", gemm1_output_size, gemm1_output_offset, "fp8_e4m3fn")

    gemm1_output_scale_size = (
        (2 * intermediate_size // 128) * max_padded_tokens * 4
    )  # float
    align_offset(4)
    gemm1_output_scale_offset = offset
    offset += gemm1_output_scale_size
    add_component(
        "gemm1_output_scale",
        gemm1_output_scale_size,
        gemm1_output_scale_offset,
        "float32",
    )

    activation_output_size = max_padded_tokens * intermediate_size * 1  # fp8 (uint8_t)
    align_offset(16)  # 16 bytes alignment for TMA
    activation_output_offset = offset
    offset += activation_output_size
    add_component(
        "activation_output",
        activation_output_size,
        activation_output_offset,
        "fp8_e4m3fn",
    )

    activation_output_scale_size = (
        (intermediate_size // 128) * max_padded_tokens * 4
    )  # float
    align_offset(4)
    activation_output_scale_offset = offset
    offset += activation_output_scale_size
    add_component(
        "activation_output_scale",
        activation_output_scale_size,
        activation_output_scale_offset,
        "float32",
    )

    gemm2_output_size = max_padded_tokens * hidden_size * 2  # BFloat16 (uint16_t)
    align_offset(16)  # 16 bytes alignment for TMA
    gemm2_output_offset = offset
    offset += gemm2_output_size
    add_component("gemm2_output", gemm2_output_size, gemm2_output_offset, "bfloat16")

    # Add estimated BMM workspace sizes
    align_offset(256)  # 256 bytes alignment for BMM workspaces
    bmm1_workspace_size = (
        max_padded_tokens * intermediate_size * 4
    )  # Rough estimate for BMM1
    bmm1_workspace_offset = offset
    offset += bmm1_workspace_size
    add_component("bmm1_workspace", bmm1_workspace_size, bmm1_workspace_offset, "char")

    align_offset(256)
    bmm2_workspace_size = max_padded_tokens * hidden_size * 4  # Rough estimate for BMM2
    bmm2_workspace_offset = offset
    offset += bmm2_workspace_size
    add_component("bmm2_workspace", bmm2_workspace_size, bmm2_workspace_offset, "char")

    total_workspace_size = offset

    # Add some safety margin (20%)
    total_workspace_size_with_margin = int(total_workspace_size * 1.2)

    # Add summary info to workspace_info
    workspace_info["summary"] = {
        "total_size_before_margin": total_workspace_size,
        "total_size_with_margin": total_workspace_size_with_margin,
        "safety_margin_percent": 20,
    }

    return total_workspace_size_with_margin, workspace_info


@functools.cache
def get_trtllm_moe_sm100_module():
    module = trtllm_gen_fused_moe_sm100_module()
    moe_op = module.build_and_load()
    setup_cubin_loader(str(module.get_library_path()))

    @register_custom_op(
        "flashinfer::trtllm_fp8_per_tensor_scale_moe",
        mutates_args=(""),
    )
    def trtllm_fp8_per_tensor_scale_moe_op(
        routing_logits: torch.Tensor,
        routing_bias: torch.Tensor,
        hidden_states: torch.Tensor,
        gemm1_weights: torch.Tensor,
        output1_scales_scalar: torch.Tensor,
        output1_scales_gate_scalar: torch.Tensor,
        gemm2_weights: torch.Tensor,
        output2_scales_scalar: torch.Tensor,
        output: torch.Tensor,
        num_experts: int,
        top_k: int,
        n_group: int,
        topk_group: int,
        intermediate_size: int,
        local_expert_offset: int,
        local_num_experts: int,
        routed_scaling_factor: float,
        use_routing_scales_on_input: bool,
        tile_tokens_dim: int = 8,
        routing_method_type: int = 0,
        store_workspace_info: bool = False,
    ) -> None:
        # Calculate workspace size
        seq_len = hidden_states.shape[0]
        hidden_size = hidden_states.shape[1]
        workspace_size, workspace_info = _calculate_fp8_per_tensor_scale_workspace_size(
            seq_len, num_experts, hidden_size, intermediate_size, top_k, tile_tokens_dim
        )
        workspace_buffer = torch.empty(
            workspace_size, dtype=torch.uint8, device=hidden_states.device
        )

        # Call the C++ function
        moe_op.trtllm_fp8_per_tensor_scale_moe(
            routing_logits,
            routing_bias,
            hidden_states,
            gemm1_weights,
            output1_scales_scalar,
            output1_scales_gate_scalar,
            gemm2_weights,
            output2_scales_scalar,
            output,
            workspace_buffer,
            num_experts,
            top_k,
            n_group,
            topk_group,
            intermediate_size,
            local_expert_offset,
            local_num_experts,
            routed_scaling_factor,
            use_routing_scales_on_input,
            tile_tokens_dim,
            routing_method_type,
        )

        # Store workspace info on output tensor for debugging if requested
        if store_workspace_info:
            output._workspace_info = workspace_info
            output._workspace_buffer = workspace_buffer

    @register_fake_op("flashinfer::trtllm_fp8_per_tensor_scale_moe")
    def _fake_trtllm_fp8_per_tensor_scale_moe(
        routing_logits: torch.Tensor,
        routing_bias: torch.Tensor,
        hidden_states: torch.Tensor,
        gemm1_weights: torch.Tensor,
        output1_scales_scalar: torch.Tensor,
        output1_scales_gate_scalar: torch.Tensor,
        gemm2_weights: torch.Tensor,
        output2_scales_scalar: torch.Tensor,
        output: torch.Tensor,
        num_experts: int,
        top_k: int,
        n_group: int,
        topk_group: int,
        intermediate_size: int,
        local_expert_offset: int,
        local_num_experts: int,
        routed_scaling_factor: float,
        use_routing_scales_on_input: bool,
        tile_tokens_dim: int = 8,
        routing_method_type: int = 0,
        store_workspace_info: bool = False,
    ):
        # No-op for fake op since output is provided
        pass

    @register_custom_op(
        "flashinfer::trtllm_fp8_block_scale_moe",
        mutates_args=(""),
    )
    def trtllm_fp8_block_scale_moe_op(
        expert_logits: torch.Tensor,
        routing_bias: torch.Tensor,
        hidden_states: torch.Tensor,
        hidden_states_scale: torch.Tensor,
        gemm1_weights: torch.Tensor,
        gemm1_scales: torch.Tensor,
        gemm2_weights: torch.Tensor,
        gemm2_scales: torch.Tensor,
        output: torch.Tensor,
        num_experts: int,
        top_k: int,
        n_groups: int,
        top_k_groups: int,
        intermediate_size: int,
        local_expert_offset: int,
        local_num_experts: int,
        routed_scaling: float,
        tile_tokens_dim: int = 8,
        routing_method_type: int = 0,
    ) -> None:
        # Calculate workspace size
        seq_len = hidden_states.shape[0]
        hidden_size = hidden_states.shape[1]
        workspace_size, workspace_info = _calculate_fp8_per_tensor_scale_workspace_size(
            seq_len, num_experts, hidden_size, intermediate_size, top_k, tile_tokens_dim
        )
        workspace_buffer = torch.empty(
            workspace_size, dtype=torch.uint8, device=hidden_states.device
        )

        # Call the C++ function for block scale MoE
        moe_op.trtllm_fp8_block_scale_moe(
            expert_logits,
            routing_bias,
            hidden_states,
            hidden_states_scale,
            gemm1_weights,
            gemm1_scales,
            gemm2_weights,
            gemm2_scales,
            output,
            workspace_buffer,
            num_experts,
            top_k,
            n_groups,
            top_k_groups,
            intermediate_size,
            local_expert_offset,
            local_num_experts,
            routed_scaling,
            tile_tokens_dim,
            routing_method_type,
        )

    @register_fake_op("flashinfer::trtllm_fp8_block_scale_moe")
    def _fake_trtllm_fp8_block_scale_moe(
        expert_logits: torch.Tensor,
        routing_bias: torch.Tensor,
        hidden_states: torch.Tensor,
        hidden_states_scale: torch.Tensor,
        gemm1_weights: torch.Tensor,
        gemm1_scales: torch.Tensor,
        gemm2_weights: torch.Tensor,
        gemm2_scales: torch.Tensor,
        output: torch.Tensor,
        num_experts: int,
        top_k: int,
        n_groups: int,
        top_k_groups: int,
        intermediate_size: int,
        local_expert_offset: int,
        local_num_experts: int,
        routed_scaling: float,
        tile_tokens_dim: int = 8,
        routing_method_type: int = 0,
    ):
        # No-op for fake op since output is provided
        pass

    return SimpleNamespace(
        trtllm_fp8_per_tensor_scale_moe=trtllm_fp8_per_tensor_scale_moe_op,
        trtllm_fp8_block_scale_moe=trtllm_fp8_block_scale_moe_op,
    )


def trtllm_fp8_per_tensor_scale_moe(
    routing_logits: torch.Tensor,
    routing_bias: torch.Tensor,
    hidden_states: torch.Tensor,
    gemm1_weights: torch.Tensor,
    output1_scales_scalar: torch.Tensor,
    output1_scales_gate_scalar: torch.Tensor,
    gemm2_weights: torch.Tensor,
    output2_scales_scalar: torch.Tensor,
    output: torch.Tensor,
    num_experts: int,
    top_k: int,
    n_group: int,
    topk_group: int,
    intermediate_size: int,
    local_expert_offset: int,
    local_num_experts: int,
    routed_scaling_factor: float,
    use_routing_scales_on_input: bool,
    tile_tokens_dim: int = 8,
    routing_method_type: int = 0,
    store_workspace_info: bool = False,
) -> None:
    """FP8 per tensor scale MoE operation.

    Args:
        routing_logits: [seq_len, num_experts] tensor of routing logits
        routing_bias: [num_experts] tensor of routing bias
        hidden_states: [seq_len, hidden_size] tensor of input hidden states
        gemm1_weights: [num_experts, 2*intermediate_size, hidden_size] tensor of first layer weights
        output1_scales_scalar: [local_num_experts] tensor of first layer output scales
        output1_scales_gate_scalar: [local_num_experts] tensor of first layer gate scales
        gemm2_weights: [num_experts, hidden_size, intermediate_size] tensor of second layer weights
        output2_scales_scalar: [local_num_experts] tensor of second layer output scales
        output: [seq_len, hidden_size] tensor to store the output
        num_experts: Total number of experts
        top_k: Number of experts to route to per token
        n_group: Number of expert groups
        topk_group: Number of groups to consider for top-k routing
        intermediate_size: Size of intermediate layer
        local_expert_offset: Offset of local experts in global expert space
        local_num_experts: Number of experts handled by this device
        routed_scaling_factor: Scaling factor for routing
        use_routing_scales_on_input: Whether to use routing scales on input
        tile_tokens_dim: Tile dimension for tokens (default: 8)
        routing_method_type: Type of routing method to use (default: 0)
        store_workspace_info: Whether to store workspace info on output tensor for debugging (default: False)
    """
    return get_trtllm_moe_sm100_module().trtllm_fp8_per_tensor_scale_moe(
        routing_logits,
        routing_bias,
        hidden_states,
        gemm1_weights,
        output1_scales_scalar,
        output1_scales_gate_scalar,
        gemm2_weights,
        output2_scales_scalar,
        output,
        num_experts,
        top_k,
        n_group,
        topk_group,
        intermediate_size,
        local_expert_offset,
        local_num_experts,
        routed_scaling_factor,
        use_routing_scales_on_input,
        tile_tokens_dim,
        routing_method_type,
        store_workspace_info,
    )


def trtllm_fp8_block_scale_moe(
    expert_logits: torch.Tensor,
    routing_bias: torch.Tensor,
    hidden_states: torch.Tensor,
    hidden_states_scale: torch.Tensor,
    gemm1_weights: torch.Tensor,
    gemm1_scales: torch.Tensor,
    gemm2_weights: torch.Tensor,
    gemm2_scales: torch.Tensor,
    output: torch.Tensor,
    num_experts: int,
    top_k: int,
    n_groups: int,
    top_k_groups: int,
    intermediate_size: int,
    local_expert_offset: int,
    local_num_experts: int,
    routed_scaling: float,
    tile_tokens_dim: int = 8,
    routing_method_type: int = 0,
) -> None:
    """FP8 block scale MoE operation.

    Args:
        expert_logits: [seq_len, num_experts] tensor of routing logits
        routing_bias: [num_experts] tensor of routing bias
        hidden_states: [seq_len, hidden_size] tensor of input hidden states
        hidden_states_scale: [hidden_size//128, seq_len] tensor of hidden states block scales
        gemm1_weights: [num_experts, 2*intermediate_size, hidden_size] tensor of first layer weights
        gemm1_scales: [num_experts, 2*intermediate_size//128, hidden_size//128] tensor of first layer block scales
        gemm2_weights: [num_experts, hidden_size, intermediate_size] tensor of second layer weights
        gemm2_scales: [num_experts, hidden_size//128, intermediate_size//128] tensor of second layer block scales
        output: [seq_len, hidden_size] tensor to store the output
        num_experts: Total number of experts
        top_k: Number of experts to route to per token
        n_groups: Number of expert groups
        top_k_groups: Number of groups to consider for top-k routing
        intermediate_size: Size of intermediate layer
        local_expert_offset: Offset of local experts in global expert space
        local_num_experts: Number of experts handled by this device
        routed_scaling: Scaling factor for routing
        tile_tokens_dim: Tile dimension for tokens (default: 8)
        routing_method_type: Type of routing method to use (default: 0)
    """
    return get_trtllm_moe_sm100_module().trtllm_fp8_block_scale_moe(
        expert_logits,
        routing_bias,
        hidden_states,
        hidden_states_scale,
        gemm1_weights,
        gemm1_scales,
        gemm2_weights,
        gemm2_scales,
        output,
        num_experts,
        top_k,
        n_groups,
        top_k_groups,
        intermediate_size,
        local_expert_offset,
        local_num_experts,
        routed_scaling,
        tile_tokens_dim,
        routing_method_type,
    )


# trtllmgen-moe-nvfp4<|MERGE_RESOLUTION|>--- conflicted
+++ resolved
@@ -23,13 +23,8 @@
 from .autotuner import AutoTuner, TunableRunner, TuningConfig
 from .jit import JitSpec
 from .jit import env as jit_env
-<<<<<<< HEAD
 from .jit import gen_jit_spec, setup_cubin_loader, sm100a_nvcc_flags
-from .utils import register_custom_op, register_fake_op
-=======
-from .jit import gen_jit_spec, sm100a_nvcc_flags
 from .utils import _check_shape_dtype_device, register_custom_op, register_fake_op
->>>>>>> 728e8bb3
 
 
 def gen_fused_moe_sm100_module() -> JitSpec:
